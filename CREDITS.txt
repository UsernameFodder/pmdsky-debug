--- conflicted
+++ resolved
@@ -20,11 +20,8 @@
 - Nerketur
 - Aissurteivos
 - SBDWolf
-<<<<<<< HEAD
+- marius851000
 - Metalcape
-=======
-- marius851000
->>>>>>> c34e3c7a
 - The rest of the contributors to Project Pokémon's technical documentation
   for the NDS Mystery Dungeon games, which can be found here:
   https://projectpokemon.org/home/docs/mystery-dungeon-nds/
