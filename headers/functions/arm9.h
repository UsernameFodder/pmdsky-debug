--- conflicted
+++ resolved
@@ -1101,15 +1101,9 @@
 bool ValidateLegendaryChallengeMission(struct mission_template* valid_mission_info,
                                        struct mission* mission);
 void AppendMissionTitle(char* main_buffer, char* temp_buffer, struct preprocessor_args* args,
-<<<<<<< HEAD
-                        struct mission_details* details);
-void AppendMissionSummary(char* main_buffer, char* temp_buffer, struct preprocessor_args* args,
-                          int window_id, int y_offset, struct mission_details* details);
-=======
                        struct mission_details* details);
 void AppendMissionSummary(char* main_buffer, char* temp_buffer, struct preprocessor_args* args,
                          int window_id, int y_offset, struct mission_details* details);
->>>>>>> 7f09aae1
 bool IsMonsterMissionAllowed(enum monster_id monster_id);
 bool CanMonsterBeUsedForMissionWrapper(enum monster_id monster_id);
 bool CanMonsterBeUsedForMission(enum monster_id monster_id, bool check_story_banned);
