// Shared types used throughout the game

#ifndef HEADERS_TYPES_COMMON_H_
#define HEADERS_TYPES_COMMON_H_

#include "enums.h"
#include "util.h"
#include "../dungeon_mode/dungeon_mode_common.h"
#include "file_io.h"
#include "graphics.h"
#include "../files/wan.h"

// Program position info (basically stack trace info) for debug logging.
struct prog_pos_info {
    char* file; // file name
    int line;   // line number
};
ASSERT_SIZE(struct prog_pos_info, 8);

// Metadata describing a single memory block. A block is a chunk of dynamically allocated memory.
// It can contain nothing, an allocated object, or a memory arena that itself contains blocks.
struct mem_block {
    // 0x0: The type of content in this block (see enum memory_alloc_flag).
    uint32_t f_in_use : 1; // Block is reserved and cannot be split to accomodate new allocations
    uint32_t f_object : 1; // Block contains a normal object
    uint32_t f_arena : 1;  // Block contains a memory arena
    uint32_t content_flags_unused : 29;

    // 0x4: Flags passed internally to the memory allocator when this block was allocated
    // (see enum memory_alloc_flag).
    uint32_t f_alloc_in_use : 1; // Block was reserved when allocated
    uint32_t f_alloc_object : 1; // Block was allocated as an object
    // Block was allocated as a memory arena.
    // f_alloc_arena is always used in tandem with f_alloc_in_use, and influences how the
    // allocator tries to locate a free block of memory to allocate. However, the arena will
    // be for private use only, and will be viewed as in use by the allocator until the arena
    // is freed.
    uint32_t f_alloc_arena : 1;
    // Block was allocated as a subarena.
    // An allocation with f_alloc_subarena is used when creating a new global memory arena,
    // and guarantees that f_arena will be set and that f_in_use will NOT be set, which allows
    // blocks to be carved out when the allocator needs memory.
    uint32_t f_alloc_subarena : 1;
    uint32_t allocator_flags_unused : 28;

    // 0x8: Flags passed by the user to the memory allocator API functions when this block was
    // allocated. The least significant byte is reserved for specifying the memory arena to use,
    // and have functionality determined by the arena locator function currently in use by the
    // game. The upper bytes are the same as the internal memory allocator flags
    // (just left-shifted by 8).
    uint32_t user_flags : 8;
    uint32_t f_user_alloc_in_use : 1;   // See f_alloc_in_use
    uint32_t f_user_alloc_object : 1;   // See f_alloc_object
    uint32_t f_user_alloc_arena : 1;    // See f_alloc_arena
    uint32_t f_user_alloc_subarena : 1; // See f_alloc_subarena
    uint32_t user_flags_unused : 20;

    void* data;         // 0xC: Pointer to the start of the memory block
    uint32_t available; // 0x10: Number of free bytes in the memory block. Always a multiple of 4.
    uint32_t used;      // 0x14: Number of used bytes in the memory block. Always a multiple of 4.
};
ASSERT_SIZE(struct mem_block, 24);

// Metadata for a memory arena. A memory arena is a large, contiguous region of memory that can
// be carved up into chunks by the memory allocator as needed (when dynamic allocations are
// requested). An arena starts with one large, vacant block, which gradually gets subdivided as
// allocations are made within the arena.
struct mem_arena {
    // 0x0: The type of content in this arena, as a bitfield (see enum memory_alloc_flag).
    // Always seems to be 2 (corresponding to MEM_OBJECT), which makes sense since an arena
    // is by definition a region where objects can be allocated.
    uint32_t content_flags;
    // 0x4: Pointer to the parent arena if this is a subarena, or null otherwise.
    struct mem_arena* parent;
    struct mem_block* blocks; // 0x8: Array of memory blocks in the arena
    uint32_t n_blocks;        // 0xC: Number of memory blocks in the arena
    uint32_t max_blocks;      // 0x10: Maximum number of memory blocks the arena can hold
    void* data;               // 0x14: Pointer to the start of the memory arena
    uint32_t len;             // 0x18: Total length of the memory arena. Always a multiple of 4.
};
ASSERT_SIZE(struct mem_arena, 28);

// Global table of all heap allocations
struct mem_alloc_table {
    uint32_t n_arenas;              // 0x0: Number of global memory arenas (including subarenas)
    struct mem_arena default_arena; // 0x4: The default memory arena for allocations
    // Not actually sure how long this array is, but has at least 4 elements, and can't have
    // more than 8 because it would overlap with default_arena.data
    // The 4 known arenas are:
    // - The default arena (used for most things, including dungeon mode)
    // - Two ground mode arenas (used in some cases, but not all)
    // - The sound data arena (used by the DSE sound engine)
    struct mem_arena* arenas[8]; // 0x20: Array of global memory arenas
};
ASSERT_SIZE(struct mem_alloc_table, 64);

// Functions to get the desired memory arena for (de)allocation, or null if there's no preference.
// flags has the same meaning as the flags passed to MemAlloc.
typedef struct mem_arena* (*get_alloc_arena_fn_t)(struct mem_arena* arena, uint32_t flags);
typedef struct mem_arena* (*get_free_arena_fn_t)(struct mem_arena* arena, void* ptr);

struct mem_arena_getters {
    get_alloc_arena_fn_t get_alloc_arena; // Arena to be used by MemAlloc and friends
    get_free_arena_fn_t get_free_arena;   // Arena to be used by MemFree
};
ASSERT_SIZE(struct mem_arena_getters, 8);

struct overlay_load_entry {
    enum overlay_group_id group;
    // These are function pointers, but not sure of the signature.
    void* entrypoint;
    void* destructor;
    void* frame_update; // Possibly?
};
ASSERT_SIZE(struct overlay_load_entry, 16);

// This seems to be a simple structure used with utility functions related to managing items
// in bulk, such as in the player's bag, storage, and Kecleon shops.
struct bulk_item {
    struct item_id_16 id;
    uint16_t quantity; // Definitely in some contexts, but not verified in all
};
ASSERT_SIZE(struct bulk_item, 4);

<<<<<<< HEAD
struct rgb {
    uint8_t r;
    uint8_t g;
    uint8_t b;
};
ASSERT_SIZE(struct rgb, 3);

// The 4th byte may sometimes be used, and sometimes it is merely padding
struct rgbx {
    uint8_t r;
    uint8_t b;
    uint8_t g;
    uint8_t x;
};
ASSERT_SIZE(struct rgbx, 4);
=======
// Structure for dialog boxes?
struct dialog_box {
    undefined fields_0x0[12];
    undefined* field_0xc; // Some struct pointer
    undefined fields_0xd[208];
};
ASSERT_SIZE(struct dialog_box, 224);
>>>>>>> 5063021f

// Represents a portrait that appears inside a dialogue box
struct portrait_box {
    struct monster_id_16 monster_id;
    struct portrait_emotion_8 portrait_emotion;
    undefined field_0x3;
    undefined4 field_0x4;
    undefined4 field_0x8;
<<<<<<< HEAD
    undefined4 field_0xc;
    undefined4 field_0x10;
    undefined4 field_0x14;
    undefined4 field_0x18;
    undefined4 field_0x1c;
    undefined4 field_0x20;
    undefined4 field_0x24;
    undefined4 field_0x28;
    undefined4 field_0x2c;
    undefined4 field_0x30;
    undefined4 field_0x34;
    undefined4 field_0x38;
    undefined4 field_0x3c;
    undefined4 field_0x40;
    undefined4 field_0x44;
};
ASSERT_SIZE(struct file_stream, 72);

/*  Handle to a memory-allocated WTE file.

    The WTE file format is a simple file format found both in file directories
    and in the ROM filesystem. This format specializes in storing texture data,
    and is closely linked to the 3D engine, as well as the 3D resource manager!

    While EoS is not a 3D game, the game still utilizes the 3D hardware to draw
    graphics onto the screen. Examples of its usage are the Dungeon Mode GUI
    (DUNGEON/dungeon.bin+0x3F4) and the fog (DUNGEON/dungeon.bin+0x401) */
struct wte_handle {
    void* content; // Pointer to the heap-allocated WTE data. Only stored for freeing the data
    struct wte_header* header;
};
ASSERT_SIZE(struct wte_handle, 8);

// These arguments are almost directly passed to the TEXIMAGE_PARAM register, just rearranged
// For more information see:
// https://problemkaputt.de/gbatek.htm#ds3dtextureattributes
struct wte_texture_params {
    uint8_t texture_smult : 3;
    uint8_t texture_tmult : 3;
    uint8_t unused6 : 2;
    enum texture_format format : 3;
    bool repeat_x : 1;
    bool repeat_y : 1;
    uint8_t unusedD : 3;
};
ASSERT_SIZE(struct wte_texture_params, 2);

struct wte_header {
    char signature[4];                // 0x0: Signature bytes (must be "\x57\x54\x45\x00")
    void* texture;                    // 0x4
    uint32_t texture_size;            // 0x8
    struct wte_texture_params params; // 0xC
    uint16_t _padding_0xe;
    /*  These bounds are NOT used by the game, but they prove useful to extract the texture out
        of the file. The offsets are redundant and should be zero

        The width specified here should always be the same as the one specified in the texture
        params, but the height may be lower. The reason is that just like the width, the height
        needs to be a power of 2 in the range of 8..1024. The actual texture can have a lower
        height, but not a lower width, as the width is required to properly read the image */
    struct rect16_xywh texture_bounds; // 0x10
    struct rgbx* palette;              // 0x18
    uint16_t color_amt;                // 0x1C: How many colors are stored in the palette
    uint16_t _padding_0x1e;
};
ASSERT_SIZE(struct wte_header, 32);
=======
    undefined field_0xc;
    undefined field_0xd;
    undefined field_0xe;
    undefined field_0xf;
};
ASSERT_SIZE(struct portrait_box, 16);
>>>>>>> 5063021f

// These flags are shared with the function to display text inside message boxes
// So they might need a rename once more information is found
struct preprocessor_flags {
    uint16_t unknown0 : 13;
    bool show_speaker : 1;
    uint32_t unknown18 : 18;
};
ASSERT_SIZE(struct preprocessor_flags, 4);

// Represents arguments that might be passed to the PreprocessString function
struct preprocessor_args {
    uint32_t flag_vals[4];  // 0x0: These are usually IDs with additional flags attached to them
    uint32_t id_vals[5];    // 0x10
    int32_t number_vals[5]; // 0x24
    char* strings[5];       // 0x38
    // 0x4C: An optional argument that is used to insert the name of a Pokémon
    // When they're talking through a message box. It requires it's respective flag to be on
    uint32_t speaker_id;
};
ASSERT_SIZE(struct preprocessor_args, 80);

// Type matchup table, not including TYPE_NEUTRAL.
// Note that Ghost's immunities seem to be hard-coded elsewhere. In this table, both Normal and
// Fighting are encoded as neutral against Ghost.
//
// Row index corresponds to the attack type and the column index corresponds to the defender type.
// C-style access: type_matchup_table[attack_type][target_type] or
// *(&type_matchup_table[0][0] + attack_type*18 + target_type)
struct type_matchup_table {
    struct type_matchup_16 matchups[18][18];
};
ASSERT_SIZE(struct type_matchup_table, 648);

// Type matchup combinator table, for combining two type matchups into one.
// This table is symmetric, and maps (type_matchup, type_matchup) -> type_matchup
struct type_matchup_combinator_table {
    enum type_matchup combination[4][4];
};
ASSERT_SIZE(struct type_matchup_combinator_table, 64);

// In the move data, the target and range are encoded together in the first byte of a single
// two-byte field. The target is the lower half, and the range is the upper half.
#pragma pack(push, 2)
struct move_target_and_range {
    enum move_target target : 4;
    enum move_range range : 4;
    enum move_ai_condition ai_condition : 4;
    uint16_t unused : 4; // At least I'm pretty sure this is unused...
};
ASSERT_SIZE(struct move_target_and_range, 2);
#pragma pack(pop)

// Data for a single move
struct move_data {
    uint16_t base_power;                          // 0x0
    struct type_id_8 type;                        // 0x2
    struct move_category_8 category;              // 0x3
    struct move_target_and_range target_range;    // 0x4
    struct move_target_and_range ai_target_range; // 0x6: Target/range as seen by the AI
    uint8_t pp;                                   // 0x8
    uint8_t ai_weight; // 0x9: Possibly. Weight for AI's random move selection
    // 0xA: Both accuracy values are used to calculate the move's actual accuracy.
    // See the PMD Info Spreadsheet.
    uint8_t accuracy1;
    uint8_t accuracy2; // 0xB
    // 0xC: If this move has a random chance AI condition (see enum move_ai_condition),
    // this is the chance that the AI will consider a potential target as elegible
    uint8_t ai_condition_random_chance;
    uint8_t strikes;              // 0xD: Number of times the move hits (i.e. for multi-hit moves)
    uint8_t max_ginseng_boost;    // 0xE: Maximum possible Ginseng boost for this move
    uint8_t crit_chance;          // 0xF: The base critical hit chance
    bool reflected_by_magic_coat; // 0x10
    bool can_be_snatched;         // 0x11
    bool fails_while_muzzled;     // 0x12
    // 0x13: Seems to be used by the AI with Status Checker for using moves against frozen monsters
    bool ai_can_use_against_frozen;
    bool usable_while_taunted; // 0x14
    // 0x15: Index in the string files of the range string to be displayed in the move info screen
    uint8_t range_string_idx;
    struct move_id_16 id; // 0x16
    // 0x18: Index in the string files of the message string to be displayed in the dungeon message
    // log when a move is used. E.g., the default (0) is "[User] used [move]!"
    uint16_t message_string_idx;
};
ASSERT_SIZE(struct move_data, 26);

// The move data table, as contained within /BALANCE/waza_p.bin, and when loaded into memory.
struct move_data_table {
    struct move_data entries[559];
};
ASSERT_SIZE(struct move_data_table, 14534);

// Reduced version of dungeon_mode::move that stores less info
// Dungeon mode might also use these entries sometimes
struct ground_move {
    // 0x0: flags: 1-byte bitfield
    // See move::flags0 for details
    bool f_exists : 1;
    bool f_subsequent_in_link_chain : 1;
    bool f_enabled_for_ai : 1;
    bool f_set : 1;
    bool f_last_used : 1; // unconfirmed, but probably the same as struct move
    bool f_disabled : 1;
    uint8_t flags_unk6 : 2;

    undefined field_0x1;  // Probably padding since it doesn't get initialized
    struct move_id_16 id; // 0x2
    uint8_t ginseng;      // 0x4: Ginseng boost
    undefined field_0x5;  // Probably padding since it doesn't get initialized
};
ASSERT_SIZE(struct ground_move, 6);

// Used to store monster data in ground mode
// (Team members in the assembly, guest pokémon, etc.)
// Dungeon mode might also use these entries sometimes
struct ground_monster {
    bool is_valid;                 // 0x0: True if the entry is valid
    int8_t level;                  // 0x1: Monster level
    struct dungeon_id_8 joined_at; // 0x2
    uint8_t joined_at_floor;       // 0x3: See struct monster::joined_at_floor
    struct monster_id_16 id;       // 0x4: Monster ID
    int8_t level_at_first_evo;     // 0x6: Level upon first evolution, or 0 if not applicable
    int8_t level_at_second_evo;    // 0x7: Level upon second evolution, or 0 if not applicable
    uint16_t iq;                   // 0x8
    uint16_t max_hp;               // 0xA
    int8_t atk;                    // 0xC
    int8_t sp_atk;                 // 0xD
    int8_t def;                    // 0xE
    int8_t sp_def;                 // 0xF
    int exp;                       // 0x10
    // 0x14: Bitvector that keeps track of which IQ skills the monster has enabled.
    // See enum iq_skill_id for the meaning of each bit.
    uint32_t iq_skill_flags[3];
    struct tactic_id_8 tactic; // 0x20
    undefined field_0x21;
    struct ground_move moves[4]; // 0x22
    char name[10];               // 0x3A: Display name of the monster
};
ASSERT_SIZE(struct ground_monster, 68);

// Stores information about active team members, including those from special episodes.
// A lot of the fields seem to be analogous to fields on struct monster.
struct team_member {
    // 0x0: flags: 1-byte bitfield
    bool f_is_valid : 1;
    uint8_t flags_unk1 : 7;

    bool is_leader;                // 0x1
    uint8_t level;                 // 0x2
    struct dungeon_id_8 joined_at; // 0x3
    uint8_t joined_at_floor;       // 0x4
    undefined field_0x5;
    uint16_t iq;          // 0x6
    int16_t member_index; // 0x8: Index in the list of all team members (not just the active ones)
    int16_t team_index;   // 0xA: In order by team lineup
    struct monster_id_16 id; // 0xC
    uint16_t current_hp;     // 0xE
    uint16_t max_hp;         // 0x10
    int8_t atk;              // 0x12
    int8_t sp_atk;           // 0x13
    int8_t def;              // 0x14
    int8_t sp_def;           // 0x15
    undefined field_0x16;
    undefined field_0x17;
    int exp;              // 0x18
    struct move moves[4]; // 0x1C
    undefined field_0x3C;
    undefined field_0x3D;
    struct item held_item;         // 0x3E
    int16_t belly;                 // 0x44: Integer part
    int16_t belly_thousandths;     // 0x46
    int16_t max_belly;             // 0x48: Integer part
    int16_t max_belly_thousandths; // 0x4A
    // 0x4C: Bitvector that keeps track of which IQ skills the monster has enabled.
    // See enum iq_skill_id for the meaning of each bit.
    uint32_t iq_skill_flags[3];
    struct tactic_id_8 tactic; // 0x58
    undefined field_0x59;
    undefined field_0x5A;
    undefined field_0x5B;
    undefined field_0x5C;
    undefined field_0x5D;
    char name[10]; // 0x5E: Display name of the monster
};
ASSERT_SIZE(struct team_member, 104);

// Table with information about all team members, which are active, and on which teams
struct team_member_table {
    // 0x0: List of all recruited team members. Appears to be in chronological order of recruitment.
    //
    // The first two entries are fixed to the hero and partner. The next three entries are reserved
    // for special episode main characters, which differ (and will be updated here) depending on the
    // special episode. For example, in SE5, the third entry becomes Grovyle, with the fourth and
    // fifth entries becoming Dusknoir after progressing far enough into the special episode.
    //
    // Subsequent entries are normal recruits. If a member is released, all subsequent members will
    // be shifted up, so there should be no gaps in the list.
    struct ground_monster members[555];
    // 0x936C: Currently active team members for each team, listed in team order. The first index is
    // the team ID (see enum team_id), the second is the roster index within the given team.
    //
    // This struct is updated relatively infrequently. For example, in dungeon mode, it's typically
    // only updated at the start of the floor; refer to DUNGEON_STRUCT instead for live data.
    struct team_member active_team_rosters[3][4];
    // 0x984C: Pointer into active_team_rosters for the currently active team, i.e.,
    // &active_team_rosters[active_team]
    struct team_member* active_roster;
    undefined field_0x9850;
    undefined field_0x9851;
    undefined field_0x9852;
    undefined field_0x9853;
    undefined field_0x9854;
    undefined field_0x9855;
    // 0x9856: member indexes (into the members array) for the active rosters of each team
    int16_t active_team_roster_member_idxs[3][4];
    undefined field_0x986e;
    undefined field_0x986f;
    // 0x9870: Pointer into active_team_roster_member_idxs for the currently active team, i.e.,
    // &active_team_roster_member_idxs[active_team]
    int16_t* active_roster_member_idxs;
    undefined field_0x9874;
    undefined field_0x9875;
    undefined field_0x9876;
    struct team_id_8 active_team; // 0x9877: Currently active team
};
ASSERT_SIZE(struct team_member_table, 39032);

// Contains information about a monster's level-up data at a certain level
struct level_up_entry {
    uint32_t total_exp; // 0x0: Total EXP required to reach this level
    uint16_t hp;        // 0x4: HP increase
    uint8_t atk;        // 0x6: Atk increase
    uint8_t sp_atk;     // 0x7: Sp. Atk increase
    uint8_t def;        // 0x8: Def increase
    uint8_t sp_def;     // 0x9: Sp. Def increase
    undefined field_0xA;
    undefined field_0xB;
};
ASSERT_SIZE(struct level_up_entry, 12);

// A common structure for pairs of dungeon/floor values
struct dungeon_floor_pair {
    struct dungeon_id_8 dungeon_id;
    uint8_t floor_id;
};
ASSERT_SIZE(struct dungeon_floor_pair, 2);

// Unknown struct included in the dungeon_init struct (see below)
struct unk_dungeon_init {
    undefined field_0x0;
    undefined field_0x1;
    undefined field_0x2;
    undefined field_0x3;
    undefined field_0x4;
    undefined field_0x5;
    undefined field_0x6;
    undefined field_0x7;
    undefined field_0x8;
    undefined field_0x9;
    undefined field_0xA;
    undefined field_0xB;
    undefined field_0xC;
    undefined field_0xD;
    undefined field_0xE;
    undefined field_0xF;
    undefined field_0x10;
    undefined field_0x11;
    undefined field_0x12;
    undefined field_0x13;
    undefined field_0x14;
    undefined field_0x15;
    undefined field_0x16;
    undefined field_0x17;
    undefined field_0x18;
    undefined field_0x19;
    undefined field_0x1A;
    undefined field_0x1B;
    undefined field_0x1C;
    undefined field_0x1D;
    undefined field_0x1E;
    undefined field_0x1F;
    undefined field_0x20;
    undefined field_0x21;
    undefined field_0x22;
    undefined field_0x23;
    undefined field_0x24;
    undefined field_0x25;
    undefined field_0x26;
    undefined field_0x27;
    undefined field_0x28;
    undefined field_0x29;
    undefined field_0x2A;
    undefined field_0x2B;
    undefined field_0x2C;
    undefined field_0x2D;
    undefined field_0x2E;
    undefined field_0x2F;
    undefined field_0x30;
    undefined field_0x31;
    undefined field_0x32;
    undefined field_0x33;
    undefined field_0x34;
    undefined field_0x35;
    undefined field_0x36;
    undefined field_0x37;
    undefined field_0x38;
    undefined field_0x39;
    undefined field_0x3A;
    undefined field_0x3B;
    undefined field_0x3C;
    undefined field_0x3D;
    undefined field_0x3E;
    undefined field_0x3F;
    undefined field_0x40;
    undefined field_0x41;
    undefined field_0x42;
    undefined field_0x43;
    undefined field_0x44;
    undefined field_0x45;
    undefined field_0x46;
    undefined field_0x47;
    undefined field_0x48;
    undefined field_0x49;
    undefined field_0x4A;
    undefined field_0x4B;
    undefined field_0x4C;
    undefined field_0x4D;
    undefined field_0x4E;
    undefined field_0x4F;
    undefined field_0x50;
    undefined field_0x51;
    undefined field_0x52;
    undefined field_0x53;
    undefined field_0x54;
    undefined field_0x55;
    undefined field_0x56;
    undefined field_0x57;
    undefined field_0x58;
    undefined field_0x59;
    undefined field_0x5A;
    undefined field_0x5B;
    undefined field_0x5C;
    undefined field_0x5D;
    undefined field_0x5E;
    undefined field_0x5F;
    undefined field_0x60;
    undefined field_0x61;
    undefined field_0x62;
    undefined field_0x63;
    undefined field_0x64;
    undefined field_0x65;
    undefined field_0x66;
    undefined field_0x67;
    undefined field_0x68;
    undefined field_0x69;
    undefined field_0x6A;
    undefined field_0x6B;
    undefined field_0x6C;
    undefined field_0x6D;
    undefined field_0x6E;
    undefined field_0x6F;
    undefined field_0x70;
    undefined field_0x71;
    undefined field_0x72;
    undefined field_0x73;
    undefined field_0x74;
    undefined field_0x75;
    undefined field_0x76;
    undefined field_0x77;
    undefined field_0x78;
    undefined field_0x79;
    undefined field_0x7A;
    undefined field_0x7B;
    undefined field_0x7C;
    undefined field_0x7D;
    undefined field_0x7E;
    undefined field_0x7F;
    undefined field_0x80;
    undefined field_0x81;
    undefined field_0x82;
    undefined field_0x83;
    undefined field_0x84;
    undefined field_0x85;
    undefined field_0x86;
    undefined field_0x87;
    undefined field_0x88;
    undefined field_0x89;
    undefined field_0x8A;
    undefined field_0x8B;
    undefined field_0x8C;
    undefined field_0x8D;
    undefined field_0x8E;
    undefined field_0x8F;
    undefined field_0x90;
    undefined field_0x91;
    undefined field_0x92;
    undefined field_0x93;
    undefined field_0x94;
    undefined field_0x95;
    undefined field_0x96;
    undefined field_0x97;
    undefined field_0x98;
    undefined field_0x99;
    undefined field_0x9A;
    undefined field_0x9B;
    undefined field_0x9C;
    undefined field_0x9D;
    undefined field_0x9E;
    undefined field_0x9F;
    undefined field_0xA0;
    undefined field_0xA1;
    undefined field_0xA2;
    undefined field_0xA3;
    undefined field_0xA4;
    undefined field_0xA5;
    undefined field_0xA6;
    undefined field_0xA7;
    undefined field_0xA8;
    undefined field_0xA9;
    undefined field_0xAA;
    undefined field_0xAB;
    undefined field_0xAC;
    undefined field_0xAD;
    undefined field_0xAE;
    undefined field_0xAF;
    undefined field_0xB0;
    undefined field_0xB1;
    undefined field_0xB2;
    undefined field_0xB3;
    undefined field_0xB4;
    undefined field_0xB5;
    undefined field_0xB6;
    undefined field_0xB7;
    undefined field_0xB8;
    undefined field_0xB9;
    undefined field_0xBA;
    undefined field_0xBB;
    undefined field_0xBC;
    undefined field_0xBD;
    undefined field_0xBE;
    undefined field_0xBF;
    undefined field_0xC0;
    undefined field_0xC1;
    undefined field_0xC2;
    undefined field_0xC3;
    undefined field_0xC4;
    undefined field_0xC5;
    undefined field_0xC6;
    undefined field_0xC7;
    undefined field_0xC8;
    undefined field_0xC9;
    undefined field_0xCA;
    undefined field_0xCB;
    undefined field_0xCC;
    undefined field_0xCD;
    undefined field_0xCE;
    undefined field_0xCF;
    undefined field_0xD0;
    undefined field_0xD1;
    undefined field_0xD2;
    undefined field_0xD3;
    undefined field_0xD4;
    undefined field_0xD5;
    undefined field_0xD6;
    undefined field_0xD7;
    undefined field_0xD8;
    undefined field_0xD9;
    undefined field_0xDA;
    undefined field_0xDB;
    undefined field_0xDC;
    undefined field_0xDD;
    undefined field_0xDE;
    undefined field_0xDF;
    undefined field_0xE0;
    undefined field_0xE1;
    undefined field_0xE2;
    undefined field_0xE3;
    undefined field_0xE4;
    undefined field_0xE5;
    undefined field_0xE6;
    undefined field_0xE7;
};
ASSERT_SIZE(struct unk_dungeon_init, 232);

// A struct used to init certain values in the dungeon struct when entering dungeon mode.
// Gets initialized in ground mode.
struct dungeon_init {
    struct dungeon_id_8 id; // 0x0: Copied into dungeon::id
    uint8_t floor;          // 0x1: Copied into dungeon::floor
    // Copied into dungeon::field_0x74C, might be related to the dungeon being conquered or
    // the fixed room overrides.
    undefined2 field_0x2;
    undefined field_0x4;
    bool nonstory_flag;      // 0x5: Copied into dungeon::nonstory_flag
    bool recruiting_enabled; // 0x6: Copied into dungeon::recruiting_enabled
    // 0x7: If true, dungeon::recruiting_enabled gets set to false. Overrides recruiting_enabled.
    bool force_disable_recruiting;
    undefined field_0x8;            // Copied into dungeon::field_0x75A
    undefined field_0x9;            // Copied into dungeon::field_0x75B
    bool send_home_disabled;        // 0xA: Copied into dungeon::send_home_disabled
    bool hidden_land_flag;          // 0xB: Copied into dungeon::hidden_land_flag
    bool skip_faint_animation_flag; // 0xC: Copied into dungeon::skip_faint_animation_flag
    // 0xD: Copied into dungeon::dungeon_objective. Read as a signed byte (?).
    struct dungeon_objective_8 dungeon_objective;
    int8_t field_0xE;
    bool has_guest_pokemon; // 0xF: If true, a guest pokémon will be added to your team
    bool send_help_item;    // 0x10: If true, you recive an item at the start of the dungeon
    bool show_rescues_left; // 0x11: If true, you get a message saying how many rescue chances you
                            // have left
    undefined field_0x12;
    undefined field_0x13;
    // 0x14
    // [EU]0x22DF920 loads this as a word
    // [EU]0x22DFBAC loads this as a signed byte
    // ???
    undefined4 field_0x14; // Copied into dungeon::field_0x750
    // 0x18: The dungeon PRNG preseed? Copied into dungeon::prng_preseed_23_bit and
    // dungeon::rescue_prng_preseed_23_bit.
    uint32_t prng_preseed_23_bit;
    // 0x1C: Array containing the list of quest pokémon that will join the team in the dungeon
    // (max 2)
    struct ground_monster guest_pokemon[2];
    // 0xA4: Used as a base address at [EU]0x22E0354 and [EU]0x22E03AC.
    // It's probably a separate struct.
    undefined field_0xA4;
    undefined field_0xA5;
    undefined field_0xA6;
    undefined field_0xA7;
    // 0xA8: ID of the item to give to the player if send_help_item is true
    struct item_id_16 help_item;
    undefined field_0xAA;
    undefined field_0xAB;
    // 0xAC: Controls which version of the dungeon to load. Gets copied into
    // dungeon::dungeon_game_version_id. Uncertain when the game decides to load the
    // Time/Darkness version of dungeons.
    enum game_id dungeon_game_version_id;
    undefined4 field_0xB0;
    undefined field_0xB4; // Gets set to dungeon::id during dungeon init
    undefined field_0xB5; // Gets set to dungeon::floor during dungeon init
    undefined field_0xB6;
    undefined field_0xB7;
    // 0xB8: Used as a base address at [EU]0x22E0ABC.
    // It's probably a separate struct.
    undefined field_0xB8; // Gets set to dungeon::id during dungeon init
    undefined field_0xB9; // Gets set to dungeon::floor during dungeon init
    undefined field_0xBA;
    undefined field_0xBB;
    undefined4 field_0xBC;
    // 0xC0: Used as a base address at [EU]0x22E0A4C
    struct unk_dungeon_init field_0xC0;
    undefined field_0x1A8;
    // Probably padding, these bytes aren't accessed by the funtion that inits this struct
    undefined field_0x1A9;
    undefined field_0x1AA;
    undefined field_0x1AB;
};
ASSERT_SIZE(struct dungeon_init, 428);

// Unverified, ported from Irdkwia's notes
struct dungeon_unlock_entry {
    struct dungeon_id_8 dungeon_id;
    uint8_t scenario_balance_min;
};
ASSERT_SIZE(struct dungeon_unlock_entry, 2);

// Unverified, ported from Irdkwia's notes
struct dungeon_return_status {
    bool flag;
    uint8_t _padding;
    int16_t string_id;
};
ASSERT_SIZE(struct dungeon_return_status, 4);

// Structure describing various player progress milestones?
// Ported directly from Irdkwia's notes. The only confirmed thing is the struct size.
struct global_progress {
    undefined unk_pokemon_flags1[148];        // 0x0: unused
    undefined field_0x94[4];                  // 0x94
    undefined unk_pokemon_flags2[148];        // 0x98: used
    undefined exclusive_pokemon_flags[23];    // 0x12C: partially used, only for Time/Darkness
    undefined dungeon_max_reached_floor[180]; // 0x143: used
    undefined field_0x1f7;                    // unused
    undefined4 nb_adventures;                 // 0x1F8: used
    undefined field_0x1fc[16];                // unknown/unused
};
ASSERT_SIZE(struct global_progress, 524);

// The adventure log structure.
struct adventure_log {
    uint32_t completion_flags[4];            // 0x0
    uint32_t nb_dungeons_cleared;            // 0x10
    uint32_t nb_friend_rescues;              // 0x14
    uint32_t nb_evolutions;                  // 0x18
    uint32_t nb_eggs_hatched;                // 0x1C
    uint32_t successful_steals;              // 0x20: Unused in Sky
    uint32_t nb_faints;                      // 0x24
    uint32_t nb_victories_on_one_floor;      // 0x28
    uint32_t pokemon_joined_counter;         // 0x2C
    uint32_t pokemon_battled_counter;        // 0x30
    uint32_t moves_learned_counter;          // 0x34
    uint32_t nb_big_treasure_wins;           // 0x38
    uint32_t nb_recycled;                    // 0x3C
    uint32_t nb_gifts_sent;                  // 0x40
    uint32_t pokemon_joined_flags[37];       // 0x44
    uint32_t pokemon_battled_flags[37];      // 0xD8
    uint32_t moves_learned_flags[17];        // 0x16C
    uint32_t items_acquired_flags[44];       // 0x1B0
    uint32_t special_challenge_flags;        // 0x260
    uint32_t sentry_duty_game_points[5];     // 0x264
    struct dungeon_floor_pair current_floor; // 0x278
    uint16_t padding;                        // 0x27A
};
ASSERT_SIZE(struct adventure_log, 636);

struct exclusive_item_stat_boost_entry {
    int8_t atk;
    int8_t def;
    int8_t sp_atk;
    int8_t sp_def;
};
ASSERT_SIZE(struct exclusive_item_stat_boost_entry, 4);

struct exclusive_item_effect_entry {
    struct exclusive_item_effect_id_8 effect_id;
    uint8_t foreign_idx; // Index into other tables
};
ASSERT_SIZE(struct exclusive_item_effect_entry, 2);

struct rankup_table_entry {
    undefined field_0x0;
    undefined field_0x1;
    undefined field_0x2;
    undefined field_0x3;
    int field_0x4;
    int field_0x8;
    int16_t field_0xc;
    undefined field_0xe;
    undefined field_0xf;
};
ASSERT_SIZE(struct rankup_table_entry, 16);

// Contains the data for a single mission
struct mission {
    struct mission_status_8 status; // 0x0
    struct mission_type_8 type;     // 0x1
    union mission_subtype subtype;  // 0x2
    undefined field_0x3;
    struct dungeon_id_8 dungeon_id; // 0x4
    uint8_t floor;                  // 0x5
    undefined field_0x6;            // Likely padding
    undefined field_0x7;            // Likely padding
    int field_0x8;                  // 0x8, changing it seems to affect the text of the mission
    undefined field_0xc;
    undefined field_0xd;
    struct monster_id_16 client; // 0xE
    struct monster_id_16 target; // 0x10
    int16_t field_0x12;
    int16_t field_0x14;
    struct mission_reward_type_8 reward_type; // 0x16
    undefined field_0x17;
    struct item_id_16 item_reward;                      // 0x18
    struct mission_restriction_type_8 restriction_type; // 0x1A
    undefined field_0x1b;
    union mission_restriction restriction; // 0x1C
    undefined field_0x1e;
    undefined field_0x1f;
};
ASSERT_SIZE(struct mission, 32);

struct mission_floors_forbidden {
    uint8_t field_0x0;
    uint8_t field_0x1;
};
ASSERT_SIZE(struct mission_floors_forbidden, 2);

// Unverified, ported from Irdkwia's notes
struct quiz_answer_points_entry {
    undefined field_0x0;
    undefined field_0x1;
    undefined field_0x2;
    undefined field_0x3;
    undefined field_0x4;
    undefined field_0x5;
    undefined field_0x6;
    undefined field_0x7;
    undefined field_0x8;
    undefined field_0x9;
    undefined field_0xa;
    undefined field_0xb;
    undefined field_0xc;
    undefined field_0xd;
    undefined field_0xe;
    undefined field_0xf;
};
ASSERT_SIZE(struct quiz_answer_points_entry, 16);

// Unverified, ported from Irdkwia's notes
struct portrait_data_entry {
    int16_t xpos;
    int16_t ypos;
    uint8_t portrait;
    uint8_t _padding;
};
ASSERT_SIZE(struct portrait_data_entry, 6);

// Unverified, ported from Irdkwia's notes
struct status_description {
    int16_t name_str_id;
    int16_t desc_str_id;
};
ASSERT_SIZE(struct status_description, 4);

// Unverified, ported from Irdkwia's notes
struct forbidden_forgot_move_entry {
    struct monster_id_16 monster_id;
    struct dungeon_id_16 origin_id;
    struct move_id_16 move_id;
};
ASSERT_SIZE(struct forbidden_forgot_move_entry, 6);

struct version_exclusive_monster {
    struct monster_id_16 id;
    bool in_eot; // In Explorers of Time
    bool in_eod; // In Explorers of Darkness
};
ASSERT_SIZE(struct version_exclusive_monster, 4);

// An entry correspond to sprite loaded in memory and ready to be displayed
struct wan_table_entry {
    char path[32];                  // 0x0: Needs to be null-terminated. Only used for direct file.
    bool file_externally_allocated; // 0x20: True if the iov_base shouldn’t be freed by this struct.
    struct wan_source_type_8 source_type; // 0x21: 1 = direct file, 2 = pack file
    int16_t pack_id;                      // 0x22: for wan in pack file
    int16_t file_index;                   // 0x24: for wan in pack file
    undefined field5_0x26;
    undefined field6_0x27;
    uint32_t iov_len;
    // 0x2C: When removing a reference, if it reaches 0, the entry is removed (unless
    // file_externally_allocated is true, as it is always removed even if there are remaining
    // references)
    int16_t reference_counter;
    undefined field9_0x2e;
    undefined field10_0x2f;
    // 0x30: pointer to the beginning of the data section of iov_base.
    struct wan_header* sprite_start;
    void* iov_base; // 0x34: points to a sirO
};
ASSERT_SIZE(struct wan_table_entry, 56);

// Global structure used to deduplicate loading of wan sprites. Loaded sprites are
// reference-counted.
struct wan_table {
    struct wan_table_entry sprites[96]; // 0x0
    void* at_decompress_scratch_space;  // 0x1500
    undefined field2_0x1504;
    undefined field3_0x1505;
    undefined field4_0x1506;
    undefined field5_0x1507;
    int16_t total_nb_of_entries;  // 0x1508: The total number of entries. Should be equal to 0x60.
    int16_t next_alloc_start_pos; // 0x150A
    int16_t field8_0x150c;
    undefined field9_0x150e;
    undefined field10_0x150f;
};
ASSERT_SIZE(struct wan_table, 5392);

// Store one boolean per vram bank
struct vram_banks_set {
    bool vram_A : 1;
    bool vram_B : 1;
    bool vram_C : 1;
    bool vram_D : 1;
    bool vram_E : 1;
    bool vram_F : 1;
    bool vram_G : 1;
    bool vram_H : 1;
    bool vram_I : 1;
    uint8_t _unused : 7;
};
ASSERT_SIZE(struct vram_banks_set, 2);

// Used as a parameter to SendAudioCommand. Includes data on which audio to play and how.
struct audio_command {
    // 0x0: Seems to be a value that marks the status of this entry. It's probably an enum, maybe a
    // command ID. Seems to be 0 when the entry is not in use.
    int status;
    struct music_id_16 music_id; // 0x4: ID of the music to play
    uint16_t volume;             // 0x6: Volume (0-255)
    undefined2 field_0x8;
    undefined field_0xA;
    undefined field_0xB;
    undefined field_0xC;
    undefined field_0xD;
    undefined field_0xE;
    undefined field_0xF;
    undefined field_0x10;
    undefined field_0x11;
    undefined field_0x12;
    undefined field_0x13;
    undefined field_0x14;
    undefined field_0x15;
    undefined field_0x16;
    undefined field_0x17;
    undefined field_0x18;
    undefined field_0x19;
    undefined field_0x1A;
    undefined field_0x1B;
    undefined field_0x1C;
    undefined field_0x1D;
    undefined field_0x1E;
    undefined field_0x1F;
};
ASSERT_SIZE(struct audio_command, 32);

// TODO: Add more data file structures, as convenient or needed, especially if the load address
// or pointers to the load address are known.

#include "kaomado.h"

#endif<|MERGE_RESOLUTION|>--- conflicted
+++ resolved
@@ -122,23 +122,6 @@
 };
 ASSERT_SIZE(struct bulk_item, 4);
 
-<<<<<<< HEAD
-struct rgb {
-    uint8_t r;
-    uint8_t g;
-    uint8_t b;
-};
-ASSERT_SIZE(struct rgb, 3);
-
-// The 4th byte may sometimes be used, and sometimes it is merely padding
-struct rgbx {
-    uint8_t r;
-    uint8_t b;
-    uint8_t g;
-    uint8_t x;
-};
-ASSERT_SIZE(struct rgbx, 4);
-=======
 // Structure for dialog boxes?
 struct dialog_box {
     undefined fields_0x0[12];
@@ -146,7 +129,6 @@
     undefined fields_0xd[208];
 };
 ASSERT_SIZE(struct dialog_box, 224);
->>>>>>> 5063021f
 
 // Represents a portrait that appears inside a dialogue box
 struct portrait_box {
@@ -155,81 +137,12 @@
     undefined field_0x3;
     undefined4 field_0x4;
     undefined4 field_0x8;
-<<<<<<< HEAD
-    undefined4 field_0xc;
-    undefined4 field_0x10;
-    undefined4 field_0x14;
-    undefined4 field_0x18;
-    undefined4 field_0x1c;
-    undefined4 field_0x20;
-    undefined4 field_0x24;
-    undefined4 field_0x28;
-    undefined4 field_0x2c;
-    undefined4 field_0x30;
-    undefined4 field_0x34;
-    undefined4 field_0x38;
-    undefined4 field_0x3c;
-    undefined4 field_0x40;
-    undefined4 field_0x44;
-};
-ASSERT_SIZE(struct file_stream, 72);
-
-/*  Handle to a memory-allocated WTE file.
-
-    The WTE file format is a simple file format found both in file directories
-    and in the ROM filesystem. This format specializes in storing texture data,
-    and is closely linked to the 3D engine, as well as the 3D resource manager!
-
-    While EoS is not a 3D game, the game still utilizes the 3D hardware to draw
-    graphics onto the screen. Examples of its usage are the Dungeon Mode GUI
-    (DUNGEON/dungeon.bin+0x3F4) and the fog (DUNGEON/dungeon.bin+0x401) */
-struct wte_handle {
-    void* content; // Pointer to the heap-allocated WTE data. Only stored for freeing the data
-    struct wte_header* header;
-};
-ASSERT_SIZE(struct wte_handle, 8);
-
-// These arguments are almost directly passed to the TEXIMAGE_PARAM register, just rearranged
-// For more information see:
-// https://problemkaputt.de/gbatek.htm#ds3dtextureattributes
-struct wte_texture_params {
-    uint8_t texture_smult : 3;
-    uint8_t texture_tmult : 3;
-    uint8_t unused6 : 2;
-    enum texture_format format : 3;
-    bool repeat_x : 1;
-    bool repeat_y : 1;
-    uint8_t unusedD : 3;
-};
-ASSERT_SIZE(struct wte_texture_params, 2);
-
-struct wte_header {
-    char signature[4];                // 0x0: Signature bytes (must be "\x57\x54\x45\x00")
-    void* texture;                    // 0x4
-    uint32_t texture_size;            // 0x8
-    struct wte_texture_params params; // 0xC
-    uint16_t _padding_0xe;
-    /*  These bounds are NOT used by the game, but they prove useful to extract the texture out
-        of the file. The offsets are redundant and should be zero
-
-        The width specified here should always be the same as the one specified in the texture
-        params, but the height may be lower. The reason is that just like the width, the height
-        needs to be a power of 2 in the range of 8..1024. The actual texture can have a lower
-        height, but not a lower width, as the width is required to properly read the image */
-    struct rect16_xywh texture_bounds; // 0x10
-    struct rgbx* palette;              // 0x18
-    uint16_t color_amt;                // 0x1C: How many colors are stored in the palette
-    uint16_t _padding_0x1e;
-};
-ASSERT_SIZE(struct wte_header, 32);
-=======
     undefined field_0xc;
     undefined field_0xd;
     undefined field_0xe;
     undefined field_0xf;
 };
 ASSERT_SIZE(struct portrait_box, 16);
->>>>>>> 5063021f
 
 // These flags are shared with the function to display text inside message boxes
 // So they might need a rename once more information is found
@@ -928,15 +841,6 @@
 ASSERT_SIZE(struct quiz_answer_points_entry, 16);
 
 // Unverified, ported from Irdkwia's notes
-struct portrait_data_entry {
-    int16_t xpos;
-    int16_t ypos;
-    uint8_t portrait;
-    uint8_t _padding;
-};
-ASSERT_SIZE(struct portrait_data_entry, 6);
-
-// Unverified, ported from Irdkwia's notes
 struct status_description {
     int16_t name_str_id;
     int16_t desc_str_id;
