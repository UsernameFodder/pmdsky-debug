// Shared types used throughout the game

#ifndef HEADERS_TYPES_COMMON_H_
#define HEADERS_TYPES_COMMON_H_

#include "enums.h"
#include "util.h"
#include "../dungeon_mode/dungeon_mode_common.h"
#include "../dungeon_mode/enums.h"
#include "file_io.h"
#include "graphics.h"
#include "sound.h"
#include "../files/wan.h"
#include "window.h"

// Parameters used by the NitroSDK to read the ROM.
struct start_module_params {
    void* autoload_list;
    void* autoload_list_end;
    void* autoload_start;
    void* static_bss_start;
    void* static_bss_end;
    uint32_t compressed_static_end;
    uint32_t version_id;
    uint32_t nitrocode_be;
    uint32_t nitrocode_le;
};
ASSERT_SIZE(struct start_module_params, 36);

// Program position info (basically stack trace info) for debug logging.
struct prog_pos_info {
    char* file; // file name
    int line;   // line number
};
ASSERT_SIZE(struct prog_pos_info, 8);

// Metadata describing a single memory block. A block is a chunk of dynamically allocated memory.
// It can contain nothing, an allocated object, or a memory arena that itself contains blocks.
struct mem_block {
    // 0x0: The type of content in this block (see enum memory_alloc_flag).
    uint32_t f_in_use : 1; // Block is reserved and cannot be split to accomodate new allocations
    uint32_t f_object : 1; // Block contains a normal object
    uint32_t f_arena : 1;  // Block contains a memory arena
    uint32_t content_flags_unused : 29;

    // 0x4: Flags passed internally to the memory allocator when this block was allocated
    // (see enum memory_alloc_flag).
    uint32_t f_alloc_in_use : 1; // Block was reserved when allocated
    uint32_t f_alloc_object : 1; // Block was allocated as an object
    // Block was allocated as a memory arena.
    // f_alloc_arena is always used in tandem with f_alloc_in_use, and influences how the
    // allocator tries to locate a free block of memory to allocate. However, the arena will
    // be for private use only, and will be viewed as in use by the allocator until the arena
    // is freed.
    uint32_t f_alloc_arena : 1;
    // Block was allocated as a subarena.
    // An allocation with f_alloc_subarena is used when creating a new global memory arena,
    // and guarantees that f_arena will be set and that f_in_use will NOT be set, which allows
    // blocks to be carved out when the allocator needs memory.
    uint32_t f_alloc_subarena : 1;
    uint32_t allocator_flags_unused : 28;

    // 0x8: Flags passed by the user to the memory allocator API functions when this block was
    // allocated. The least significant byte is reserved for specifying the memory arena to use,
    // and have functionality determined by the arena locator function currently in use by the
    // game. The upper bytes are the same as the internal memory allocator flags
    // (just left-shifted by 8).
    uint32_t user_flags : 8;
    uint32_t f_user_alloc_in_use : 1;   // See f_alloc_in_use
    uint32_t f_user_alloc_object : 1;   // See f_alloc_object
    uint32_t f_user_alloc_arena : 1;    // See f_alloc_arena
    uint32_t f_user_alloc_subarena : 1; // See f_alloc_subarena
    uint32_t user_flags_unused : 20;

    void* data;         // 0xC: Pointer to the start of the memory block
    uint32_t available; // 0x10: Number of free bytes in the memory block. Always a multiple of 4.
    uint32_t used;      // 0x14: Number of used bytes in the memory block. Always a multiple of 4.
};
ASSERT_SIZE(struct mem_block, 24);

// Metadata for a memory arena. A memory arena is a large, contiguous region of memory that can
// be carved up into chunks by the memory allocator as needed (when dynamic allocations are
// requested). An arena starts with one large, vacant block, which gradually gets subdivided as
// allocations are made within the arena.
struct mem_arena {
    // 0x0: The type of content in this arena, as a bitfield (see enum memory_alloc_flag).
    // Always seems to be 2 (corresponding to MEM_OBJECT), which makes sense since an arena
    // is by definition a region where objects can be allocated.
    uint32_t content_flags;
    // 0x4: Pointer to the parent arena if this is a subarena, or null otherwise.
    struct mem_arena* parent;
    struct mem_block* blocks; // 0x8: Array of memory blocks in the arena
    uint32_t n_blocks;        // 0xC: Number of memory blocks in the arena
    uint32_t max_blocks;      // 0x10: Maximum number of memory blocks the arena can hold
    void* data;               // 0x14: Pointer to the start of the memory arena
    uint32_t len;             // 0x18: Total length of the memory arena. Always a multiple of 4.
};
ASSERT_SIZE(struct mem_arena, 28);

// Global table of all heap allocations
struct mem_alloc_table {
    uint32_t n_arenas;              // 0x0: Number of global memory arenas (including subarenas)
    struct mem_arena default_arena; // 0x4: The default memory arena for allocations
    // Not actually sure how long this array is, but has at least 4 elements, and can't have
    // more than 8 because it would overlap with default_arena.data
    // The 4 known arenas are:
    // - The default arena (used for most things, including dungeon mode)
    // - Two ground mode arenas (used in some cases, but not all)
    // - The sound data arena (used by the DSE sound engine)
    struct mem_arena* arenas[8]; // 0x20: Array of global memory arenas
};
ASSERT_SIZE(struct mem_alloc_table, 64);

// Functions to get the desired memory arena for (de)allocation, or null if there's no preference.
// flags has the same meaning as the flags passed to MemAlloc.
typedef struct mem_arena* (*get_alloc_arena_fn_t)(struct mem_arena* arena, uint32_t flags);
typedef struct mem_arena* (*get_free_arena_fn_t)(struct mem_arena* arena, void* ptr);

struct mem_arena_getters {
    get_alloc_arena_fn_t get_alloc_arena; // Arena to be used by MemAlloc and friends
    get_free_arena_fn_t get_free_arena;   // Arena to be used by MemFree
};
ASSERT_SIZE(struct mem_arena_getters, 8);

struct overlay_load_entry {
    enum overlay_group_id group;
    // These are function pointers, but not sure of the signature.
    void* entrypoint;
    void* destructor;
    void* frame_update; // Possibly?
};
ASSERT_SIZE(struct overlay_load_entry, 16);

// Struct containing information about an overlay. The entries are copied from y9.bin.
struct overlay_info_entry {
    int overlay_id;                // 0x0
    int ram_address;               // 0x4
    int size;                      // 0x8
    int bss_size;                  // 0xC: Size of BSS data region
    int static_init_start_address; // 0x10
    int static_init_end_address;   // 0x14
    int file_id;                   // 0x18: File ID of this overlay in the ROM's FAT
    int unused;                    // 0x1C: Always zero
};
ASSERT_SIZE(struct overlay_info_entry, 32);

// This seems to be a simple structure used with utility functions related to managing items
// in bulk, such as in the player's bag, storage, and Kecleon shops.
struct bulk_item {
    struct item_id_16 id;
    uint16_t quantity; // Definitely in some contexts, but not verified in all
};
ASSERT_SIZE(struct bulk_item, 4);

// Type matchup table, not including TYPE_NEUTRAL.
// Note that Ghost's immunities seem to be hard-coded elsewhere. In this table, both Normal and
// Fighting are encoded as neutral against Ghost.
//
// Row index corresponds to the attack type and the column index corresponds to the defender type.
// C-style access: type_matchup_table[attack_type][target_type] or
// *(&type_matchup_table[0][0] + attack_type*18 + target_type)
struct type_matchup_table {
    struct type_matchup_16 matchups[18][18];
};
ASSERT_SIZE(struct type_matchup_table, 648);

// Type matchup combinator table, for combining two type matchups into one.
// This table is symmetric, and maps (type_matchup, type_matchup) -> type_matchup
struct type_matchup_combinator_table {
    enum type_matchup combination[4][4];
};
ASSERT_SIZE(struct type_matchup_combinator_table, 64);

// In the move data, the target and range are encoded together in the first byte of a single
// two-byte field. The target is the lower half, and the range is the upper half.
#pragma pack(push, 2)
struct move_target_and_range {
    enum move_target target : 4;
    enum move_range range : 4;
    enum move_ai_condition ai_condition : 4;
    uint16_t unused : 4; // At least I'm pretty sure this is unused...
};
ASSERT_SIZE(struct move_target_and_range, 2);
#pragma pack(pop)

// Data for a single move
struct move_data {
    uint16_t base_power;                          // 0x0
    struct type_id_8 type;                        // 0x2
    struct move_category_8 category;              // 0x3
    struct move_target_and_range target_range;    // 0x4
    struct move_target_and_range ai_target_range; // 0x6: Target/range as seen by the AI
    uint8_t pp;                                   // 0x8
    uint8_t ai_weight; // 0x9: Possibly. Weight for AI's random move selection
    // 0xA: Both accuracy values are used to calculate the move's actual accuracy.
    // See the PMD Info Spreadsheet.
    uint8_t accuracy1;
    uint8_t accuracy2; // 0xB
    // 0xC: If this move has a random chance AI condition (see enum move_ai_condition),
    // this is the chance that the AI will consider a potential target as elegible
    uint8_t ai_condition_random_chance;
    uint8_t strikes;              // 0xD: Number of times the move hits (i.e. for multi-hit moves)
    uint8_t max_ginseng_boost;    // 0xE: Maximum possible Ginseng boost for this move
    uint8_t crit_chance;          // 0xF: The base critical hit chance
    bool reflected_by_magic_coat; // 0x10
    bool can_be_snatched;         // 0x11
    bool fails_while_muzzled;     // 0x12
    // 0x13: Seems to be used by the AI with Status Checker for using moves against frozen monsters
    bool ai_can_use_against_frozen;
    bool usable_while_taunted; // 0x14
    // 0x15: Index in the string files of the range string to be displayed in the move info screen
    uint8_t range_string_idx;
    struct move_id_16 id; // 0x16
    // 0x18: Index in the string files of the message string to be displayed in the dungeon message
    // log when a move is used. E.g., the default (0) is "[User] used [move]!"
    uint16_t message_string_idx;
};
ASSERT_SIZE(struct move_data, 26);

// The move data table, as contained within /BALANCE/waza_p.bin, and when loaded into memory.
struct move_data_table {
    struct move_data entries[559];
};
ASSERT_SIZE(struct move_data_table, 14534);

// Reduced version of dungeon_mode::move that stores less info
// Dungeon mode might also use these entries sometimes
struct ground_move {
    // 0x0: flags: 1-byte bitfield
    // See move::flags0 for details
    bool f_exists : 1;
    bool f_subsequent_in_link_chain : 1;
    bool f_enabled_for_ai : 1;
    bool f_set : 1;
    bool f_last_used : 1; // unconfirmed, but probably the same as struct move
    bool f_disabled : 1;
    uint8_t flags_unk6 : 2;

    undefined field_0x1;  // Probably padding since it doesn't get initialized
    struct move_id_16 id; // 0x2
    uint8_t ginseng;      // 0x4: Ginseng boost
    undefined field_0x5;  // Probably padding since it doesn't get initialized
};
ASSERT_SIZE(struct ground_move, 6);

// Used to store monster data in ground mode
// (Team members in the assembly, guest pokémon, etc.)
// Dungeon mode might also use these entries sometimes
struct ground_monster {
    bool is_valid;                 // 0x0: True if the entry is valid
    int8_t level;                  // 0x1: Monster level
    struct dungeon_id_8 joined_at; // 0x2
    uint8_t joined_at_floor;       // 0x3: See struct monster::joined_at_floor
    struct monster_id_16 id;       // 0x4: Monster ID
    int8_t level_at_first_evo;     // 0x6: Level upon first evolution, or 0 if not applicable
    int8_t level_at_second_evo;    // 0x7: Level upon second evolution, or 0 if not applicable
    uint16_t iq;                   // 0x8
    uint16_t max_hp;               // 0xA
    uint8_t offensive_stats[2];    // 0xC: {atk, sp_atk}
    uint8_t defensive_stats[2];    // 0xE: {def, sp_def}
    int exp;                       // 0x10
    // 0x14: Bitvector that keeps track of which IQ skills the monster has enabled.
    // See enum iq_skill_id for the meaning of each bit.
    uint32_t iq_skill_flags[3];
    struct tactic_id_8 tactic; // 0x20
    undefined field_0x21;
    struct ground_move moves[4]; // 0x22
    char name[10];               // 0x3A: Display name of the monster
};
ASSERT_SIZE(struct ground_monster, 68);

// Stores information about active team members, including those from special episodes.
// A lot of the fields seem to be analogous to fields on struct monster.
struct team_member {
    // 0x0: flags: 1-byte bitfield
    bool f_is_valid : 1;
    uint8_t flags_unk1 : 7;

    bool is_leader;                // 0x1
    uint8_t level;                 // 0x2
    struct dungeon_id_8 joined_at; // 0x3
    uint8_t joined_at_floor;       // 0x4
    undefined field_0x5;
    uint16_t iq;          // 0x6
    int16_t member_index; // 0x8: Index in the list of all team members (not just the active ones)
    int16_t team_index;   // 0xA: In order by team lineup
    struct monster_id_16 id;    // 0xC
    uint16_t current_hp;        // 0xE
    uint16_t max_hp;            // 0x10
    uint8_t offensive_stats[2]; // 0x12: {atk, sp_atk}
    uint8_t defensive_stats[2]; // 0x14: {def, sp_def}
    undefined field_0x16;
    undefined field_0x17;
    int exp;              // 0x18
    struct move moves[4]; // 0x1C
    undefined field_0x3C;
    undefined field_0x3D;
    struct item held_item;         // 0x3E
    int16_t belly;                 // 0x44: Integer part
    int16_t belly_thousandths;     // 0x46
    int16_t max_belly;             // 0x48: Integer part
    int16_t max_belly_thousandths; // 0x4A
    // 0x4C: Bitvector that keeps track of which IQ skills the monster has enabled.
    // See enum iq_skill_id for the meaning of each bit.
    uint32_t iq_skill_flags[3];
    struct tactic_id_8 tactic; // 0x58
    undefined field_0x59;
    int16_t hidden_power_base_power;    // 0x5A
    struct type_id_8 hidden_power_type; // 0x5C
    undefined field_0x5D;               // Gets copied to monster->field_0x47.
    char name[10];                      // 0x5E: Display name of the monster
};
ASSERT_SIZE(struct team_member, 104);

// Table with information about all team members, which are active, and on which teams
struct team_member_table {
    // 0x0: List of all recruited team members. Appears to be in chronological order of recruitment.
    //
    // The first two entries are fixed to the hero and partner. The next three entries are reserved
    // for special episode main characters, which differ (and will be updated here) depending on the
    // special episode. For example, in SE5, the third entry becomes Grovyle, with the fourth and
    // fifth entries becoming Dusknoir after progressing far enough into the special episode.
    //
    // Subsequent entries are normal recruits. If a member is released, all subsequent members will
    // be shifted up, so there should be no gaps in the list.
    struct ground_monster members[555];
    // 0x936C: Currently active team members for each team, listed in team order. The first index is
    // the team ID (see enum team_id), the second is the roster index within the given team.
    //
    // This struct is updated relatively infrequently. For example, in dungeon mode, it's typically
    // only updated at the start of the floor; refer to DUNGEON_STRUCT instead for live data.
    struct team_member active_team_rosters[3][4];
    // 0x984C: Pointer into active_team_rosters for the currently active team, i.e.,
    // &active_team_rosters[active_team]
    struct team_member* active_roster;
    // 0x9850: Number of active members on TEAM_MAIN
    int16_t number_active_team_members_main;
    // 0x9852: Number of active members on TEAM_SPECIAL_EPISODE
    int16_t number_active_team_members_se;
    // 0x9854: Number of active members on TEAM_RESCUE
    int16_t number_active_team_members_rescue;
    // 0x9856: member indexes (into the members array) for the active rosters of each team
    int16_t active_team_roster_member_idxs[3][4];
    undefined field_0x986e;
    undefined field_0x986f;
    // 0x9870: Pointer into active_team_roster_member_idxs for the currently active team, i.e.,
    // &active_team_roster_member_idxs[active_team]
    int16_t* active_roster_member_idxs;
    undefined field_0x9874;       // Related to TEAM_MAIN (Guess)
    undefined field_0x9875;       // Related to TEAM_SPECIAL_EPISODE
    undefined field_0x9876;       // Related to TEAM_RESCUE
    struct team_id_8 active_team; // 0x9877: Currently active team
    undefined4 field_0x9878;      // Somehow related to explorer maze team.
    undefined4 field_0x987C;      // Somehow related to explorer maze team.
    // 0x9880: language type of explorer maze team
    int8_t explorer_maze_team_native_language;
    undefined field_0x9881; // Somehow related to explorer maze team.
    // 0x9882: Name of the explorer maze team. If the native language of the team doesn't match
    // our native language, use the default team name ("Pokémones" for NA) for the explorer
    // maze team. When initally saving the team name, it will use all 20 bytes, but when
    // copying the name to use in game, it will only use the first 10 bytes.
    char explorer_maze_team_name[20];
    undefined field_0x9896; // Padding?
    undefined field_0x9897; // Padding?
    // 0x9898: The 4 explorer maze monsters from selecting 'Team Trade'.
    struct ground_monster explorer_maze_monsters[4];
};
ASSERT_SIZE(struct team_member_table, 39336);

// Contains information about a monster's level-up data at a certain level
struct level_up_entry {
    uint32_t total_exp; // 0x0: Total EXP required to reach this level
    uint16_t hp;        // 0x4: HP increase
    uint8_t atk;        // 0x6: Atk increase
    uint8_t sp_atk;     // 0x7: Sp. Atk increase
    uint8_t def;        // 0x8: Def increase
    uint8_t sp_def;     // 0x9: Sp. Def increase
    undefined field_0xA;
    undefined field_0xB;
};
ASSERT_SIZE(struct level_up_entry, 12);

// A common structure for pairs of dungeon/floor values
struct dungeon_floor_pair {
    struct dungeon_id_8 dungeon_id;
    uint8_t floor_id;
};
ASSERT_SIZE(struct dungeon_floor_pair, 2);

// Unknown struct included in the dungeon_init struct (see below)
struct unk_dungeon_init {
    undefined field_0x0;
    undefined field_0x1;
    undefined field_0x2;
    undefined field_0x3;
    undefined field_0x4;
    undefined field_0x5;
    undefined field_0x6;
    undefined field_0x7;
    undefined field_0x8;
    undefined field_0x9;
    undefined field_0xA;
    undefined field_0xB;
    undefined field_0xC;
    undefined field_0xD;
    undefined field_0xE;
    undefined field_0xF;
    undefined field_0x10;
    undefined field_0x11;
    undefined field_0x12;
    undefined field_0x13;
    undefined field_0x14;
    undefined field_0x15;
    undefined field_0x16;
    undefined field_0x17;
    undefined field_0x18;
    undefined field_0x19;
    undefined field_0x1A;
    undefined field_0x1B;
    undefined field_0x1C;
    undefined field_0x1D;
    undefined field_0x1E;
    undefined field_0x1F;
    undefined field_0x20;
    undefined field_0x21;
    undefined field_0x22;
    undefined field_0x23;
    undefined field_0x24;
    undefined field_0x25;
    undefined field_0x26;
    undefined field_0x27;
    undefined field_0x28;
    undefined field_0x29;
    undefined field_0x2A;
    undefined field_0x2B;
    undefined field_0x2C;
    undefined field_0x2D;
    undefined field_0x2E;
    undefined field_0x2F;
    undefined field_0x30;
    undefined field_0x31;
    undefined field_0x32;
    undefined field_0x33;
    undefined field_0x34;
    undefined field_0x35;
    undefined field_0x36;
    undefined field_0x37;
    undefined field_0x38;
    undefined field_0x39;
    undefined field_0x3A;
    undefined field_0x3B;
    undefined field_0x3C;
    undefined field_0x3D;
    undefined field_0x3E;
    undefined field_0x3F;
    undefined field_0x40;
    undefined field_0x41;
    undefined field_0x42;
    undefined field_0x43;
    undefined field_0x44;
    undefined field_0x45;
    undefined field_0x46;
    undefined field_0x47;
    undefined field_0x48;
    undefined field_0x49;
    undefined field_0x4A;
    undefined field_0x4B;
    undefined field_0x4C;
    undefined field_0x4D;
    undefined field_0x4E;
    undefined field_0x4F;
    undefined field_0x50;
    undefined field_0x51;
    undefined field_0x52;
    undefined field_0x53;
    undefined field_0x54;
    undefined field_0x55;
    undefined field_0x56;
    undefined field_0x57;
    undefined field_0x58;
    undefined field_0x59;
    undefined field_0x5A;
    undefined field_0x5B;
    undefined field_0x5C;
    undefined field_0x5D;
    undefined field_0x5E;
    undefined field_0x5F;
    undefined field_0x60;
    undefined field_0x61;
    undefined field_0x62;
    undefined field_0x63;
    undefined field_0x64;
    undefined field_0x65;
    undefined field_0x66;
    undefined field_0x67;
    undefined field_0x68;
    undefined field_0x69;
    undefined field_0x6A;
    undefined field_0x6B;
    undefined field_0x6C;
    undefined field_0x6D;
    undefined field_0x6E;
    undefined field_0x6F;
    undefined field_0x70;
    undefined field_0x71;
    undefined field_0x72;
    undefined field_0x73;
    undefined field_0x74;
    undefined field_0x75;
    undefined field_0x76;
    undefined field_0x77;
    undefined field_0x78;
    undefined field_0x79;
    undefined field_0x7A;
    undefined field_0x7B;
    undefined field_0x7C;
    undefined field_0x7D;
    undefined field_0x7E;
    undefined field_0x7F;
    undefined field_0x80;
    undefined field_0x81;
    undefined field_0x82;
    undefined field_0x83;
    undefined field_0x84;
    undefined field_0x85;
    undefined field_0x86;
    undefined field_0x87;
    undefined field_0x88;
    undefined field_0x89;
    undefined field_0x8A;
    undefined field_0x8B;
    undefined field_0x8C;
    undefined field_0x8D;
    undefined field_0x8E;
    undefined field_0x8F;
    undefined field_0x90;
    undefined field_0x91;
    undefined field_0x92;
    undefined field_0x93;
    undefined field_0x94;
    undefined field_0x95;
    undefined field_0x96;
    undefined field_0x97;
    undefined field_0x98;
    undefined field_0x99;
    undefined field_0x9A;
    undefined field_0x9B;
    undefined field_0x9C;
    undefined field_0x9D;
    undefined field_0x9E;
    undefined field_0x9F;
    undefined field_0xA0;
    undefined field_0xA1;
    undefined field_0xA2;
    undefined field_0xA3;
    undefined field_0xA4;
    undefined field_0xA5;
    undefined field_0xA6;
    undefined field_0xA7;
    undefined field_0xA8;
    undefined field_0xA9;
    undefined field_0xAA;
    undefined field_0xAB;
    undefined field_0xAC;
    undefined field_0xAD;
    undefined field_0xAE;
    undefined field_0xAF;
    undefined field_0xB0;
    undefined field_0xB1;
    undefined field_0xB2;
    undefined field_0xB3;
    undefined field_0xB4;
    undefined field_0xB5;
    undefined field_0xB6;
    undefined field_0xB7;
    undefined field_0xB8;
    undefined field_0xB9;
    undefined field_0xBA;
    undefined field_0xBB;
    undefined field_0xBC;
    undefined field_0xBD;
    undefined field_0xBE;
    undefined field_0xBF;
    undefined field_0xC0;
    undefined field_0xC1;
    undefined field_0xC2;
    undefined field_0xC3;
    undefined field_0xC4;
    undefined field_0xC5;
    undefined field_0xC6;
    undefined field_0xC7;
    undefined field_0xC8;
    undefined field_0xC9;
    undefined field_0xCA;
    undefined field_0xCB;
    undefined field_0xCC;
    undefined field_0xCD;
    undefined field_0xCE;
    undefined field_0xCF;
    undefined field_0xD0;
    undefined field_0xD1;
    undefined field_0xD2;
    undefined field_0xD3;
    undefined field_0xD4;
    undefined field_0xD5;
    undefined field_0xD6;
    undefined field_0xD7;
    undefined field_0xD8;
    undefined field_0xD9;
    undefined field_0xDA;
    undefined field_0xDB;
    undefined field_0xDC;
    undefined field_0xDD;
    undefined field_0xDE;
    undefined field_0xDF;
    undefined field_0xE0;
    undefined field_0xE1;
    undefined field_0xE2;
    undefined field_0xE3;
    undefined field_0xE4;
    undefined field_0xE5;
    undefined field_0xE6;
    undefined field_0xE7;
};
ASSERT_SIZE(struct unk_dungeon_init, 232);

// A struct used to init certain values in the dungeon struct when entering dungeon mode.
// Gets initialized in ground mode.
struct dungeon_init {
    struct dungeon_id_8 id; // 0x0: Copied into dungeon::id
    uint8_t floor;          // 0x1: Copied into dungeon::floor
    // Copied into dungeon::field_0x74C, might be related to the dungeon being conquered or
    // the fixed room overrides.
    undefined2 field_0x2;
    undefined field_0x4;
    bool nonstory_flag;      // 0x5: Copied into dungeon::nonstory_flag
    bool recruiting_enabled; // 0x6: Copied into dungeon::recruiting_enabled
    // 0x7: If true, dungeon::recruiting_enabled gets set to false. Overrides recruiting_enabled.
    bool force_disable_recruiting;
    undefined field_0x8; // Copied into dungeon::field_0x75A
    // 0x9: Copied into dungeon::field_0x75B, but the value is immediately overwritten with TRUE.
    bool field_0x9;
    bool send_home_disabled;        // 0xA: Copied into dungeon::send_home_disabled
    bool hidden_land_flag;          // 0xB: Copied into dungeon::hidden_land_flag
    bool skip_faint_animation_flag; // 0xC: Copied into dungeon::skip_faint_animation_flag
    // 0xD: Copied into dungeon::dungeon_objective. Read as a signed byte (?).
    struct dungeon_objective_8 dungeon_objective;
    int8_t field_0xE;
    bool has_guest_pokemon; // 0xF: If true, a guest pokémon will be added to your team
    bool send_help_item;    // 0x10: If true, you recive an item at the start of the dungeon
    bool show_rescues_left; // 0x11: If true, you get a message saying how many rescue chances you
                            // have left
    undefined field_0x12;
    undefined field_0x13;
    // 0x14
    // [EU]0x22DF920 loads this as a word
    // [EU]0x22DFBAC loads this as a signed byte
    // ???
    undefined4 field_0x14; // Copied into dungeon::field_0x750
    // 0x18: The dungeon PRNG preseed? Copied into dungeon::prng_preseed_23_bit and
    // dungeon::rescue_prng_preseed_23_bit.
    uint32_t prng_preseed_23_bit;
    // 0x1C: Array containing the list of quest pokémon that will join the team in the dungeon
    // (max 2)
    struct ground_monster guest_pokemon[2];
    // 0xA4: Used as a base address at [EU]0x22E0354 and [EU]0x22E03AC.
    // It's probably a separate struct.
    undefined field_0xA4;
    undefined field_0xA5;
    undefined field_0xA6;
    undefined field_0xA7;
    // 0xA8: ID of the item to give to the player if send_help_item is true
    struct item_id_16 help_item;
    undefined field_0xAA;
    undefined field_0xAB;
    // 0xAC: Controls which version of the dungeon to load. Gets copied into
    // dungeon::dungeon_game_version_id. Uncertain when the game decides to load the
    // Time/Darkness version of dungeons.
    enum game_id dungeon_game_version_id;
    undefined4 field_0xB0;
    undefined field_0xB4; // Gets set to dungeon::id during dungeon init
    undefined field_0xB5; // Gets set to dungeon::floor during dungeon init
    undefined field_0xB6;
    undefined field_0xB7;
    // 0xB8: Used as a base address at [EU]0x22E0ABC.
    // It's probably a separate struct.
    undefined field_0xB8; // Gets set to dungeon::id during dungeon init
    undefined field_0xB9; // Gets set to dungeon::floor during dungeon init
    undefined field_0xBA;
    undefined field_0xBB;
    undefined4 field_0xBC;
    // 0xC0: Used as a base address at [EU]0x22E0A4C
    struct unk_dungeon_init field_0xC0;
    undefined field_0x1A8;
    // Probably padding, these bytes aren't accessed by the funtion that inits this struct
    undefined field_0x1A9;
    undefined field_0x1AA;
    undefined field_0x1AB;
};
ASSERT_SIZE(struct dungeon_init, 428);

// Unverified, ported from Irdkwia's notes
struct dungeon_unlock_entry {
    struct dungeon_id_8 dungeon_id;
    uint8_t scenario_balance_min;
};
ASSERT_SIZE(struct dungeon_unlock_entry, 2);

// Unverified, ported from Irdkwia's notes
struct dungeon_return_status {
    bool flag;
    uint8_t _padding;
    int16_t string_id;
};
ASSERT_SIZE(struct dungeon_return_status, 4);

// Structure describing various player progress milestones?
// Ported directly from Irdkwia's notes. The only confirmed thing is the struct size.
struct global_progress {
    undefined unk_pokemon_flags1[148];        // 0x0: unused
    undefined field_0x94[4];                  // 0x94
    undefined unk_pokemon_flags2[148];        // 0x98: used
    undefined exclusive_pokemon_flags[23];    // 0x12C: partially used, only for Time/Darkness
    undefined dungeon_max_reached_floor[180]; // 0x143: used
    undefined field_0x1f7;                    // unused
    undefined4 nb_adventures;                 // 0x1F8: used
    undefined field_0x1fc[16];                // unknown/unused
};
ASSERT_SIZE(struct global_progress, 524);

// The adventure log structure.
struct adventure_log {
    uint32_t completion_flags[4];            // 0x0
    uint32_t nb_dungeons_cleared;            // 0x10
    uint32_t nb_friend_rescues;              // 0x14
    uint32_t nb_evolutions;                  // 0x18
    uint32_t nb_eggs_hatched;                // 0x1C
    uint32_t successful_steals;              // 0x20: Unused in Sky
    uint32_t nb_faints;                      // 0x24
    uint32_t nb_victories_on_one_floor;      // 0x28
    uint32_t pokemon_joined_counter;         // 0x2C
    uint32_t pokemon_battled_counter;        // 0x30
    uint32_t moves_learned_counter;          // 0x34
    uint32_t nb_big_treasure_wins;           // 0x38
    uint32_t nb_recycled;                    // 0x3C
    uint32_t nb_gifts_sent;                  // 0x40
    uint32_t pokemon_joined_flags[37];       // 0x44
    uint32_t pokemon_battled_flags[37];      // 0xD8
    uint32_t moves_learned_flags[17];        // 0x16C
    uint32_t items_acquired_flags[44];       // 0x1B0
    uint32_t special_challenge_flags;        // 0x260
    uint32_t sentry_duty_game_points[5];     // 0x264
    struct dungeon_floor_pair current_floor; // 0x278
    uint16_t padding;                        // 0x27A
};
ASSERT_SIZE(struct adventure_log, 636);

struct monster_synth_data {
    // 0x0: Number of Exclusive Items Checked
    int32_t num_items_looped;
    // 0x4: Sum of all num_to_trade in stored templates
    int32_t total_num_to_trade;
    // 0x8: synth_templates with exclusive items applicable to the species
    struct synth_template* applicable_templates[5];
};
ASSERT_SIZE(struct monster_synth_data, 28);

struct type_synth_data {
    // 0x0: A list of which pokemon types can have exclusive items.
    // For determining applicability of type-specific exclusive items.
    // Croagunk doesn't sell these, because no templates for type-specific items are present.
    bool type_is_available[20];
};
ASSERT_SIZE(struct type_synth_data, 20);

struct baby_exclusive_item_pair {
    struct item_id_16 exc_item_id;
    struct monster_id_16 baby_monster;
};
ASSERT_SIZE(struct baby_exclusive_item_pair, 4);

struct synth_template {
    // 0x0: Item ID of the exclusive item.
    struct item_id_16 exc_item_id;
<<<<<<< HEAD
    // 0x2: The individual weight for the item to be selected.
    int16_t item_weight;
    // 0x2: Number of items required to trade for that item in the shop. Seems to match even for items with specific requirements.
    int16_t num_to_trade;
=======
    // 0x2: Number of items needed to trade. 2/3/5, though only 5 is ever used internally.
    int16_t num_to_trade;
    // 0x4: Seem to be powers of 2: 2/4/8/16/32. Possibly unused weights from EoTD?
    int16_t weight;
>>>>>>> 587f1da2
    // 0x6: Minimum $SCENARIO_BALANCE_FLAG value for it to spawn.
    // Only used for the Water Float (6) and the Phione/Manaphy items (7).
    int16_t min_balance_flag;
};
ASSERT_SIZE(struct synth_template, 8);

// Structure of SYNTH/synth.bin file, which is used for the Croagunk Swap Shop.
struct synth_file {
    // The last 4 templates appear to be empty, with 0 weight.
    struct synth_template synth_templates[784];
};
ASSERT_SIZE(struct synth_file, 6272);

struct exclusive_item_stat_boost_entry {
    int8_t atk;
    int8_t def;
    int8_t sp_atk;
    int8_t sp_def;
};
ASSERT_SIZE(struct exclusive_item_stat_boost_entry, 4);

struct exclusive_item_effect_entry {
    struct exclusive_item_effect_id_8 effect_id;
    uint8_t foreign_idx; // Index into other tables
};
ASSERT_SIZE(struct exclusive_item_effect_entry, 2);

struct rankup_table_entry {
    undefined field_0x0;
    undefined field_0x1;
    undefined field_0x2;
    undefined field_0x3;
    int field_0x4;
    int field_0x8;
    int16_t field_0xc;
    undefined field_0xe;
    undefined field_0xf;
};
ASSERT_SIZE(struct rankup_table_entry, 16);

// Contains the data for a single mission
struct mission {
    struct mission_status_8 status; // 0x0
    struct mission_type_8 type;     // 0x1
    union mission_subtype subtype;  // 0x2
    undefined field_0x3;
    struct dungeon_id_8 dungeon_id; // 0x4
    uint8_t floor;                  // 0x5
    undefined field_0x6;            // Likely padding
    undefined field_0x7;            // Likely padding
    // 0x8: A random value determined by FUN_0205146C [EU], which is used to
    // randomly generate the mission title and description.
    int description_id;
    uint8_t unique_map_id; // 0xC: for challenges/treasure hunts/certain outlaws
    undefined field_0xd;
    struct monster_id_16 client; // 0xE: For challenge letter missions, stores the leader
    // 0x10: For non-legendary challenge letter missions, stores the second team member
    struct monster_id_16 target;
    // 0x12: For non-legendary challenge letter missions, stores the third team member
    struct monster_id_16 outlaw_backup_species;
    struct item_id_16 item_wanted;            // 0x14
    struct mission_reward_type_8 reward_type; // 0x16
    undefined field_0x17;
    struct item_id_16 item_reward;                      // 0x18
    struct mission_restriction_type_8 restriction_type; // 0x1A
    undefined field_0x1b;
    union mission_restriction restriction; // 0x1C
    undefined field_0x1e;
    undefined field_0x1f;
};
ASSERT_SIZE(struct mission, 32);

struct mission_floors_forbidden {
    uint8_t field_0x0;
    uint8_t field_0x1;
};
ASSERT_SIZE(struct mission_floors_forbidden, 2);

// Used throughout the process of displaying a mission
struct mission_details {
    undefined field_0x0;
    undefined field_0x1;
    undefined field_0x2;
    undefined field_0x3;
    undefined field_0x4;
    undefined field_0x5;
    undefined field_0x6;
    undefined field_0x7;
    // 0x8: Pointer to "mission struct + 0x4" (new substruct?)
    struct mission* mission_ptr;
    undefined field_0xc;
    undefined field_0xd;
    undefined field_0xe;
    undefined field_0xf;
    undefined field_0x10;
    undefined field_0x11;
    undefined field_0x12;
    undefined field_0x13;
    undefined field_0x14;
    undefined field_0x15;
    undefined field_0x16;
    undefined field_0x17;
    undefined field_0x18;
    undefined field_0x19;
    undefined field_0x1a;
    undefined field_0x1b;
    undefined field_0x1c;
    undefined field_0x1d;
    undefined field_0x1e;
    undefined field_0x1f;
    undefined field_0x20;
    undefined field_0x21;
    undefined field_0x22;
    undefined field_0x23;
    undefined field_0x24;
    undefined field_0x25;
    undefined field_0x26;
    undefined field_0x27;
    undefined field_0x28;
    undefined field_0x29;
    undefined field_0x2a;
    undefined field_0x2b;
    undefined field_0x2c;
    undefined field_0x2d;
    undefined field_0x2e;
    undefined field_0x2f;
    undefined field_0x30;
    undefined field_0x31;
    undefined field_0x32;
    undefined field_0x33;
    undefined field_0x34;
    undefined field_0x35;
    undefined field_0x36;
    undefined field_0x37;
    undefined field_0x38;
    undefined field_0x39;
    undefined field_0x3a;
    undefined field_0x3b;
    undefined field_0x3c;
    undefined field_0x3d;
    undefined field_0x3e;
    undefined field_0x3f;
    undefined field_0x40;
    undefined field_0x41;
    undefined field_0x42;
    undefined field_0x43;
    undefined field_0x44;
    undefined field_0x45;
    undefined field_0x46;
    undefined field_0x47;
    // Used to pull a string from MISSION_MENU_STRING_IDS_1
    uint8_t mission_menu_string_index;
    undefined field_0x49;
    undefined field_0x4a;
    undefined field_0x4b;
    undefined field_0x4c;
    undefined field_0x4d;
    undefined field_0x4e;
    undefined field_0x4f;
    undefined field_0x50;
    undefined field_0x51;
    undefined field_0x52;
    undefined field_0x53;
    undefined field_0x54;
    undefined field_0x55;
    undefined field_0x56;
    undefined field_0x57;
    undefined field_0x58;
    undefined field_0x59;
    undefined field_0x5a;
    undefined field_0x5b;
    undefined field_0x5c;
    undefined field_0x5d;
    undefined field_0x5e;
    undefined field_0x5f;
    // 0x60: pointer to mission_template struct
    struct mission_template* template_ptr;
};
// mission_details is at least this big. Unclear how much bigger it actually is.
ASSERT_SIZE(struct mission_details, 100);

// Information about a valid mission; a list of these structs is stored in and directly loaded from
// RESCUE/rescue.bin at 0x20, where 481 of these structs exist. These are used to select a string
// from MISSION_STRING_IDS at random, to provide variance to mission flavor text.
struct rescue_str_variant_group {
    // 0x0: Index of MISSION_STRING_IDS the group starts from.
    uint16_t starting_index;
    // 0x2: Number of other MISSION_STRING_IDS entries the group contains. A random int on the range
    // [0, group_size) is added to starting_index to produce the final MISSION_STRING_ID entry.
    // This final index is reused to select an index in rescue_str_continuity_table
    uint16_t group_size;
};
ASSERT_SIZE(struct rescue_str_variant_group, 4);

// Information about a valid mission; a list of these structs is stored in and directly loaded from
// RESCUE/rescue.bin at 0x7C0, where 964 of these structs exist. These correspond to each string in
// MISSION_STRING_IDS, and determines whether other strings should be appended to them.
struct rescue_str_continuity {
    /* This field is interpreted as follows:
     * If 0xFFFF, there is no next string.
     * If 0x1NNN, index 0xNNN is for a summary string, NOT a title string.
     * If 0x0NNN, index 0xNNN is for a title string, NOT a summary string.
     */
    uint16_t next_variant_table_id;
};
ASSERT_SIZE(struct rescue_str_continuity, 2);

// Information about a valid mission; a list of these structs is stored in and directly loaded from
// RESCUE/rescue.bin at 0x1560, where 600 of these structs exist. These are templates for mission
// generation, which are categorized by mission_weighted_category above.
struct mission_template {
    // 0x0: Points to an index for mission_title_groups and mission_summary_groups
    // These structs contain data for an appropriate range of titles/summaries
    // for the mission template from MISSION_STRING_IDS.
    uint16_t text_string_offset;
    // 0x2: Called in a switch case at 0x0205DED4 [EU] during mission generation
    // which affect how the template_item_data are interpreted
    struct mission_template_item_case_16 item_case;
    // 0x4: Ignored if mission_template_item_case is not "0x2".
    // If not ignored, stores a table index.
    union mission_template_item_data template_item_data_1;
    // 0x6: Ignored if mission_template_item_case is "0x4".
    // Usually stores the item_id of an item used in the mission.
    // Can instead store a table index.
    union mission_template_item_data template_item_data_2;
    // 0x8: Called in a switch case at 0x0205DED4 [EU] during mission generation
    // For legendary challenge missions, is also used as a boolean to indicate whether or not
    // accepting the mission unlocks its dungeon.
    struct mission_template_dungeon_case_16 dungeon_case;
    // 0xA: Always Zero in the template, not referenced during mission generation.
    undefined field_0xa;
    // 0xB: Always Zero in the template, not referenced during mission generation.
    undefined field_0xb;
    // 0xC: Dungeon this mission is restricted to, or 0xFF if none.
    // Use is governed by mission_template_dungeon_case
    int16_t restricted_dungeon;
    // 0xE: Called in a switch case at 0x0205D8C4 [EU] during mission generation
    struct mission_template_client_case_16 client_case;
    // 0x10: Ignored if mission_template_client_case is not "0x2"
    // If not ignored, stores a table index.
    union mission_template_client_data template_client_data_1;
    // 0x12: Ignored if mission_template_client_case is "0x4"
    // For challenge letter missions, stores the leader (who is ALSO the client)
    // Usually stores a monster_id, but could instead store a table index.
    union mission_template_client_data template_client_data_2;
    // 0x14: Called in a looped switch case at 0x0205DBEC[EU] during mission generation
    struct mission_template_target_case_16 target_case;
    // 0x16: Ignored if mission_template_target_case (at 0x14) is not "0x2"
    union mission_template_target_data template_target_data_1;
    // 0x18: Ignored if mission_template_target_case (at 0x14) is "0x4" or "0x6"
    // For non-legendary challenge letter missions, stores the second team member
    union mission_template_target_data template_target_data_2;
    // 0x1A: Called in the same looped switch case at 0x0205DBEC[EU] during mission generation
    struct mission_template_target_case_16 target_backup_case;
    // 0x1C: Ignored if mission_template_target_case (at 0x1A) is not "0x2"
    union mission_template_target_data target_backup_data_1;
    // 0x1E: Ignored if mission_template_target_case (at 0x1A) is "0x4" or "0x6"
    // For non-legendary challenge letter missions, stores the third team member
    union mission_template_target_data target_backup_data_2;
    struct mission_type_8 type;    // 0x20
    union mission_subtype subtype; // 0x21
};
ASSERT_SIZE(struct mission_template, 34);

// Information valid mission; a list of these structs is stored in and directly loaded from
// RESCUE/rescue.bin at 0x6520, where 40 of these structs exist. One of these categories is picked
// at random during mission generation, after which a template is chosen from within that category.
struct mission_weighted_category {
    // 0x0: Weight for this category to appear on the Job Board
    uint16_t job_board_weight;
    // 0x2: Weight for this category to appear on the Outlaw Board
    uint16_t outlaw_board_weight;
    // 0x4: Weight for this category to appear from a client in Spinda's Cafe
    uint16_t cafe_weight;
    // 0x6: Weight for this category to appear in a bottle on the beach
    uint16_t bottle_weight;
    // 0x8: Minimum Guild Rank required for this category to be considered
    uint8_t minimum_rank;
    // 0x9: Minimum SCENARIO_BALANCE_FLAG required for this category to be considered.
    // Is 0x2 for the gabite scale mission category, and 0x0 for all other categories.
    uint8_t min_scenario_balance;
    // 0xA: Boolean for whether Secret Rank is required for this mission.
    uint16_t secret_rank_needed;
    // 0xC: Number of mission_template structs within this category
    uint16_t number_of_templates;
    // 0xE: Index of the first mission_template struct within this category
    uint16_t first_template_index;
};
ASSERT_SIZE(struct mission_weighted_category, 16);

// Unverified, ported from Irdkwia's notes
struct quiz_answer_points_entry {
    undefined field_0x0;
    undefined field_0x1;
    undefined field_0x2;
    undefined field_0x3;
    undefined field_0x4;
    undefined field_0x5;
    undefined field_0x6;
    undefined field_0x7;
    undefined field_0x8;
    undefined field_0x9;
    undefined field_0xa;
    undefined field_0xb;
    undefined field_0xc;
    undefined field_0xd;
    undefined field_0xe;
    undefined field_0xf;
};
ASSERT_SIZE(struct quiz_answer_points_entry, 16);

// Unverified, ported from Irdkwia's notes
struct status_description {
    int16_t name_str_id;
    int16_t desc_str_id;
};
ASSERT_SIZE(struct status_description, 4);

// Unverified, ported from Irdkwia's notes
struct forbidden_forgot_move_entry {
    struct monster_id_16 monster_id;
    struct dungeon_id_16 origin_id;
    struct move_id_16 move_id;
};
ASSERT_SIZE(struct forbidden_forgot_move_entry, 6);

struct version_exclusive_monster {
    struct monster_id_16 id;
    bool in_eot; // In Explorers of Time
    bool in_eod; // In Explorers of Darkness
};
ASSERT_SIZE(struct version_exclusive_monster, 4);

// An entry correspond to sprite loaded in memory and ready to be displayed
struct wan_table_entry {
    char path[32];                  // 0x0: Needs to be null-terminated. Only used for direct file.
    bool file_externally_allocated; // 0x20: True if the iov_base shouldn’t be freed by this struct.
    struct wan_source_type_8 source_type; // 0x21: 1 = direct file, 2 = pack file
    int16_t pack_id;                      // 0x22: for wan in pack file
    int16_t file_index;                   // 0x24: for wan in pack file
    undefined field5_0x26;
    undefined field6_0x27;
    uint32_t iov_len;
    // 0x2C: When removing a reference, if it reaches 0, the entry is removed (unless
    // file_externally_allocated is true, as it is always removed even if there are remaining
    // references)
    int16_t reference_counter;
    undefined field9_0x2e;
    undefined field10_0x2f;
    // 0x30: pointer to the beginning of the data section of iov_base.
    struct wan_header* sprite_start;
    void* iov_base; // 0x34: points to a sirO
};
ASSERT_SIZE(struct wan_table_entry, 56);

// Global structure used to deduplicate loading of wan sprites. Loaded sprites are
// reference-counted.
struct wan_table {
    struct wan_table_entry sprites[96]; // 0x0
    void* at_decompress_scratch_space;  // 0x1500
    undefined field2_0x1504;
    undefined field3_0x1505;
    undefined field4_0x1506;
    undefined field5_0x1507;
    int16_t total_nb_of_entries;  // 0x1508: The total number of entries. Should be equal to 0x60.
    int16_t next_alloc_start_pos; // 0x150A
    int16_t field8_0x150c;
    undefined field9_0x150e;
    undefined field10_0x150f;
};
ASSERT_SIZE(struct wan_table, 5392);

// Store one boolean per vram bank
struct vram_banks_set {
    bool vram_A : 1;
    bool vram_B : 1;
    bool vram_C : 1;
    bool vram_D : 1;
    bool vram_E : 1;
    bool vram_F : 1;
    bool vram_G : 1;
    bool vram_H : 1;
    bool vram_I : 1;
    uint8_t _unused : 7;
};
ASSERT_SIZE(struct vram_banks_set, 2);

// TODO: Add more data file structures, as convenient or needed, especially if the load address
// or pointers to the load address are known.

// State of the screen fade in all other modes except dungeon mode
struct screen_fade {
    undefined field0_0x0;
    undefined field1_0x1;
    undefined field2_0x2;
    undefined field3_0x3;
    enum fade_status status; // 0x4
    int remaining_frames;    // 0x8
    // 0xC: Initial duration of the fade in frames
    int duration;
    // 0x10: What brightness the fade ends at. 256 means fade to white, -256 means fade to black
    int16_t target_delta_brightness;
    // 0x12: Max absolute value of the brightness during the fade. 256 means a full fade
    int16_t max_brightness;
    // 0x14: Current brightness of the fade. Positive numbers turn the screen white, negative to
    // black
    int16_t delta_brightness;
    int16_t _padding;
};
ASSERT_SIZE(struct screen_fade, 24);

// The file timer. Counts every frame spent on the file, except loading, lag, saving and being
// in the main menu.
struct play_time {
    uint32_t seconds; // 0x0
    uint8_t frames;   // 0x4
    uint8_t _padding[3];
};
ASSERT_SIZE(struct play_time, 8);

// Represents a position in the touchscreen, in pixels from the top left corner
struct touchscreen_position {
    // 0x0: X position in pixels. Ranges from 1 (left border) to 254 (right border). Can also have
    // a value of -1 to represent the lack of a position.
    int x_pos;
    // 0x4: Y position in pixels. Ranges from 1 (top border) to 190 (bottom border). Can also have
    // a value of -1 to represent the lack of a position.
    int y_pos;
    // 0x8: 1 if the position represented by this struct is valid, 0 otherwise.
    // If 0, both x_pos and y_pos will have a value of -1.
    int is_valid;
};
ASSERT_SIZE(struct touchscreen_position, 12);

// Keeps track of touchscreen-related data
struct touchscreen_status {
    // 0x0: Screen position currently being pressed. Invalid (-1, -1, 0) if the touchscreen
    // is not being pressed.
    struct touchscreen_position current_position;
    undefined field_0xC;
    undefined field_0xD;
    undefined field_0xE;
    undefined field_0xF;
    // 0x10: How many frames the screen has been pressed for. 0 if it's not currently being pressed.
    int pressed_frames;
    // 0x14: How many frames the screen has been unpressed for. 0 if it's currently being pressed.
    int unpressed_frames;
    int x_pos_mirror; // 0x18: Seemingly a mirror of current_position::x_pos.
    int y_pos_mirror; // 0x1C: Seemingly a mirror of current_position::y_pos.
    // 0x20: Last X position that was pressed. Its value remains unchanged even after the screen
    // stops being pressed.
    int last_x_pos;
    // 0x24: Last Y position that was pressed. Its value remains unchanged even after the screen
    // stops being pressed.
    int last_y_pos;
    // 0x28: First X position that was pressed. Its value remains unchanged even after the screen
    // stops being pressed. Only reset when the screen starts being pressed again.
    int first_x_pos;
    // 0x2C: First Y position that was pressed. Its value remains unchanged even after the screen
    // stops being pressed. Only reset when the screen starts being pressed again.
    int first_y_pos;
    undefined field_0x30;
    undefined field_0x31;
    undefined field_0x32;
    undefined field_0x33;
    undefined field_0x34;
    undefined field_0x35;
    undefined field_0x36;
    undefined field_0x37;
    // 0x38: Seemingly a mirror of current_position.
    struct touchscreen_position current_position_mirror;
    // 0x44: Seemingly a mirror of current_position. Seems to be updated with a small delay
    // (1 frame?)
    struct touchscreen_position current_position_mirror_1;
    // 0x50: Seemingly a mirror of current_position. Seems to be updated with a small delay
    // (2 frames?)
    struct touchscreen_position current_position_mirror_2;
    // 0x5C: Seemingly a mirror of current_position. Seems to be updated with a small delay
    // (3 frames?)
    struct touchscreen_position current_position_mirror_3;
};
ASSERT_SIZE(struct touchscreen_status, 104);

// Contains information about the sprite size and sprite file size of a monster
struct monster_sprite_data_entry {
    uint8_t sprite_size;      // 0x0
    uint8_t sprite_file_size; // 0x1
};
ASSERT_SIZE(struct monster_sprite_data_entry, 2);

// Holds basic information about a monster.
struct monster_data_table_entry {
    uint16_t entity_id; // 0x0: A entity-unique ID to identify the entity in both of its 2 entries.
                        // Seems to match pokedex number.
    uint16_t
        unk_0x2; // 0x2: Unknown. Pokemon with the same category string have the same value in here.
    uint16_t pokedex_number; // 0x4: The national Pokedex number, as displayed in Chimecho Assembly.
    uint16_t base_movement_speed;           // 0x6: The base movement speed in dungeons.
    struct monster_id_16 pre_evolution_idx; // 0x8: The pre-evolution of the monster.
    uint16_t evolution_method; // 0xA: The evolution method required to evolve to this Pokemon from
                               // the pre-evo specified in PreEvoIndex. Null if unused.
    uint16_t
        evolution_param_1; // 0xC: The first parameter for the evolution method. Null if unused.
    uint16_t
        evolution_param_2; // 0xE: The second parameter for the evolution method. Null if unused.
    uint16_t sprite_index; // 0x10: The index of the entity's sprite. It's the index inside the
                           // three Pokemon sprite files inside the "/MONSTER/" directory!
    struct monster_gender_8 gender; // 0x12: Gender of this particular entity entry.
    uint8_t body_size; // 0x13: The body size of the Pokemon. Used when determining how many Pokemon
                       // fits in the party.
    struct type_id_8 primary_type;         // 0x14: The Pokemon's primary type.
    struct type_id_8 secondary_type;       // 0x15: The Pokemon's secondary type.
    struct mobility_type_8 movement_type;  // 0x16: This decides what terrains the entity can move
                                           // over, and whether its hovering or not.
    struct iq_group_id_8 iq_group;         // 0x17: The IQ group the Pokemon belongs to.
    struct ability_id_8 primary_ability;   // 0x18: The Pokemon's primary ability's ID.
    struct ability_id_8 secondary_ability; // 0x19: The Pokemon's secondary ability's ID.
    // 0x1A: A bitfield. Most likely used to store bitflags.
    uint16_t unk_flags_0 : 4; // Bits 0-3: Unknown.
    bool f_can_move : 1; // Bit 4: If false, the Pokemon can't move inside dungeons (used for some
                         // species like Cascoon.)
    bool f_can_throw_items : 1; // Bit 5: If false, the Pokemon will not be able to throw items..
    bool f_can_evolve : 1; // Bit 6: If false, the Pokemon will not be allowed to evolve at Luminous
                           // Spring, even if it has an evolution.
    bool f_item_required_to_spawn : 1; // Bit 7: True if the Pokemon needs a special item to spawn.
    uint16_t unk_flags_8 : 8;          // Bits 8-15: Unknown.
    uint16_t exp_yield;                // 0x1C: The Exp yield.
    int16_t recruit_rate_1;     // 0x1E: Another recruit rate, this one is usually closer to 0 when
                                // RecruitRate1 and RecruitRate2 are different!
    int16_t base_hp;            // 0x20: The HP the Pokemon has at lvl 1.
    int16_t recruit_rate_2;     // 0x22: Recruit rate.
    int8_t base_atk;            // 0x24: The attack stat of the Pokemon at lvl 1.
    int8_t base_sp_atk;         // 0x25: The special attack stat of the Pokemon at lvl 1.
    int8_t base_def;            // 0x26: The defense stat of the pokemon at lvl 1.
    int8_t base_sp_def;         // 0x27: The base special defense of the pokemon at lvl 1.
    int16_t weight;             // 0x28: The weight tier for weight based damages.
    int16_t size;               // 0x2A: The size tier for size based damages.
    int8_t unk_0x2c;            // 0x2C: Unknown. Most of the time 0xA.
    int8_t unk_0x2d;            // 0x2D: Unknown. Most of the time 0xA.
    int8_t shadow_size;         // 0x2E: The size of the Pokemon's shadow.
    int8_t spawn_asleep_chance; // 0x2F: The percent chance that a Pokemon will spawn asleep. Most
                                // of the 0x8.
    uint8_t hp_regeneration;    // 0x30: The rate at which a Pokemon regenerates HP. Always 0x64.
    int8_t unk_0x31;            // 0x31: Unknown.
    struct monster_id_16 base_form_idx; // 0x32: The base evolutionary stage of the Pokemon. Seems
                                        // to always be between 0 and 600.
    struct item_id_16
        exclusive_item_1; // 0x34: The first 1-star exclusive item for this Pokemon. Null if NA.
                          // The first 1-star exclusive item for this Pokemon. Null if NA.
    struct item_id_16 exclusive_item_2; // 0x36:
    struct item_id_16
        exclusive_item_3; // 0x38: The 2-star exclusive item for this Pokemon. Null if NA.
    struct item_id_16
        exclusive_item_4; // 0x3A: The 3-star exclusive item for this Pokemon. Null if NA.
    int16_t unk_0x3c;     // 0x3C: Unknown.
    int16_t unk_0x3e;     // 0x3E: Unknown. Often 0xF.
    int16_t unk_0x40;     // 0x40: Unknown.
    int16_t unk_0x42;     // 0x42: Unknown.
};
ASSERT_SIZE(struct monster_data_table_entry, 68);

// The monster.md file without the header. This is what MONSTER_DATA_TABLE_PTR points to, though the
// full monster_file_contents struct is loaded in RAM.
struct monster_data_table {
    struct monster_data_table_entry entries[1155];
};
ASSERT_SIZE(struct monster_data_table, 78540);

// Format of the monster.md file.
struct monster_file_contents {
    char magic_number[4];            // 0x0: The string "MD\0\0".
    uint32_t nb_entries;             // 0x4: The number of entries in the body of the table.
    struct monster_data_table table; // 0x8: The main contents of the data table.
};
ASSERT_SIZE(struct monster_file_contents, 78548);

#endif<|MERGE_RESOLUTION|>--- conflicted
+++ resolved
@@ -782,17 +782,10 @@
 struct synth_template {
     // 0x0: Item ID of the exclusive item.
     struct item_id_16 exc_item_id;
-<<<<<<< HEAD
     // 0x2: The individual weight for the item to be selected.
     int16_t item_weight;
-    // 0x2: Number of items required to trade for that item in the shop. Seems to match even for items with specific requirements.
+    // 0x4: Number of items required to trade for that item in the shop. Seems to match even for items with specific requirements.
     int16_t num_to_trade;
-=======
-    // 0x2: Number of items needed to trade. 2/3/5, though only 5 is ever used internally.
-    int16_t num_to_trade;
-    // 0x4: Seem to be powers of 2: 2/4/8/16/32. Possibly unused weights from EoTD?
-    int16_t weight;
->>>>>>> 587f1da2
     // 0x6: Minimum $SCENARIO_BALANCE_FLAG value for it to spawn.
     // Only used for the Water Float (6) and the Phione/Manaphy items (7).
     int16_t min_balance_flag;
