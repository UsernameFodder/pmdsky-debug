itcm:
  versions:
    - EU
    - NA
    - JP
    - EU-ITCM
    - NA-ITCM
    - JP-ITCM
  address:
    EU: 0x20B3CC0
    NA: 0x20B3380
    JP: 0x20B4BE0
    EU-ITCM: 0x1FF8000
    NA-ITCM: 0x1FF8000
    JP-ITCM: 0x1FF8000
  length:
    EU: 0x4000
    NA: 0x4000
    JP: 0x4060
    EU-ITCM: 0x4000
    NA-ITCM: 0x4000
    JP-ITCM: 0x4060
  description: |-
    The instruction TCM (tightly-coupled memory) and the corresponding region in the ARM9 binary.
    
    The ITCM is a special area of low-latency memory meant for performance-critical routines. It's similar to an instruction cache, but more predictable. See the ARMv5 Architecture Reference Manual, Chapter B7 (https://developer.arm.com/documentation/ddi0100/i).
    
    The Nintendo DS ITCM region is located at 0x0-0x7FFF in memory, but the 32 KiB segment is mirrored throughout the 16 MiB block from 0x0-0x1FFFFFF. The Explorers of Sky code seems to reference only the mirror at 0x1FF8000, the closest one to main memory.
    
    In Explorers of Sky, a fixed region of the ARM9 binary appears to be loaded in the ITCM at all times, and seems to contain functions related to the dungeon AI, among other things. The ITCM has a max capacity of 0x8000, although not all of it is used.
  functions:
    - name: CopyAndInterleave
      address:
        EU: 0x20B3CC0
<<<<<<< HEAD
        EU-ITCM: 0x1FF8000
=======
        NA: 0x20B3380
        JP: 0x20B4BE0
        EU-ITCM: 0x1FF8000
        NA-ITCM: 0x1FF8000
        JP-ITCM: 0x1FF8000
>>>>>>> 4ad2cab8
      description: |-
        Copies data from src to dst, placing the last 4 bits of val after every 4 bits copied.
        
        In total, the number of bytes copied from src will be 2 * len, while the number of bytes pasted will be 4 * len.
        
        r0: [output] dst
        r1: src
        r2: len (in words)
        r3: val
    - name: Render3dSetTextureParams
      address:
        EU: 0x20B3DF0
        NA: 0x20B34B0
        JP: 0x20B4D10
        EU-ITCM: 0x1FF8130
        NA-ITCM: 0x1FF8130
        JP-ITCM: 0x1FF8130
      description: |-
        A wrapper around GeomSetTexImageParam that caches the VRAM offset on RENDER_3D.
        
        Always disables flipping and sets color values of 0 to be transparent.
        
        r0: render_3d_texture_params pointer
        r1: texture VRAM offset
    - name: Render3dSetPaletteBase
      address:
        EU: 0x20B3E8C
        NA: 0x20B354C
        JP: 0x20B4DAC
        EU-ITCM: 0x1FF81CC
        NA-ITCM: 0x1FF81CC
        JP-ITCM: 0x1FF81CC
      description: |-
        Send the PLTT_BASE geometry engine command, that sets the texture palette base address. Also caches the base address on RENDER_3D.
        See http://problemkaputt.de/gbatek.htm#ds3dtextureattributes for more information on the parameters.
        
        r0: render_3d_texture_params pointer
        r1: palette base address
    - name: Render3dRectangle
      address:
        EU: 0x20B3EE4
        NA: 0x20B35A4
        JP: 0x20B4E04
        EU-ITCM: 0x1FF8224
        NA-ITCM: 0x1FF8224
        JP-ITCM: 0x1FF8224
      description: |-
        RENDER_3D_FUNCTIONS[0]. Renders a render_3d_element with type RENDER_RECTANGLE.
        
        r0: render_3d_rectangle
    - name: GeomSetPolygonAttributes
      address:
        EU: 0x20B4140
        NA: 0x20B3800
        JP: 0x20B5060
        EU-ITCM: 0x1FF8480
        NA-ITCM: 0x1FF8480
        JP-ITCM: 0x1FF8480
      description: |-
        Send the POLYGON_ATTR geometry engine command, that defines some polygon attributes for rendering.
        See https://problemkaputt.de/gbatek.htm#ds3dpolygonattributes for more information
        
        r0: polygon ID
        r1: alpha
    - name: Render3dQuadrilateral
      address:
        EU: 0x20B415C
        NA: 0x20B381C
        JP: 0x20B507C
        EU-ITCM: 0x1FF849C
        NA-ITCM: 0x1FF849C
        JP-ITCM: 0x1FF849C
      description: |-
        RENDER_3D_FUNCTIONS[1]. Renders a render_3d_element with type RENDER_QUADRILATERAL.
        
        r0: render_3d_quadrilateral
    - name: Render3dTiling
      address:
        EU: 0x20B43E8
        NA: 0x20B3AA8
        JP: 0x20B5308
        EU-ITCM: 0x1FF8728
        NA-ITCM: 0x1FF8728
        JP-ITCM: 0x1FF8728
      description: |-
        RENDER_3D_FUNCTIONS[2]. Renders a render_3d_element with type RENDER_TILING.
        
        r0: render_3d_tiling
    - name: Render3dTextureInternal
      address:
        EU: 0x20B46D0
        NA: 0x20B3D90
        JP: 0x20B55F0
        EU-ITCM: 0x1FF8A10
        NA-ITCM: 0x1FF8A10
        JP-ITCM: 0x1FF8A10
      description: |-
        Implements most of the rendering logic for Render3dTexture.
        
        r0: render_3d_texture
    - name: Render3dTexture
      address:
        EU: 0x20B48E8
        NA: 0x20B3FA8
        JP: 0x20B5808
        EU-ITCM: 0x1FF8C28
        NA-ITCM: 0x1FF8C28
        JP-ITCM: 0x1FF8C28
      description: |-
        RENDER_3D_FUNCTIONS[3]. Renders a render_3d_element with type RENDER_TEXTURE.
        
        This is primarily just a wrapper around Render3dTextureInternal, with a preceding alpha check and calls to Render3dSetTextureParams and Render3dSetPaletteBase.
        
        r0: render_3d_texture
    - name: Render3dTextureNoSetup
      address:
        EU: 0x20B4920
        NA: 0x20B3FE0
        JP: 0x20B5840
        EU-ITCM: 0x1FF8C60
        NA-ITCM: 0x1FF8C60
        JP-ITCM: 0x1FF8C60
      description: |-
        Same as Render3dTexture except without calls to Render3dSetTextureParams and Render3dSetPaletteBase to set up geometry engine parameters.
        
        Presumably used to render multiple texture tiles with the same parameters without the extra setup overhead? But this function doesn't actually seem to be referenced anywhere.
        
        r0: render_3d_texture
    - name: NewRender3dElement
      address:
        EU: 0x20B4938
        NA: 0x20B3FF8
        JP: 0x20B5858
        EU-ITCM: 0x1FF8C78
        NA-ITCM: 0x1FF8C78
        JP-ITCM: 0x1FF8C78
      description: |-
        Return a new render_3d_element from RENDER_3D's render queue, to draw a new element using the 3d render engine later in the frame.
        
        return: render_3d_element or NULL if there is no more available space in the queue
    - name: EnqueueRender3dTexture
      address:
        EU: 0x20B496C
        NA: 0x20B402C
        JP: 0x20B588C
        EU-ITCM: 0x1FF8CAC
        NA-ITCM: 0x1FF8CAC
        JP-ITCM: 0x1FF8CAC
      description: |-
        Copies the first 40 bytes of a render_3d_element onto the render queue of RENDER_3D, with type set to RENDER_TEXTURE.
        
        r0: render_3d_element
    - name: EnqueueRender3dTiling
      address:
        EU: 0x20B499C
        NA: 0x20B405C
        JP: 0x20B58BC
        EU-ITCM: 0x1FF8CDC
        NA-ITCM: 0x1FF8CDC
        JP-ITCM: 0x1FF8CDC
      description: |-
        Copies a render_3d_element onto the render queue of RENDER_3D, with type set to RENDER_TILING.
        
        r0: render_3d_element
    - name: NewRender3dRectangle
      address:
        EU: 0x20B49CC
        NA: 0x20B408C
        JP: 0x20B58EC
        EU-ITCM: 0x1FF8D0C
        NA-ITCM: 0x1FF8D0C
        JP-ITCM: 0x1FF8D0C
      description: |-
        Return a render_3d_element from NewRender3dElement with a type of RENDER_RECTANGLE, and all other fields in the first 38 bytes zeroed.
        
        return: render_3d_element or NULL if there is no more available space in the queue
    - name: NewRender3dQuadrilateral
      address:
        EU: 0x20B49FC
        NA: 0x20B40BC
        JP: 0x20B591C
        EU-ITCM: 0x1FF8D3C
        NA-ITCM: 0x1FF8D3C
        JP-ITCM: 0x1FF8D3C
      description: |-
        Return a render_3d_element from NewRender3dElement with a type of RENDER_QUADRILATERAL, and all other fields in the first 38 bytes zeroed.
        
        return: render_3d_element or NULL if there is no more available space in the queue
    - name: NewRender3dTexture
      address:
        EU: 0x20B4A2C
        NA: 0x20B40EC
        JP: 0x20B594C
        EU-ITCM: 0x1FF8D6C
        NA-ITCM: 0x1FF8D6C
        JP-ITCM: 0x1FF8D6C
      description: |-
        Return a render_3d_element from NewRender3dElement with a type of RENDER_TEXTURE, and all other fields in the first 40 bytes zeroed.
        
        return: render_3d_element or NULL if there is no more available space in the queue
    - name: NewRender3dTiling
      address:
        EU: 0x20B4A5C
        NA: 0x20B411C
        JP: 0x20B597C
        EU-ITCM: 0x1FF8D9C
        NA-ITCM: 0x1FF8D9C
        JP-ITCM: 0x1FF8D9C
      description: |-
        Return a render_3d_element from NewRender3dElement with a type of RENDER_TILING, and all other fields zeroed.
        
        return: render_3d_element or NULL if there is no more available space in the queue
    - name: Render3dProcessQueue
      address:
        EU: 0x20B4A8C
        NA: 0x20B414C
        JP: 0x20B59AC
        EU-ITCM: 0x1FF8DCC
        NA-ITCM: 0x1FF8DCC
        JP-ITCM: 0x1FF8DCC
      description: |-
        Perform rendering of the render queue of RENDER_3D structure. Does nothing if there are no elements, otherwise, sort them based on a value, and render them all consecutively.
        
        No params.
    - name: GetKeyN2MSwitch
      address:
        EU: 0x20B50F4
        NA: 0x20B47B4
        JP: 0x20B607C
        EU-ITCM: 0x1FF9434
        NA-ITCM: 0x1FF9434
        JP-ITCM: 0x1FF949C
      description: |-
        Note: unverified, ported from Irdkwia's notes
        
        r0: key
        r1: switch
    - name: GetKeyN2M
      address:
        EU: 0x20B5128
        NA: 0x20B47E8
        JP: 0x20B60B0
        EU-ITCM: 0x1FF9468
        NA-ITCM: 0x1FF9468
        JP-ITCM: 0x1FF94D0
      description: |-
        Note: unverified, ported from Irdkwia's notes
        
        r0: key
        return: monster ID
    - name: GetKeyN2MBaseForm
      address:
        EU: 0x20B5194
        NA: 0x20B4854
        JP: 0x20B611C
        EU-ITCM: 0x1FF94D4
        NA-ITCM: 0x1FF94D4
        JP-ITCM: 0x1FF953C
      description: |-
        Note: unverified, ported from Irdkwia's notes
        
        r0: key
        return: monster ID
    - name: GetKeyM2NSwitch
      address:
        EU: 0x20B51CC
        NA: 0x20B488C
        JP: 0x20B6154
        EU-ITCM: 0x1FF950C
        NA-ITCM: 0x1FF950C
        JP-ITCM: 0x1FF9574
      description: |-
        Note: unverified, ported from Irdkwia's notes
        
        r0: monster ID
        r1: switch
    - name: GetKeyM2N
      address:
        EU: 0x20B5200
        NA: 0x20B48C0
        JP: 0x20B6188
        EU-ITCM: 0x1FF9540
        NA-ITCM: 0x1FF9540
        JP-ITCM: 0x1FF95A8
      description: |-
        Note: unverified, ported from Irdkwia's notes
        
        r0: monster ID
        return: key
    - name: GetKeyM2NBaseForm
      address:
        EU: 0x20B526C
        NA: 0x20B492C
        JP: 0x20B61F4
        EU-ITCM: 0x1FF95AC
        NA-ITCM: 0x1FF95AC
        JP-ITCM: 0x1FF9614
      description: |-
        Note: unverified, ported from Irdkwia's notes
        
        r0: monster ID
        return: key
    - name: HardwareInterrupt
      address:
        EU: 0x20B52A8
        NA: 0x20B4968
        JP: 0x20B6230
        EU-ITCM: 0x1FF95E8
        NA-ITCM: 0x1FF95E8
        JP-ITCM: 0x1FF9650
      description: |-
        Called whenever a hardware interrupt takes place.
        
        Returns immediately if the IME flag is 0 or if none of the devices that requested an interrupt has the corresponding Interrupt Enable flag set.
        It searches for the first device that requested an interrupt, clears its Interrupt Request flag, then jumps to the start of the corresponding interrupt function. The return address is manually set to ReturnFromInterrupt.
        The address of the function to jump to is read from the interrupt vector at the start of the DTCM region (0x27E0000).
        This function does not return.
        
        No params.
    - name: ReturnFromInterrupt
      address:
        EU: 0x20B5310
        NA: 0x20B49D0
        JP: 0x20B6298
        EU-ITCM: 0x1FF9650
        NA-ITCM: 0x1FF9650
        JP-ITCM: 0x1FF96B8
      description: |-
        The execution returns to this function after a hardware interrupt function is run.
        
        No params.
    - name: InitDmaTransfer_Standard
      address:
        EU: 0x20B5728
<<<<<<< HEAD
        EU-ITCM: 0x1FF9A68
=======
        NA: 0x20B4DE8
        JP: 0x20B66B0
        EU-ITCM: 0x1FF9A68
        NA-ITCM: 0x1FF9A68
        JP-ITCM: 0x1FF9AD0
>>>>>>> 4ad2cab8
      description: |-
        Initiates a DMA transfer.
        
        See https://problemkaputt.de/gbatek-gba-dma-transfers.htm and https://en.wikipedia.org/wiki/Direct_memory_access
        
        r0: channel id
        r1: source address
        r2: destination address
        r3: word count
    - name: ShouldMonsterRunAwayVariationOutlawCheck
      address:
        EU: 0x20B6050
        NA: 0x20B5710
        JP: 0x20B6FD8
        EU-ITCM: 0x1FFA390
        NA-ITCM: 0x1FFA390
        JP-ITCM: 0x1FFA3F8
      description: |-
        Calls ShouldMonsterRunAwayVariation. If the result is true, returns true. Otherwise, returns true only if the monster's behavior field is equal to monster_behavior::BEHAVIOR_FLEEING_OUTLAW.
        
        r0: Entity pointer
        r1: ?
        return: True if ShouldMonsterRunAway returns true or the monster is a fleeing outlaw
    - name: AiMovement
      address:
        EU: 0x20B6084
        NA: 0x20B5744
        JP: 0x20B700C
        EU-ITCM: 0x1FFA3C4
        NA-ITCM: 0x1FFA3C4
        JP-ITCM: 0x1FFA42C
      description: |-
        Used by the AI to determine the direction in which a monster should move
        
        r0: Entity pointer
        r1: ?
    - name: CalculateAiTargetPos
      address:
        EU: 0x20B6F88
        NA: 0x20B6648
        JP: 0x20B7F10
        EU-ITCM: 0x1FFB2C8
        NA-ITCM: 0x1FFB2C8
        JP-ITCM: 0x1FFB330
      description: |-
        Calculates the target position of an AI-controlled monster and stores it in the monster's ai_target_pos field
        
        r0: Entity pointer
    - name: ChooseAiMove
      address:
        EU: 0x20B7318
        NA: 0x20B69D8
        JP: 0x20B82A0
        EU-ITCM: 0x1FFB658
        NA-ITCM: 0x1FFB658
        JP-ITCM: 0x1FFB6C0
      description: |-
        Determines if an AI-controlled monster will use a move and which one it will use
        
        r0: Entity pointer
    - name: LightningRodStormDrainCheck
      address:
        EU: 0x20B7B1C
        NA: 0x20B71DC
        JP: 0x20B8AA4
        EU-ITCM: 0x1FFBE5C
        NA-ITCM: 0x1FFBE5C
        JP-ITCM: 0x1FFBEC4
      description: |-
        Appears to check whether LightningRod or Storm Drain should draw in a move.
        
        r0: attacker pointer
        r1: defender pointer
        r2: move pointer
        r3: true if checking for Storm Drain, false if checking for LightningRod
        return: whether the move should be drawn in
  data:
    - name: MEMORY_ALLOCATION_TABLE
      address:
        EU: 0x20B3CC0
        NA: 0x20B3380
        JP: 0x20B4BE0
      length:
        EU: 0x40
        NA: 0x40
      description: |-
        [Runtime] Keeps track of all active heap allocations.
        
        The memory allocator in the ARM9 binary uses region-based memory management (see https://en.wikipedia.org/wiki/Region-based_memory_management). The heap is broken up into smaller contiguous chunks called arenas (struct mem_arena), which are in turn broken up into chunks referred to as blocks (struct mem_block). Most of the time, an allocation results in a block being split off from a free part of an existing memory arena.
        
        Note: This symbol isn't actually part of the ITCM, it gets created at runtime on the spot in RAM that used to contain the code that was moved to the ITCM.
        
        type: struct mem_alloc_table
    - name: DEFAULT_MEMORY_ARENA
      address:
        EU: 0x20B3CC4
        NA: 0x20B3384
      length:
        EU: 0x1C
        NA: 0x1C
      description: |-
        [Runtime] The default memory allocation arena. This is part of MEMORY_ALLOCATION_TABLE, but is also referenced on its own by various functions.
        
        Note: This symbol isn't actually part of the ITCM, it gets created at runtime on the spot in RAM that used to contain the code that was moved to the ITCM.
        
        type: struct mem_arena
    - name: DEFAULT_MEMORY_ARENA_BLOCKS
      address:
        EU: 0x20B3D00
        NA: 0x20B33C0
      length:
        EU: 0x1800
        NA: 0x1800
      description: |-
        [Runtime] The block array for DEFAULT_MEMORY_ARENA.
        
        Note: This symbol isn't actually part of the ITCM, it gets created at runtime on the spot in RAM that used to contain the code that was moved to the ITCM.
        
        type: struct mem_block[256]
    - name: RENDER_3D_FUNCTIONS
      address:
        EU: 0x20B3DE0
        NA: 0x20B34A0
        EU-ITCM: 0x1FF8120
        NA-ITCM: 0x1FF8120
      description: |-
        Pointers to the 4 functions available for rendering a render_3d_element (in ITCM)
        
        type: render_3d_element_fn_t[4]<|MERGE_RESOLUTION|>--- conflicted
+++ resolved
@@ -32,15 +32,11 @@
     - name: CopyAndInterleave
       address:
         EU: 0x20B3CC0
-<<<<<<< HEAD
-        EU-ITCM: 0x1FF8000
-=======
         NA: 0x20B3380
         JP: 0x20B4BE0
         EU-ITCM: 0x1FF8000
         NA-ITCM: 0x1FF8000
         JP-ITCM: 0x1FF8000
->>>>>>> 4ad2cab8
       description: |-
         Copies data from src to dst, placing the last 4 bits of val after every 4 bits copied.
         
@@ -375,15 +371,11 @@
     - name: InitDmaTransfer_Standard
       address:
         EU: 0x20B5728
-<<<<<<< HEAD
-        EU-ITCM: 0x1FF9A68
-=======
         NA: 0x20B4DE8
         JP: 0x20B66B0
         EU-ITCM: 0x1FF9A68
         NA-ITCM: 0x1FF9A68
         JP-ITCM: 0x1FF9AD0
->>>>>>> 4ad2cab8
       description: |-
         Initiates a DMA transfer.
         
