--- conflicted
+++ resolved
@@ -3988,17 +3988,11 @@
     - name: PlayMeById
       address:
         EU: 0x20182A8
-<<<<<<< HEAD
-      description: |-
-        Initializes some values and then calls SendAudioCommand to play a ME track (musical sound effect).
-
-=======
         NA: 0x201820C
         JP: 0x2018264
       description: |-
         Initializes some values and then calls SendAudioCommand to play a ME track (musical sound effect).
         
->>>>>>> b4e4131e
         For a list of tracks, see https://wiki.skytemple.org/index.php?title=List_of_Sound_Effects#ME
         
         Checks for DEBUG_FLAG_BGM_OFF. The volume is set to either 0 or 255 depending on the flag before calling SendAudioCommand.
@@ -5689,11 +5683,8 @@
     - name: GetWindowIdSelectedItemOnPage
       address:
         EU: 0x202AE74
-<<<<<<< HEAD
-=======
         NA: 0x202AB80
         JP: 0x202AED8
->>>>>>> b4e4131e
       description: |-
         Gets the index on the page of the current item the user has selected on the menu given by the window_id.
         
@@ -5704,17 +5695,12 @@
         EU:
           - 0x202AEA4
           - 0x202B870
-<<<<<<< HEAD
-        NA: 0x202B57C
-        JP: 0x202B8D4
-=======
         NA:
           - 0x202ABB0
           - 0x202B57C
         JP:
           - 0x202AF08
           - 0x202B8D4
->>>>>>> b4e4131e
       description: |-
         Note: unverified, ported from Irdkwia's notes
         
@@ -6673,11 +6659,8 @@
     - name: AddMessageToAlertBox
       address:
         EU: 0x2030400
-<<<<<<< HEAD
-=======
         NA: 0x203010C
         JP: 0x2030450
->>>>>>> b4e4131e
       description: |-
         Adds a message to the dungeon alert box.
         
@@ -6990,11 +6973,8 @@
     - name: GetSelectedItemOnPage
       address:
         EU: 0x203284C
-<<<<<<< HEAD
-=======
         NA: 0x2032558
         JP: 0x2032878
->>>>>>> b4e4131e
       description: |-
         Gets the index on the page of the current item the user has selected.
         
@@ -7003,11 +6983,8 @@
     - name: GetCurrentPage
       address:
         EU: 0x2032854
-<<<<<<< HEAD
-=======
         NA: 0x2032560
         JP: 0x2032880
->>>>>>> b4e4131e
       description: |-
         Gets the index of the current menu page the user is on.
         
@@ -7026,11 +7003,8 @@
     - name: GetSelectedMenuItemIdx
       address:
         EU: 0x203286C
-<<<<<<< HEAD
-=======
         NA: 0x2032578
         JP: 0x2032898
->>>>>>> b4e4131e
       description: |-
         Gets the index of the current menu item the user has selected.
         
@@ -7039,11 +7013,8 @@
     - name: GetTotalNumMenuItems
       address:
         EU: 0x2032880
-<<<<<<< HEAD
-=======
         NA: 0x203258C
         JP: 0x20328AC
->>>>>>> b4e4131e
       description: |-
         Gets the total number of items in the menu.
         
@@ -7062,11 +7033,8 @@
     - name: GetMaxItemsOnPage
       address:
         EU: 0x2032890
-<<<<<<< HEAD
-=======
         NA: 0x203259C
         JP: 0x20328BC
->>>>>>> b4e4131e
       description: |-
         Gets the maximum possible number of items the menu can hold on one of its pages.
         
@@ -7075,11 +7043,8 @@
     - name: GetTotalNumPages
       address:
         EU: 0x2032898
-<<<<<<< HEAD
-=======
         NA: 0x20325A4
         JP: 0x20328C4
->>>>>>> b4e4131e
       description: |-
         Gets the total number of pages in the menu.
         
@@ -7124,11 +7089,8 @@
     - name: OverlayLoadEntriesEqual
       address:
         EU: 0x2034A94
-<<<<<<< HEAD
-=======
         NA: 0x20347A0
         JP: 0x2034AC0
->>>>>>> b4e4131e
       description: |-
         Checks if two overlay_load_entries have the same values for all of their fields.
         
@@ -7138,11 +7100,8 @@
     - name: FreeActiveMenu
       address:
         EU: 0x2034AE4
-<<<<<<< HEAD
-=======
         NA: 0x20347F0
         JP: 0x2034B10
->>>>>>> b4e4131e
       description: |-
         Frees the currently active menu by calling the destructor function of the active entry in menu_control.
         
@@ -7150,11 +7109,8 @@
     - name: InitMenu
       address:
         EU: 0x2034BD8
-<<<<<<< HEAD
-=======
         NA: 0x20348E4
         JP: 0x2034C04
->>>>>>> b4e4131e
       description: |-
         Initializes a menu by setting the incoming_entry field of menu_control to the given overlay_load_entry.
         
@@ -7163,11 +7119,8 @@
     - name: InitMenuWithWindowExtraInfo
       address:
         EU: 0x2034C68
-<<<<<<< HEAD
-=======
         NA: 0x2034974
         JP: 0x2034C94
->>>>>>> b4e4131e
       description: |-
         Has the same functionality as InitMenu except also tries to initialize menu_control's window_extra_info struct.
         
@@ -7178,11 +7131,8 @@
     - name: CopyMenuControlWindowExtraInfo
       address:
         EU: 0x2034D2C
-<<<<<<< HEAD
-=======
         NA: 0x2034A38
         JP: 0x2034D58
->>>>>>> b4e4131e
       description: |-
         Copies menu_control's window_extra_info to the given address.
         
@@ -7191,11 +7141,8 @@
     - name: HandleMenus
       address:
         EU: 0x2034D74
-<<<<<<< HEAD
-=======
         NA: 0x2034A80
         JP: 0x2034DA0
->>>>>>> b4e4131e
       description: |-
         Master function called on every frame for handling the game's menus (seemingly the vast majority with the exception of some in dungeon mode). 
         
@@ -11808,11 +11755,8 @@
     - name: NULL_OVERLAY_LOAD_ENTRY
       address:
         EU: 0x209B5C8
-<<<<<<< HEAD
-=======
         NA: 0x209B08C
         JP: 0x209B9E0
->>>>>>> b4e4131e
       length:
         EU: 0x10
       description: |-
@@ -13489,11 +13433,8 @@
     - name: MENU_CONTROL_PTR
       address:
         EU: 0x20B06B4
-<<<<<<< HEAD
-=======
         NA: 0x20AFD98
         JP: 0x20B11D8
->>>>>>> b4e4131e
       length:
         EU: 0x4
       description: |-
