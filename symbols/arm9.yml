--- conflicted
+++ resolved
@@ -4926,11 +4926,20 @@
         
         r0: start_address
         r1: total_length
+    - name: InitStreamKaomado
+      address:
+        NA: 0x204D780
+      description: |-
+        Inits the stream used to load all Kaomado portraits, called once on game start!
+        
+        No params
     - name: InitPortraitBox
       address:
         NA: 0x204D79C
       description: |-
         Initializes a struct portrait_box.
+
+        The emote idx is set to -2 and the layout to the default. Everything else is initialized to 0.
         
         r0: portrait box pointer
     - name: InitPortraitBoxWithMonsterId
@@ -4939,7 +4948,7 @@
         NA: 0x204D7D4
         JP: 0x204DB34
       description: |-
-        Note: unverified, ported from Irdkwia's notes
+        Calls InitPortraitBox, and also inits emote to 0 and species to the passed argument.
         
         r0: portrait box pointer
         r1: monster ID
@@ -4949,43 +4958,65 @@
         NA: 0x204D7F4
         JP: 0x204DB54
       description: |-
-        Note: unverified, ported from Irdkwia's notes
+        Sets the emote in the passed portrait box, only if the species isn't zero.
         
         r0: portrait box pointer
         r1: expression_id
-    - name: SetPortraitUnknownAttr
+    - name: SetPortraitLayout
       address:
         EU: 0x204DB3C
         NA: 0x204D804
         JP: 0x204DB64
       description: |-
-        Note: unverified, ported from Irdkwia's notes
+        Sets the layout in the passed portrait from the array of possible layouts.
+
+        If the layout is 32 or if the species is zero, then it does nothing.
         
         r0: portrait box pointer
-        r1: attr
-    - name: SetPortraitAttrStruct
+        r1: layout index
+    - name: SetPortraitOffset
       address:
         EU: 0x204DB80
         NA: 0x204D848
         JP: 0x204DBA8
       description: |-
-        Note: unverified, ported from Irdkwia's notes
+        Offsets the portrait from the original offset determined by the layout, by the vector passed as argument.
+
+        If the species is zero, then it does nothing.
         
         r0: portrait box pointer
-        r1: attr_ptr
+        r1: portrait_offset pointer
+    - name: AllowPortraitDefault
+      address:
+        NA: 0x204D894
+      description: |-
+        Allows the portrait to try and load the default emote (index 0) if it can't find the specified emote.
+        
+        r0: portrait box pointer
+        r1: allow default
+    - name: IsValidPortrait
+      address:
+        NA: 0x204D89C
+      description: |-
+        Returns whether this portrait box represents a valid portrait.
+        
+        r0: portrait box pointer
+        return: bool
     - name: LoadPortrait
       address:
         EU: 0x204DBF4
         NA: 0x204D8BC
         JP: 0x204DC1C
       description: |-
-        If buffer_portrait is null, it only checks if it exists
-        
-        Note: unverified, ported from Irdkwia's notes
+        Tries to load the portrait data associated with the passed portrait box.
+
+        Returns whether the operation was successful (the portrait could be found). If the passed buffer is null, the check if performed without loading any data.
+
+        This function also modifies the flip fields in the passed portrait box.
         
         r0: portrait box pointer
-        r1: buffer_portrait
-        return: exists
+        r1: kaomado_buffer pointer
+        return: bool
     - name: SetEnterDungeon
       address:
         EU: 0x204EC84
@@ -7367,95 +7398,7 @@
         Note: unverified, ported from Irdkwia's notes
         
         No params.
-<<<<<<< HEAD
-    - name: SaveScriptVariableValue
-      address:
-        NA: 0x204B820
-        EU: 0x204BB58
-    - name: SaveScriptVariableValueWithOffset
-      address:
-        NA: 0x204B988
-        EU: 0x204BCC0
-    - name: InitStreamKaomado
-      address:
-        NA: 0x204D780
-      description: |-
-        Inits the stream used to load all Kaomado portraits, called once on game start!
-        
-        No params
-    - name: InitKaomado
-      address:
-        NA: 0x204D79C
-      description: |-
-        Inits fields of the passed Kaomado. The emote idx is set to -2 and the layout to the default.
-        Everything else is initialized to 0
-        
-        r0: pointer to Kaomado struct
-    - name: InitKaomadoSpecies
-      address:
-        NA: 0x204D7D4
-      description: |-
-        Calls InitKaomado, and also inits emote to 0 and species to the passed argument
-        
-        r0: pointer to Kaomado struct
-        r1: species id
-    - name: SetKaomadoEmote
-      address:
-        NA: 0x204D7F4
-      description: |-
-        Sets the emote in the passed Kaomado struct, only if the species idx isn't zero
-        
-        r0: pointer to Kaomado struct
-        r1: emote idx
-    - name: SetKaomadoLayout
-      address:
-        NA: 0x204D804
-      description: |-
-        Sets the layout in the passed Kaomado struct from the array of possible layouts.
-        If the layout is 32 or if the species is zero, then it does nothing
-        
-        r0: pointer to Kaomado struct
-        r1: layout index
-    - name: SetKaomadoOffset
-      address:
-        NA: 0x204D848
-      description: |-
-        Offsets the Kaomado from the original offset determined by the layout, by the vector passed as argument
-        If the species is zero, then it does nothing
-        
-        r0: pointer to Kaomado struct
-        r1: pointer to struct portrait_offset
-    - name: AllowKaomadoDefault
-      address:
-        NA: 0x204D894
-      description: |-
-        Allows the Kaomado to try and load the default emote (idx 0) if it can't find the specified emote
-        
-        r0: pointer to Kaomado struct
-        r1: allow default
-    - name: IsValidKaomado
-      address:
-        NA: 0x204D89C
-      description: |-
-        Returns whether this Kaomado represents a valid portrait
-        
-        r0: pointer to Kaomado struct
-        return: bool
-    - name: LoadKaomado
-      address:
-        NA: 0x204D8BC
-      description: |-
-        Tries to load the portrait data associated with the passed Kaomado struct.
-        Returns whether the operation was successful (the portrait could be found)
-        This function also modifies the flip fields in the passed Kaomado struct
-        
-        r0: pointer to Kaomado struct
-        r1: pointer to struct kaomado_buffer
-        return: bool
-    - name: ScriptSpecialProcess0x3A
-=======
     - name: ClearMissionData
->>>>>>> 5063021f
       address:
         EU: 0x205FD34
         NA: 0x205F9B8
@@ -8626,28 +8569,7 @@
         These variables underpin the various ExplorerScript global variables you can use in the SkyTemple SSB debugger.
         
         type: struct script_var_table
-<<<<<<< HEAD
     - name: KAOMADO_LAYOUTS
-      address:
-        NA: 0x209E014
-      length:
-        NA: 0xC0
-      description: |-
-        All the possible layouts a Kaomado portrait can be placed in by default
-        
-        type: struct kaomado_layout[32]
-    - name: KAOMADO_FILE
-      address:
-        NA: 0x209E0D4
-      length:
-        NA: 0x14
-      description: |-
-        "Path of the file where all the portraits are stored. \"FONT/kaomado.kao\", padded with null to a multiple of 4"
-        
-        type: char[20]
-    - name: DUNGEON_DATA_LIST
-=======
-    - name: HARDCODED_PORTRAIT_DATA_TABLE
       address:
         EU: 0x209E598
         NA: 0x209E014
@@ -8657,9 +8579,18 @@
         NA: 0xC0
         JP: 0xC0
       description: |-
-        Note: unverified, ported from Irdkwia's notes
-        
-        type: struct portrait_data_entry[32]
+        All the possible layouts a portrait can be placed in by default.
+        
+        type: struct kaomado_layout[32]
+    - name: KAOMADO_FILE
+      address:
+        NA: 0x209E0D4
+      length:
+        NA: 0x14
+      description: |-
+        "Path of the file where all the portraits are stored. \"FONT/kaomado.kao\", padded with null to a multiple of 4"
+        
+        type: char[20]
     - name: WONDER_MAIL_BITS_MAP
       address:
         EU: 0x209E66C
@@ -8866,7 +8797,6 @@
         
         type: struct mission_floors_forbidden[100]
     - name: MISSION_FLOOR_RANKS_AND_ITEM_LISTS_2
->>>>>>> 5063021f
       address:
         EU: 0x209FD60
         NA: 0x209F7DC
