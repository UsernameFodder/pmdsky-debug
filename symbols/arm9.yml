--- conflicted
+++ resolved
@@ -532,16 +532,6 @@
         See https://developer.arm.com/documentation/dui0474/k/image-structure-and-generation/linker-generated-veneers/what-is-a-veneer-
         
         No params.
-<<<<<<< HEAD
-    - name: IsIoVecAllocated
-      address:
-        EU: 0x2003238
-      description: |-
-        Return true if the iovec has an allocated file (base pointer not null), otherwise return false
-        
-        r0: pointer to the io_vec
-        return: boolean
-=======
     - name: ZInit8
       address:
         EU: 0x2003228
@@ -561,7 +551,6 @@
         
         r0: ptr
         return: bool
->>>>>>> ccc99b95
     - name: MemZero
       address:
         EU: 0x2003250
@@ -943,15 +932,6 @@
         Note: It is possible to keep a file stream open even if data transfer mode has been stopped, in which case the file stream can be used again if data transfer mode is reinitialized.
         
         r0: file_stream pointer
-<<<<<<< HEAD
-    - name: FreeIoVec
-      address:
-        EU: 0x2008BD4
-      description: |-
-        Free the memory allocated to an iovec, and nullify it
-        
-        r0: the iovec
-=======
     - name: UnloadFile
       address:
         EU: 0x2008BD4
@@ -961,7 +941,6 @@
         Note: unverified, ported from Irdkwia's notes
         
         r0: addr_ptr
->>>>>>> ccc99b95
     - name: LoadFileFromRom
       address:
         EU: 0x2008C3C
