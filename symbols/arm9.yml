arm9:
  versions:
    - EU
    - NA
    - JP
    - EU-ITCM
    - NA-ITCM
    - JP-ITCM
  address:
    EU: 0x2000000
    NA: 0x2000000
    JP: 0x2000000
    EU-ITCM: 0x1FF8000
    NA-ITCM: 0x1FF8000
    JP-ITCM: 0x1FF8000
  length:
    EU: 0xB7D38
    NA: 0xB73F8
    JP: 0xB8CB8
    EU-ITCM: 0x4000
    NA-ITCM: 0x4000
    JP-ITCM: 0x4060
  description: |-
    The main ARM9 binary.
    
    This is the main binary that gets loaded when the game is launched, and contains the core code that runs the game, low level facilities such as memory allocation, compression, other external dependencies (such as linked libraries), and the functions and tables necessary to load overlays and dispatch execution to them.
    
    Speaking generally, this is the program run by the Nintendo DS's main ARM946E-S CPU, which handles all gameplay mechanisms and graphics rendering.
  subregions:
    - itcm.yml
    - libs.yml
  functions:
    - name: Svc_SoftReset
      address:
        EU: 0x20001A4
        NA: 0x2000566
        JP: 0x2000154
      description: Software interrupt.
    - name: Svc_WaitByLoop
      address:
        EU: 0x20006B0
        NA: 0x2000088
        JP: 0x200073A
      description: Software interrupt.
    - name: Svc_CpuSet
      address:
        EU: 0x200079E
        NA: 0x200078E
        JP: 0x2000226
      description: Software interrupt.
    - name: _start
      address:
        EU: 0x2000800
        NA: 0x2000800
        JP: 0x2000800
      description: |-
        The entrypoint for the ARM9 CPU. This is like the "main" function for the ARM9 subsystem.
        
        Once the entry function reaches the end, a constant containing the address to NitroMain is loaded into a register (r1), and a `bx` branch will jump to NitroMain.
        
        No params.
    - name: InitI_CpuClear32
      address:
        EU: 0x2000954
        NA: 0x2000954
        JP: 0x2000954
    - name: MIi_UncompressBackward
      address:
        EU: 0x2000970
        NA: 0x2000970
        JP: 0x2000970
      description: "Startup routine in the program's crt0 (https://en.wikipedia.org/wiki/Crt0)."
    - name: do_autoload
      address:
        EU: 0x2000A1C
        NA: 0x2000A1C
        JP: 0x2000A1C
      description: "Startup routine in the program's crt0 (https://en.wikipedia.org/wiki/Crt0)."
    - name: StartAutoloadDoneCallback
      address:
        EU: 0x2000AAC
        NA: 0x2000AAC
        JP: 0x2000AAC
      description: "Startup routine in the program's crt0 (https://en.wikipedia.org/wiki/Crt0)."
    - name: init_cp15
      address:
        EU: 0x2000AB0
        NA: 0x2000AB0
        JP: 0x2000AB0
    - name: OSi_ReferSymbol
      address:
        EU: 0x2000B9C
        NA: 0x2000B9C
        JP: 0x2000B9C
      description: "Startup routine in the program's crt0 (https://en.wikipedia.org/wiki/Crt0)."
    - name: NitroMain
      address:
        EU: 0x2000C6C
        NA: 0x2000C6C
        JP: 0x2000C6C
      description: "Entrypoint into NitroSDK, the DS devkit library."
    - name: InitMemAllocTable
      address:
        EU: 0x2000DE0
        NA: 0x2000DE0
        JP: 0x2000DE0
      description: |-
        Initializes MEMORY_ALLOCATION_TABLE.
        
        Sets up the default memory arena, sets the default memory allocator parameters (calls SetMemAllocatorParams(0, 0)), and does some other stuff.
        
        No params.
    - name: SetMemAllocatorParams
      address:
        EU: 0x2000E70
        NA: 0x2000E70
        JP: 0x2000E70
      description: |-
        Sets global parameters for the memory allocator.
        
        This includes MEMORY_ALLOCATION_ARENA_GETTERS and some other stuff.
        
        Dungeon mode uses the default arena getters. Ground mode uses its own arena getters that return custom arenas for some flag values, which are defined in overlay 11 and set (by calling this function) at the start of GroundMainLoop. Note that the sound memory arena is provided explicitly to MemLocateSet in the sound code, so doesn't go through this path.
        
        r0: GetAllocArena function pointer (GetAllocArenaDefault is used if null)
        r1: GetFreeArena function pointer (GetFreeArenaDefault is used if null)
    - name: GetAllocArenaDefault
      address:
        EU: 0x2000EC0
        NA: 0x2000EC0
        JP: 0x2000EC0
      description: |-
        The default function for retrieving the arena for memory allocations. This function always just returns the initial arena pointer.
        
        r0: initial memory arena pointer, or null
        r1: flags (see MemAlloc)
        return: memory arena pointer, or null
    - name: GetFreeArenaDefault
      address:
        EU: 0x2000EC4
        NA: 0x2000EC4
        JP: 0x2000EC4
      description: |-
        The default function for retrieving the arena for memory freeing. This function always just returns the initial arena pointer.
        
        r0: initial memory arena pointer, or null
        r1: pointer to free
        return: memory arena pointer, or null
    - name: InitMemArena
      address:
        EU: 0x2000EC8
        NA: 0x2000EC8
        JP: 0x2000EC8
      description: |-
        Initializes a new memory arena with the given specifications, and records it in the global MEMORY_ALLOCATION_TABLE.
        
        r0: arena struct to be initialized
        r1: memory region to be owned by the arena, as {pointer, length}
        r2: pointer to block metadata array for the arena to use
        r3: maximum number of blocks that the arena can hold
    - name: MemAllocFlagsToBlockType
      address:
        EU: 0x2000F44
        NA: 0x2000F44
        JP: 0x2000F44
      description: |-
        Converts the internal alloc flags bitfield (struct mem_block field 0x4) to the block type bitfield (struct mem_block field 0x0).
        
        r0: internal alloc flags
        return: block type flags
    - name: FindAvailableMemBlock
      address:
        EU: 0x2000F88
        NA: 0x2000F88
        JP: 0x2000F88
      description: |-
        Searches through the given memory arena for a block with enough free space.
        
        Blocks are searched in reverse order. For object allocations (i.e., not arenas), the block with the smallest amount of free space that still suffices is returned. For arena allocations, the first satisfactory block found is returned.
        
        r0: memory arena to search
        r1: internal alloc flags
        r2: amount of space needed, in bytes
        return: index of the located block in the arena's block array, or -1 if nothing is available
    - name: SplitMemBlock
      address:
        EU: 0x2001070
        NA: 0x2001070
        JP: 0x2001070
      description: |-
        Given a memory block at a given index, splits off another memory block of the specified size from the end.
        
        Since blocks are stored in an array on the memory arena struct, this is essentially an insertion operation, plus some processing on the block being split and its child.
        
        r0: memory arena
        r1: block index
        r2: internal alloc flags
        r3: number of bytes to split off
        stack[0]: user alloc flags (to assign to the new block)
        return: the newly split-off memory block
    - name: MemAlloc
      address:
        EU: 0x2001170
        NA: 0x2001170
        JP: 0x2001170
      description: |-
        Allocates some memory on the heap, returning a pointer to the starting address.
        
        Memory allocation is done with region-based memory management. See MEMORY_ALLOCATION_TABLE for more information.
        
        This function is just a wrapper around MemLocateSet.
        
        r0: length in bytes
        r1: flags (see the comment on struct mem_block::user_flags)
        return: pointer
    - name: MemFree
      address:
        EU: 0x2001188
        NA: 0x2001188
        JP: 0x2001188
      description: |-
        Frees heap-allocated memory.
        
        This function is just a wrapper around MemLocateUnset.
        
        r0: pointer
    - name: MemArenaAlloc
      address:
        EU: 0x200119C
        NA: 0x200119C
        JP: 0x200119C
      description: |-
        Allocates some memory on the heap and creates a new global memory arena with it.
        
        The actual allocation part works similarly to the normal MemAlloc.
        
        r0: desired parent memory arena, or null
        r1: length of the arena in bytes
        r2: maximum number of blocks that the arena can hold
        r3: flags (see MemAlloc)
        return: memory arena pointer
    - name: CreateMemArena
      address:
        EU: 0x2001280
        NA: 0x2001280
        JP: 0x2001280
      description: |-
        Creates a new memory arena within a given block of memory.
        
        This is essentially a wrapper around InitMemArena, accounting for the space needed by the arena metadata.
        
        r0: memory region in which to create the arena, as {pointer, length}
        r1: maximum number of blocks that the arena can hold
        return: memory arena pointer
    - name: MemLocateSet
      address:
        EU: 0x2001390
        NA: 0x2001390
        JP: 0x2001390
      description: |-
        The implementation for MemAlloc.
        
        At a high level, memory is allocated by choosing a memory arena, looking through blocks in the memory arena until a free one that's large enough is found, then splitting off a new memory block of the needed size.
        
        This function is not fallible, i.e., it hangs the whole program on failure, so callers can assume it never fails.
        
        The name for this function comes from the error message logged on failure, and it reflects what the function does: locate an available block of memory and set it up for the caller.
        
        r0: desired memory arena for allocation, or null (MemAlloc passes null)
        r1: length in bytes
        r2: flags (see MemAlloc)
        return: pointer to allocated memory
    - name: MemLocateUnset
      address:
        EU: 0x2001638
        NA: 0x2001638
        JP: 0x2001638
      description: |-
        The implementation for MemFree.
        
        At a high level, memory is freed by locating the pointer in its memory arena (searching block-by-block) and emptying the block so it's available for future allocations, and merging it with neighboring blocks if they're available.
        
        r0: desired memory arena for freeing, or null (MemFree passes null)
        r1: pointer to free
    - name: RoundUpDiv256
      address:
        EU: 0x2001894
        NA: 0x2001894
        JP: 0x2001894
      description: |-
        Divide a number by 256 and round up to the nearest integer.
        
        r0: number
        return: number // 256
    - name: UFixedPoint64CmpLt
      address:
        EU: 0x2001A30
        NA: 0x2001A30
        JP: 0x2001A30
      description: |-
        Compares two unsigned 64-bit fixed-point numbers (16 fraction bits) x and y.
        
        r0: upper 32 bits of x
        r1: lower 32 bits of x
        r2: upper 32 bits of y
        r3: lower 32 bits of y
        return: x < y
    - name: MultiplyByFixedPoint
      address:
        EU: 0x2001A54
        NA: 0x2001A54
        JP: 0x2001A54
      description: |-
        Multiply a signed integer x by a signed binary fixed-point multiplier (8 fraction bits).
        
        r0: x
        r1: multiplier
        return: x * multiplier
    - name: UMultiplyByFixedPoint
      address:
        EU: 0x2001B0C
        NA: 0x2001B0C
        JP: 0x2001B0C
      description: |-
        Multiplies an unsigned integer x by an unsigned binary fixed-point multiplier (8 fraction bits).
        
        r0: x
        r1: multiplier
        return: x * multiplier
    - name: IntToFixedPoint64
      address:
        EU: 0x2001C80
        NA: 0x2001C80
        JP: 0x2001C80
      description: |-
        Converts a signed integer to a 64-bit fixed-point number (16 fraction bits).
        
        Note that this function appears to be bugged: it appears to try to sign-extend if the input is negative, but in a nonsensical way, checking the sign bit for a 16-bit signed integer, but then doing the sign extension as if the input were a 32-bit signed integer.
        
        r0: [output] 64-bit fixed-point number
        r1: 32-bit signed int
    - name: FixedPoint64ToInt
      address:
        EU: 0x2001CB0
        NA: 0x2001CB0
        JP: 0x2001CB0
      description: |-
        Converts a 64-bit fixed-point number (16 fraction bits) to a signed integer.
        
        r0: 64-bit fixed-point number
        return: 32-bit signed
    - name: FixedPoint32To64
      address:
        EU: 0x2001CD4
        NA: 0x2001CD4
        JP: 0x2001CD4
      description: |-
        Converts a 32-bit fixed-point number (8 fraction bits) to a 64-bit fixed point number (16 fraction bits). Sign-extends as necessary.
        
        r0: [output] 64-bit fixed-point number
        r1: 32-bit signed fixed-point number
    - name: NegateFixedPoint64
      address:
        EU: 0x2001CF8
        NA: 0x2001CF8
        JP: 0x2001CF8
      description: |-
        Negates a 64-bit fixed-point number (16 fraction bits) in-place.
        
        r0: 64-bit fixed-point number to negate
    - name: FixedPoint64IsZero
      address:
        EU: 0x2001D28
        NA: 0x2001D28
        JP: 0x2001D28
      description: |-
        Checks whether a 64-bit fixed-point number (16 fraction bits) is zero.
        
        r0: 64-bit fixed-point number
        return: bool
    - name: FixedPoint64IsNegative
      address:
        EU: 0x2001D50
        NA: 0x2001D50
        JP: 0x2001D50
      description: |-
        Checks whether a 64-bit fixed-point number (16 fraction bits) is negative.
        
        r0: 64-bit fixed-point number
        return: bool
    - name: FixedPoint64CmpLt
      address:
        EU: 0x2001D68
        NA: 0x2001D68
        JP: 0x2001D68
      description: |-
        Compares two signed 64-bit fixed-point numbers (16 fraction bits) x and y.
        
        r0: x
        r1: y
        return: x < y
    - name: MultiplyFixedPoint64
      address:
        EU: 0x2001DF4
        NA: 0x2001DF4
        JP: 0x2001DF4
      description: |-
        Multiplies two signed 64-bit fixed-point numbers (16 fraction bits) x and y.
        
        r0: [output] product (x * y)
        r1: x
        r2: y
    - name: DivideFixedPoint64
      address:
        EU: 0x2001EC8
        NA: 0x2001EC8
        JP: 0x2001EC8
      description: |-
        Divides two signed 64-bit fixed-point numbers (16 fraction bits).
        
        Returns the maximum positive value ((INT64_MAX >> 16) + (UINT16_MAX * 2^-16)) if the divisor is zero.
        
        r0: [output] quotient (dividend / divisor)
        r1: dividend
        r2: divisor
    - name: UMultiplyFixedPoint64
      address:
        EU: 0x2001FA0
        NA: 0x2001FA0
        JP: 0x2001FA0
      description: |-
        Multiplies two unsigned 64-bit fixed-point numbers (16 fraction bits) x and y.
        
        r0: [output] product (x * y)
        r1: x
        r2: y
    - name: UDivideFixedPoint64
      address:
        EU: 0x2002084
        NA: 0x2002084
        JP: 0x2002084
      description: |-
        Divides two unsigned 64-bit fixed-point numbers (16 fraction bits).
        
        Returns the maximum positive value for a signed fixed-point number ((INT64_MAX >> 16) + (UINT16_MAX * 2^-16)) if the divisor is zero.
        
        r0: [output] quotient (dividend / divisor)
        r1: dividend
        r2: divisor
    - name: AddFixedPoint64
      address:
        EU: 0x20021C8
        NA: 0x20021C8
        JP: 0x20021C8
      description: |-
        Adds two 64-bit fixed-point numbers (16 fraction bits) x and y.
        
        r0: [output] sum (x + y)
        r1: x
        r2: y
    - name: ClampedLn
      address:
        EU: 0x20021F4
        NA: 0x20021F4
        JP: 0x20021F4
      description: |-
        The natural log function over the domain of [1, 2047]. The input is clamped to this domain.
        
        r0: [output] ln(x)
        r1: x
    - name: GetRngSeed
      address:
        EU: 0x200222C
        NA: 0x200222C
        JP: 0x200222C
      description: Get the current value of PRNG_SEQUENCE_NUM.
    - name: SetRngSeed
      address:
        EU: 0x200223C
        NA: 0x200223C
        JP: 0x200223C
      description: |-
        Seed PRNG_SEQUENCE_NUM to a given value.
        
        r0: seed
    - name: Rand16Bit
      address:
        EU: 0x200224C
        NA: 0x200224C
        JP: 0x200224C
      description: |-
        Computes a pseudorandom 16-bit integer using the general-purpose PRNG.
        
        Note that much of dungeon mode uses its own (slightly higher-quality) PRNG within overlay 29. See overlay29.yml for more information.
        
        Random numbers are generated with a linear congruential generator (LCG), using a modulus of 2^16, a multiplier of 109, and an increment of 1021. I.e., the recurrence relation is `x = (109*x_prev + 1021) % 2^16`.
        
        The LCG has a hard-coded seed of 13452 (0x348C), but can be seeded with a call to SetRngSeed.
        
        return: pseudorandom int on the interval [0, 65535]
    - name: RandInt
      address:
        EU: 0x2002274
        NA: 0x2002274
        JP: 0x2002274
      description: |-
        Compute a pseudorandom integer under a given maximum value using the general-purpose PRNG.
        
        This function relies on a single call to Rand16Bit. Even though it takes a 32-bit integer as input, the number of unique outcomes is capped at 2^16.
        
        r0: high
        return: pseudorandom integer on the interval [0, high - 1]
    - name: RandRange
      address:
        EU: 0x200228C
        NA: 0x200228C
        JP: 0x200228C
      description: |-
        Compute a pseudorandom value between two integers using the general-purpose PRNG.
        
        This function relies on a single call to Rand16Bit. Even though it takes 32-bit integers as input, the number of unique outcomes is capped at 2^16.
        
        r0: x
        r1: y
        return: pseudorandom integer on the interval [x, y - 1]
    - name: Rand32Bit
      address:
        EU: 0x20022AC
        NA: 0x20022AC
        JP: 0x20022AC
      description: |-
        Computes a random 32-bit integer using the general-purpose PRNG. The upper and lower 16 bits are each generated with a separate call to Rand16Bit (so this function advances the PRNG twice).
        
        return: pseudorandom int on the interval [0, 4294967295]
    - name: RandIntSafe
      address:
        EU: 0x20022F8
        NA: 0x20022F8
        JP: 0x20022F8
      description: |-
        Same as RandInt, except explicitly masking out the upper 16 bits of the output from Rand16Bit (which should be zero anyway).
        
        r0: high
        return: pseudorandom integer on the interval [0, high - 1]
    - name: RandRangeSafe
      address:
        EU: 0x2002318
        NA: 0x2002318
        JP: 0x2002318
      description: |-
        Like RandRange, except reordering the inputs as needed, and explicitly masking out the upper 16 bits of the output from Rand16Bit (which should be zero anyway).
        
        r0: x
        r1: y
        return: pseudorandom integer on the interval [min(x, y), max(x, y) - 1]
    - name: WaitForever
      address:
        EU: 0x2002438
        NA: 0x2002438
        JP: 0x2002438
      description: |-
        Sets some program state and calls WaitForInterrupt in an infinite loop.
        
        This is called on fatal errors to hang the program indefinitely.
        
        No params.
    - name: InterruptMasterDisable
      address:
        EU: 0x20030CC
        NA: 0x20030CC
        JP: 0x20030CC
      description: |-
        Note: unverified, ported from Irdkwia's notes
        
        return: previous state
    - name: InterruptMasterEnable
      address:
        EU: 0x20030E4
        NA: 0x20030E4
        JP: 0x20030E4
      description: |-
        Note: unverified, ported from Irdkwia's notes
        
        return: previous state
    - name: InitMemAllocTableVeneer
      address:
        EU: 0x200321C
        NA: 0x200321C
        JP: 0x200321C
      description: |-
        Likely a linker-generated veneer for InitMemAllocTable.
        
        See https://developer.arm.com/documentation/dui0474/k/image-structure-and-generation/linker-generated-veneers/what-is-a-veneer-
        
        No params.
    - name: ZInit8
      address:
        EU: 0x2003228
        NA: 0x2003228
        JP: 0x2003228
      description: |-
        Zeroes an 8-byte buffer.
        
        r0: ptr
    - name: PointsToZero
      address:
        EU: 0x2003238
        NA: 0x2003238
        JP: 0x2003238
      description: |-
        Checks whether a pointer points to zero.
        
        r0: ptr
        return: bool
    - name: MemZero
      address:
        EU: 0x2003250
        NA: 0x2003250
        JP: 0x2003250
      description: |-
        Zeroes a buffer.
        
        r0: ptr
        r1: len
    - name: MemZero16
      address:
        EU: 0x200326C
        NA: 0x200326C
        JP: 0x200326C
      description: |-
        Zeros a buffer of 16-bit values.
        
        r0: ptr
        r1: len (# bytes)
    - name: MemZero32
      address:
        EU: 0x2003288
        NA: 0x2003288
        JP: 0x2003288
      description: |-
        Zeros a buffer of 32-bit values.
        
        r0: ptr
        r1: len (# bytes)
    - name: MemsetSimple
      address:
        EU: 0x20032A4
        NA: 0x20032A4
        JP: 0x20032A4
      description: |-
        A simple implementation of the memset(3) C library function.
        
        This function was probably manually implemented by the developers. See memset for what's probably the real libc function.
        
        r0: ptr
        r1: value
        r2: len (# bytes)
    - name: Memset32
      address:
        EU: 0x20032BC
        NA: 0x20032BC
        JP: 0x20032BC
      description: |-
        Fills a buffer of 32-bit values with a given value.
        
        r0: ptr
        r1: value
        r2: len (# bytes)
    - name: MemcpySimple
      address:
        EU: 0x20032D4
        NA: 0x20032D4
        JP: 0x20032D4
      description: |-
        A simple implementation of the memcpy(3) C library function.
        
        This function was probably manually implemented by the developers. See memcpy for what's probably the real libc function.
        
        This function copies from src to dst in backwards byte order, so this is safe to call for overlapping src and dst if src <= dst.
        
        r0: dest
        r1: src
        r2: n
    - name: Memcpy16
      address:
        EU: 0x20032F0
        NA: 0x20032F0
        JP: 0x20032F0
      description: |-
        Copies 16-bit values from one buffer to another.
        
        r0: dest
        r1: src
        r2: n (# bytes)
    - name: Memcpy32
      address:
        EU: 0x200330C
        NA: 0x200330C
        JP: 0x200330C
      description: |-
        Copies 32-bit values from one buffer to another.
        
        r0: dest
        r1: src
        r2: n (# bytes)
    - name: TaskProcBoot
      address:
        EU: 0x2003328
        NA: 0x2003328
        JP: 0x2003328
      description: |-
        Boot the game and run the main loop. Use dynamic code dispatch to run code depending on the context (like dungeon mode, ground mode, menu mode, etc.).
        
        This function prints the debug message "task proc boot".
        
        No params.
    - name: EnableAllInterrupts
      address:
        EU: 0x2003608
        NA: 0x2003608
        JP: 0x2003608
      description: |-
        Sets the Interrupt Master Enable (IME) register to 1, which enables all CPU interrupts (if enabled in the Interrupt Enable (IE) register).
        
        See https://problemkaputt.de/gbatek.htm#dsiomaps.
        
        return: old value in the IME register
    - name: GetTime
      address:
        EU: 0x20037B4
        NA: 0x20037B4
        JP: 0x20037B4
      description: |-
        Seems to get the current (system?) time as an IEEE 754 floating-point number.
        
        return: current time (maybe in seconds?)
    - name: DisableAllInterrupts
      address:
        EU: 0x2003824
        NA: 0x2003824
        JP: 0x2003824
      description: |-
        Sets the Interrupt Master Enable (IME) register to 0, which disables all CPU interrupts (even if enabled in the Interrupt Enable (IE) register).
        
        See https://problemkaputt.de/gbatek.htm#dsiomaps.
        
        return: old value in the IME register
    - name: SoundResume
      address:
        EU: 0x2003CC4
        NA: 0x2003CC4
        JP: 0x2003CC4
      description: |-
        Probably resumes the sound player if paused?
        
        This function prints the debug string "sound resume".
    - name: CardPullOutWithStatus
      address:
        EU: 0x2003D2C
        NA: 0x2003D2C
        JP: 0x2003D2C
      description: |-
        Probably aborts the program with some status code? It seems to serve a similar purpose to the exit(3) function.
        
        This function prints the debug string "card pull out %d" with the status code.
        
        r0: status code
    - name: CardPullOut
      address:
        EU: 0x2003D70
        NA: 0x2003D70
        JP: 0x2003D70
      description: |-
        Sets some global flag that probably triggers system exit?
        
        This function prints the debug string "card pull out".
        
        No params.
    - name: CardBackupError
      address:
        EU: 0x2003D94
        NA: 0x2003D94
        JP: 0x2003D94
      description: |-
        Sets some global flag that maybe indicates a save error?
        
        This function prints the debug string "card backup error".
        
        No params.
    - name: HaltProcessDisp
      address:
        EU: 0x2003DB8
        NA: 0x2003DB8
        JP: 0x2003DB8
      description: |-
        Maybe halts the process display?
        
        This function prints the debug string "halt process disp %d" with the status code.
        
        r0: status code
    - name: OverlayIsLoaded
      address:
        EU: 0x2003ED0
        NA: 0x2003ED0
        JP: 0x2003ED0
      description: |-
        Checks if an overlay with a certain group ID is currently loaded.
        
        See the LOADED_OVERLAY_GROUP_* data symbols or enum overlay_group_id in the C headers for a mapping between group ID and overlay number.
        
        r0: group ID of the overlay to check. A group ID of 0 denotes no overlay, and the return value will always be true in this case.
        return: bool
    - name: LoadOverlay
      address:
        EU: 0x20040AC
        NA: 0x20040AC
        JP: 0x20040AC
      description: |-
        Loads an overlay from ROM by its group ID.
        
        See the LOADED_OVERLAY_GROUP_* data symbols or enum overlay_group_id in the C headers for a mapping between group ID and overlay number.
        
        r0: group ID of the overlay to load
    - name: UnloadOverlay
      address:
        EU: 0x2004868
        NA: 0x2004868
        JP: 0x2004868
      description: |-
        Unloads an overlay from ROM by its group ID.
        
        See the LOADED_OVERLAY_GROUP_* data symbols or enum overlay_group_id in the C headers for a mapping between group ID and overlay number.
        
        r0: group ID of the overlay to unload
        others: ?
    - name: GetDsFirmwareUserSettingsVeneer
      address:
        EU: 0x2004F74
        NA: 0x2004F74
        JP: 0x2004F74
      description: |-
        Likely a linker-generated veneer for GetDsFirmwareUserSettings.
        
        See https://developer.arm.com/documentation/dui0474/k/image-structure-and-generation/linker-generated-veneers/what-is-a-veneer-
        
        r0: user_settings pointer
    - name: Rgb8ToRgb5
      address:
        EU: 0x2004FCC
        NA: 0x2004FCC
        JP: 0x2004FCC
      description: |-
        Transform the input rgb8 color to a rgb5 color
        
        r0: pointer to target rgb5 (2 bytes, aligned to LSB)
        r1: pointer to source rgb8
    - name: EuclideanNorm
      address:
        EU:
          - 0x2005050
          - 0x20050B0
        NA:
          - 0x2005050
          - 0x20050B0
        JP:
          - 0x2005050
          - 0x20050B0
      description: |-
        Computes the Euclidean norm of a two-component integer array, sort of like hypotf(3).
        
        r0: integer array [x, y]
        return: sqrt(x*x + y*y)
    - name: ClampComponentAbs
      address:
        EU: 0x2005110
        NA: 0x2005110
        JP: 0x2005110
      description: |-
        Clamps the absolute values in a two-component integer array.
        
        Given an integer array [x, y] and a maximum absolute value M, clamps each element of the array to M such that the output array is [min(max(x, -M), M), min(max(y, -M), M)].
        
        r0: 2-element integer array, will be mutated
        r1: max absolute value
    - name: GetHeldButtons
      address:
        EU: 0x20061EC
        NA: 0x20061EC
        JP: 0x20061EC
      description: |-
        Note: unverified, ported from Irdkwia's notes
        
        r0: controller
        r1: btn_ptr
        return: any_activated
    - name: GetPressedButtons
      address:
        EU: 0x200625C
        NA: 0x200625C
        JP: 0x200625C
      description: |-
        Note: unverified, ported from Irdkwia's notes
        
        r0: controller
        r1: btn_ptr
        return: any_activated
    - name: GetReleasedStylus
      address:
        EU: 0x2006C1C
        NA: 0x2006C1C
        JP: 0x2006C1C
      description: |-
        Note: unverified, ported from Irdkwia's notes
        
        r0: stylus_ptr
        return: any_activated
    - name: KeyWaitInit
      address:
        EU: 0x2006DA4
        NA: 0x2006DA4
        JP: 0x2006DA4
      description: |-
        Implements (most of?) SPECIAL_PROC_KEY_WAIT_INIT (see ScriptSpecialProcessCall).
        
        No params.
    - name: DebugPrintSystemClock
      address:
        EU: 0x2006EF8
        NA: 0x2006EF8
        JP: 0x2006EF8
      description: |-
        This function prints the debug message "Now date & time" followed by the current date and time of the DS system clock. Called on boot.
        
        No params.
    - name: GetSystemClock
      address:
        EU: 0x2006F68
        NA: 0x2006F68
        JP: 0x2006F68
      description: |-
        Gets information surrounding the DS system clock, such as the current month, day, etc.
        
        r0: system_clock pointer
    - name: SprintfSystemClock
      address:
        EU: 0x2006FB8
        NA: 0x2006FB8
        JP: 0x2006FB8
      description: |-
        Calls sprintf to format a string using the fields of the DS system clock as "year/month/day hour:minute:second". Used in DebugPrintSystemClock.
        
        r0: system_clock pointer
        r1: str
    - name: DataTransferInit
      aliases:
        - FileRom_InitDataTransfer
      address:
        EU: 0x2008168
        NA: 0x2008168
        JP: 0x2008168
      description: |-
        Initializes data transfer mode to get data from the ROM cartridge.
        
        No params.
    - name: DataTransferStop
      aliases:
        - FileRom_StopDataTransfer
      address:
        EU: 0x2008194
        NA: 0x2008194
        JP: 0x2008194
      description: |-
        Finalizes data transfer from the ROM cartridge.
        
        This function must always be called if DataTransferInit was called, or the game will crash.
        
        No params.
    - name: FileInitVeneer
      aliases:
        - FileRom_Veneer_FileInit
      address:
        EU: 0x2008204
        NA: 0x2008204
        JP: 0x2008204
      description: |-
        Likely a linker-generated veneer for FileInit.
        
        See https://developer.arm.com/documentation/dui0474/k/image-structure-and-generation/linker-generated-veneers/what-is-a-veneer-
        
        r0: file_stream pointer
    - name: FileOpen
      aliases:
        - FileRom_HandleOpen
      address:
        EU: 0x2008210
        NA: 0x2008210
        JP: 0x2008210
      description: |-
        Opens a file from the ROM file system at the given path, sort of like C's fopen(3) library function.
        
        r0: file_stream pointer
        r1: file path string
    - name: FileGetSize
      address:
        EU: 0x2008244
        NA: 0x2008244
        JP: 0x2008244
      description: |-
        Gets the size of an open file.
        
        r0: file_stream pointer
        return: file size
    - name: FileRead
      aliases:
        - FileRom_HandleRead
      address:
        EU: 0x2008254
        NA: 0x2008254
        JP: 0x2008254
      description: |-
        Reads the contents of a file into the given buffer, and moves the file cursor accordingly.
        
        Data transfer mode must have been initialized (with DataTransferInit) prior to calling this function. This function looks like it's doing something akin to calling read(2) or fread(3) in a loop until all the bytes have been successfully read.
        
        Note: If code is running from IRQ mode, it appears that FileRead hangs the game. When the processor mode is forced into SYSTEM mode FileRead once again works, so it appears that ROM access only works in certain processor modes. Note that forcing the processor into a different mode is generally a bad idea and should be avoided as it will easily corrupt that processor mode's states.
        
        r0: file_stream pointer
        r1: [output] buffer
        r2: number of bytes to read
        return: number of bytes read
    - name: FileSeek
      aliases:
        - FileRom_HandleSeek
      address:
        EU: 0x20082A8
        NA: 0x20082A8
        JP: 0x20082A8
      description: |-
        Sets a file stream's position indicator.
        
        This function has the a similar API to the fseek(3) library function from C, including using the same codes for the `whence` parameter:
        - SEEK_SET=0
        - SEEK_CUR=1
        - SEEK_END=2
        
        r0: file_stream pointer
        r1: offset
        r2: whence
    - name: FileClose
      address:
        EU: 0x20082C4
        NA: 0x20082C4
        JP: 0x20082C4
      description: |-
        Closes a file.
        
        Data transfer mode must have been initialized (with DataTransferInit) prior to calling this function.
        
        Note: It is possible to keep a file stream open even if data transfer mode has been stopped, in which case the file stream can be used again if data transfer mode is reinitialized.
        
        r0: file_stream pointer
    - name: UnloadFile
      address:
        EU: 0x2008BD4
        NA: 0x2008BD4
        JP: 0x2008BD4
      description: |-
        Note: unverified, ported from Irdkwia's notes
        
        r0: addr_ptr
    - name: LoadFileFromRom
      address:
        EU: 0x2008C3C
        NA: 0x2008C3C
        JP: 0x2008C3C
      description: |-
        Loads a file from ROM by filepath into a heap-allocated buffer.
        
        r0: [output] pointer to an IO struct {ptr, len}
        r1: file path string pointer
        r2: flags
    - name: TransformPaletteDataWithFlushDivideFade
      address:
        EU: 0x200AE38
        NA: 0x200AE38
        JP: 0x200AE38
      description: "r0: palette_data"
    - name: UpdateFadeStatus
      address:
        EU: 0x200BA18
        NA: 0x200B990
        JP: 0x200B990
      description: |-
        Updates the given screen_fade struct to initiate a fade for example.
        
        In addition to initiating a fade this is called when a fade out is complete to set a flag for that in the struct.
        
        r0: screen_fade
        r1: probably the type of the fade
        r2: duration
    - name: HandleFades
      address:
        EU: 0x200BA90
        NA: 0x200BA08
        JP: 0x200BA08
      description: |-
        Handles updating the screen_fade struct in all modes except dungeon mode.
        
        Gets called every frame for both screens, analyzes the fade_struct and does appropriate actions. If there's a fade in progress, it calculates the brightness on the next frame and updates the structure accordingly.
        
        r0: screen_fade
        return: bool
    - name: GetFadeStatus
      address:
        EU: 0x200BDB4
        NA: 0x200BD2C
        JP: 0x200BD2C
      description: |-
        Returns 1 if fading to black, 2 if fading to white, 0 otherwise.
        
        r0: screen_fade
        return: int
    - name: InitDebug
      aliases:
        - Debug_Init
      address:
        EU: 0x200C15C
        NA: 0x200C0D4
        JP: 0x200C0D4
      description: |-
        Would have initialized debugging-related things, if they were not removed.
        As for the release version, does nothing but set DEBUG_IS_INITIALIZED to true.
    - name: InitDebugFlag
      aliases:
        - Debug_InitDebugFlag
      address:
        EU: 0x200C194
        NA: 0x200C10C
        JP: 0x200C10C
      description: |-
        Would have initialized the debug flags.
        Does nothing in release binary.
    - name: GetDebugFlag
      aliases:
        - Debug_GetDebugFlag
      address:
        EU: 0x200C198
        NA: 0x200C110
        JP: 0x200C110
      description: |-
        Should return the value of the specified debug flag. Just returns 0 in the final binary.
        
        r0: flag ID
        return: flag value
    - name: SetDebugFlag
      aliases:
        - Debug_SetDebugFlag
      address:
        EU: 0x200C1A0
        NA: 0x200C118
        JP: 0x200C118
      description: |-
        Should set the value of a debug flag. A no-op in the final binary.
        
        r0: flag ID
        r1: flag value
    - name: InitDebugStripped6
      aliases:
        - Debug_Stripped6
      address:
        EU: 0x200C1A4
        NA: 0x200C11C
        JP: 0x200C11C
      description: "Does nothing, only called in the debug initialization function."
    - name: AppendProgPos
      address:
        EU: 0x200C1A8
        NA: 0x200C120
        JP: 0x200C120
      description: |-
        Write a base message into a string and append the file name and line number to the end in the format "file = '%s'  line = %5d\n".
        
        If no program position info is given, "ProgPos info NULL\n" is appended instead.
        
        r0: [output] str
        r1: program position info
        r2: base message
        return: number of characters printed, excluding the null-terminator
    - name: InitDebugStripped5
      aliases:
        - Debug_Stripped5
      address:
        EU: 0x200C1F0
        NA: 0x200C168
        JP: 0x200C168
      description: "Does nothing, only called in the debug initialization function."
    - name: DebugPrintTrace
      aliases:
        - Debug_PrintTrace
      address:
        EU: 0x200C1F4
        NA: 0x200C16C
        JP: 0x200C16C
      description: |-
        Would log a printf format string tagged with the file name and line number in the debug binary.
        
        This still constructs the string, but doesn't actually do anything with it in the final binary.
        
        If message is a null pointer, the string "  Print  " is used instead.
        
        r0: message
        r1: program position info (can be null)
    - name: DebugDisplay
      address:
        EU: 0x200C250
        NA: 0x200C1C8
        JP: 0x200C1C8
      description: |-
        Would display a printf format string on the top screen in the debug binary.
        
        This still constructs the string with vsprintf, but doesn't actually do anything with it in the final binary.
        
        Identical to DebugPrint0 in release builds.
        
        r0: format
        ...: variadic
    - name: DebugPrint0
      aliases:
        - Debug_Print0
      address:
        EU: 0x200C284
        NA: 0x200C1FC
        JP: 0x200C1FC
      description: |-
        Would log a printf format string in the debug binary.
        
        This still constructs the string with vsprintf, but doesn't actually do anything with it in the final binary.
        
        Identical to DebugDisplay in release builds.
        
        r0: format
        ...: variadic
    - name: InitDebugLogFlag
      aliases:
        - Debug_InitLogFlag
      address:
        EU: 0x200C2B8
        NA: 0x200C230
        JP: 0x200C230
      description: |-
        Would have initialized the debug log flags.
        Does nothing in release binary.
    - name: GetDebugLogFlag
      aliases:
        - Debug_GetLogFlag
      address:
        EU: 0x200C2BC
        NA: 0x200C234
        JP: 0x200C234
      description: |-
        Should return the value of the specified debug log flag. Just returns 0 in the final binary.
        
        r0: flag ID
        return: flag value
    - name: SetDebugLogFlag
      aliases:
        - Debug_SetLogFlag
      address:
        EU: 0x200C2C4
        NA: 0x200C23C
        JP: 0x200C23C
      description: |-
        Should set the value of a debug log flag. A no-op in the final binary.
        
        r0: flag ID
        r1: flag value
    - name: DebugPrint
      aliases:
        - Debug_Print
      address:
        EU: 0x200C2C8
        NA: 0x200C240
        JP: 0x200C240
      description: |-
        Would log a printf format string in the debug binary. A no-op in the final binary.
        
        r0: log level
        r1: format
        ...: variadic
    - name: InitDebugStripped4
      aliases:
        - Debug_Stripped4
      address:
        EU: 0x200C2D4
        NA: 0x200C24C
        JP: 0x200C24C
      description: "Does nothing, only called in the debug initialization function."
    - name: InitDebugStripped3
      aliases:
        - Debug_Stripped3
      address:
        EU: 0x200C2D8
        NA: 0x200C250
        JP: 0x200C250
      description: "Does nothing, only called in the debug initialization function."
    - name: InitDebugStripped2
      aliases:
        - Debug_Stripped2
      address:
        EU: 0x200C2DC
        NA: 0x200C254
        JP: 0x200C254
      description: "Does nothing, only called in the debug initialization function."
    - name: InitDebugStripped1
      aliases:
        - Debug_Stripped1
      address:
        EU: 0x200C2E0
        NA: 0x200C258
        JP: 0x200C258
      description: "Does nothing, only called in the debug initialization function."
    - name: FatalError
      aliases:
        - Debug_FatalError
      address:
        EU: 0x200C2E4
        NA: 0x200C25C
        JP: 0x200C25C
      description: |-
        Logs some debug messages, then hangs the process.
        
        This function is called in lots of places to bail on a fatal error. Looking at the static data callers use to fill in the program position info is informative, as it tells you the original file name (probably from the standard __FILE__ macro) and line number (probably from the standard __LINE__ macro) in the source code.
        
        r0: program position info
        r1: format
        ...: variadic
    - name: OpenAllPackFiles
      aliases:
        - DirectoryFileMngr_ExtractAllDirectoryFiles
      address:
        EU: 0x200C364
        NA: 0x200C2DC
        JP: 0x200C2DC
      description: |-
        Open the 6 files at PACK_FILE_PATHS_TABLE into PACK_FILES_OPENED. Called during game initialization.
        
        No params.
    - name: GetFileLengthInPackWithPackNb
      aliases:
        - DirectoryFileMngr_GetDirectoryFileSize
      address:
        EU: 0x200C3C4
        NA: 0x200C33C
        JP: 0x200C33C
      description: |-
        Call GetFileLengthInPack after looking up the global Pack archive by its number
        
        r0: pack file number
        r1: file number
        return: size of the file in bytes from the Pack Table of Content
    - name: LoadFileInPackWithPackId
      aliases:
        - DirectoryFileMngr_LoadDirectoryFile
      address:
        EU: 0x200C3E4
        NA: 0x200C35C
        JP: 0x200C35C
      description: |-
        Call LoadFileInPack after looking up the global Pack archive by its identifier
        
        r0: pack file identifier
        r1: file index
        r2: [output] target buffer
        return: number of read bytes (identical to the length of the pack from the Table of Content)
    - name: AllocAndLoadFileInPack
      aliases:
        - DirectoryFileMngr_OpenDirectoryFile
      address:
        EU: 0x200C410
        NA: 0x200C388
        JP: 0x200C388
      description: |-
        Allocate a file and load a file from the pack archive inside.
        The data pointed by the pointer in the output need to be freed once is not needed anymore.
        
        r0: pack file identifier
        r1: file index
        r2: [output] result struct (will contain length and pointer)
        r3: allocation flags
    - name: OpenPackFile
      aliases:
        - DirectoryFile_ExtractDirectoryFile
      address:
        EU: 0x200C468
        NA: 0x200C3E0
        JP: 0x200C3E0
      description: |-
        Open a Pack file, to be read later. Initialize the output structure.
        
        r0: [output] pack file struct
        r1: file name
    - name: GetFileLengthInPack
      aliases:
        - DirectoryFile_GetDirectoryFileSize
      address:
        EU: 0x200C4FC
        NA: 0x200C474
        JP: 0x200C474
      description: |-
        Get the length of a file entry from a Pack archive
        
        r0: pack file struct
        r1: file index
        return: size of the file in bytes from the Pack Table of Content
    - name: LoadFileInPack
      aliases:
        - DirectoryFile_LoadDirectoryFile
      address:
        EU: 0x200C50C
        NA: 0x200C484
        JP: 0x200C484
      description: |-
        Load the indexed file from the Pack archive, itself loaded from the ROM.
        
        r0: pack file struct
        r1: [output] target buffer
        r2: file index
        return: number of read bytes (identical to the length of the pack from the Table of Content)
    - name: GetDungeonResultMsg
      address:
        EU: 0x200C584
        NA: 0x200C4FC
        JP: 0x200C4FC
      description: |-
        Gets the message that is shown on the dungeon results ("The Last Outing") screen, right after the leader's name.
        
        r0: Damage source value to use when displaying the cause of fainting or the result of the expedition
        r1: [output] Buffer where the resulting message will be stored
        r2: Buffer size
        r3: (?) Seems to point to a buffer
    - name: GetDamageSource
      address:
        EU: 0x200CADC
        NA: 0x200CA54
        JP: 0x200CA54
      description: |-
        Gets the damage source for a given move-item combination.
        
        If there's no item, the source is the move ID. If the item is an orb, return DAMAGE_SOURCE_ORB_ITEM. Otherwise, return DAMAGE_SOURCE_NON_ORB_ITEM.
        
        r0: move ID
        r1: item ID
        return: damage source
    - name: GetItemCategoryVeneer
      address:
        EU: 0x200CB78
        NA: 0x200CAF0
        JP: 0x200CAF0
      description: |-
        Likely a linker-generated veneer for GetItemCategory.
        
        See https://developer.arm.com/documentation/dui0474/k/image-structure-and-generation/linker-generated-veneers/what-is-a-veneer-
        
        r0: Item ID
        return: Category ID
    - name: GetItemMoveId16
      address:
        EU: 0x200CB84
        NA: 0x200CAFC
        JP: 0x200CAFC
      description: |-
        Wraps GetItemMoveId, ensuring that the return value is 16-bit.
        
        r0: item ID
        return: move ID
    - name: IsThrownItem
      address:
        EU: 0x200CB98
        NA: 0x200CB10
        JP: 0x200CB10
      description: |-
        Checks if a given item ID is a thrown item (CATEGORY_THROWN_LINE or CATEGORY_THROWN_ARC).
        
        r0: item ID
        return: bool
    - name: IsNotMoney
      address:
        EU: 0x200CBB4
        NA: 0x200CB2C
        JP: 0x200CB2C
      description: |-
        Checks if an item ID is not ITEM_POKE.
        
        r0: item ID
        return: bool
    - name: IsEdible
      address:
        EU: 0x200CBD4
        NA: 0x200CB4C
        JP: 0x200CB4C
      description: |-
        Checks if an item has an item category of CATEGORY_BERRIES_SEEDS_VITAMINS or CATEGORY_FOOD_GUMMIES.
        
        r0: item ID
        return: bool
    - name: IsHM
      address:
        EU: 0x200CBF8
        NA: 0x200CB70
        JP: 0x200CB70
      description: |-
        Note: unverified, ported from Irdkwia's notes
        
        r0: item ID
        return: bool
    - name: IsGummi
      address:
        EU: 0x200CC7C
        NA: 0x200CBF4
        JP: 0x200CBF4
      description: |-
        Checks if an item is a Gummi.
        
        r0: item ID
        return: bool
    - name: IsAuraBow
      address:
        EU: 0x200CC9C
        NA: 0x200CC14
        JP: 0x200CC14
      description: |-
        Checks if an item is one of the aura bows received at the start of the game.
        
        r0: item ID
        return: bool
    - name: IsLosableItem
      address:
        EU: 0x200CCC0
        NA: 0x200CC38
        JP: 0x200CC38
      description: |-
        Checks if an item can be lost after fainting in a dungeon. Specifically calls IsAuraBow and checks item::f_in_shop
        so that the player can't keep an aura bow they haven't paid for yet.
        
        r0: item pointer
        return: bool
    - name: IsTreasureBox
      address:
        EU: 0x200CD0C
        NA: 0x200CC84
        JP: 0x200CC84
      description: |-
        Checks if the given item ID is a treasure box
        
        In particular, it checks if the category of the item is CATEGORY_TREASURE_BOXES_1, CATEGORY_TREASURE_BOXES_2 or CATEGORY_TREASURE_BOXES_3.
        
        r0: item ID
        return: True if the item is a treasure box, false otherwise
    - name: IsStorableItem
      address:
        EU: 0x200CD30
        NA: 0x200CCA8
        JP: 0x200CCA8
      description: |-
        Checks if an item can be put into storage. Specifically checks for the Wonder Egg, Poke, and Used TMs. Used TMs
        likely can't be stored because the move the TM teaches would be lost when sent to storage.
        
        r0: item_id
        return: bool
    - name: IsShoppableItem
      address:
        EU: 0x200CD68
        NA: 0x200CCE0
        JP: 0x200CCE0
      description: |-
        Checks if an item can be bought and sold from a Kecleon shop. Includes items like the Gold Thorn, Poke, Golden
        Mask, Amber Tear, etc. Also has a special check to make sure an item's buy and sell price is more than 0.
        
        r0: item_id
        return: bool
    - name: IsValidTargetItem
      address:
        EU: 0x200CE34
        NA: 0x200CDAC
        JP: 0x200CDAC
      description: |-
        Checks if an item is a valid target item for missions. Returns true for any item less than ITEM_UNNAMED_0x16B.
        Appears to check a list for valid items above ITEM_UNNAMED_0x16B, but the list is empty?
        
        r0: item_id
        return: bool
    - name: IsItemUsableNow
      address:
        EU: 0x200CE80
        NA: 0x200CDF8
        JP: 0x200CDF8
      description: |-
        Checks if an item can be used right now. Returns true for all items that are not in a shop. If the item is in a
        shop, specifically checks for TMs/HMs and items that provide permanent buffs (Gummis, Sitrus Berry, Ginseng, etc).
        
        r0: item pointer
        return: bool
    - name: IsTicketItem
      address:
        EU: 0x200CEFC
        NA: 0x200CE74
        JP: 0x200CE74
      description: |-
        Checks if an item is a ticket that can be used in the recycle shop (ITEM_PRIZE_TICKET, ITEM_SILVER_TICKET,
        ITEM_GOLD_TICKET, and ITEM_PRISM_TICKET).
        
        r0: item_id
        return: bool
    - name: InitItem
      address:
        EU: 0x200CF24
        NA: 0x200CE9C
        JP: 0x200CE9C
      description: |-
        Initialize an item struct with the given information.
        
        This will resolve the quantity based on the item type. For Poké, the quantity code will always be set to 1. For thrown items, the quantity code will be randomly generated on the range of valid quantities for that item type. For non-stackable items, the quantity code will always be set to 0. Otherwise, the quantity will be assigned from the quantity argument.
        
        r0: pointer to item to initialize
        r1: item ID
        r2: quantity
        r3: sticky flag
    - name: InitStandardItem
      address:
        EU: 0x200CFE0
        NA: 0x200CF58
        JP: 0x200CF58
      description: |-
        Wrapper around InitItem with quantity set to 0.
        
        r0: pointer to item to initialize
        r1: item ID
        r2: sticky flag
    - name: InitBulkItem
      address:
        EU: 0x200D000
        NA: 0x200CF78
        JP: 0x200CF78
      description: |-
        Initialize a struct bulk_item with the given information.
        
        This will resolve the quantity based on the item type. For Poké, the quantity code will always be set to 1. For thrown items, the quantity code will be randomly generated on the range of valid quantities for that item type. For non-stackable items, the quantity code will always be set to 0.
        
        r0: pointer to bulk item to initialize
        r1: item ID
    - name: BulkItemToItem
      address:
        EU: 0x200D078
        NA: 0x200CFF0
        JP: 0x200CFF0
      description: |-
        Convert a bulk_item into an equivalent item.
        
        r0: pointer to item to initialize
        r1: pointer to bulk_item
    - name: ItemToBulkItem
      address:
        EU: 0x200D128
        NA: 0x200D0A0
        JP: 0x200D0A0
      description: |-
        Convert an item into an equivalent bulk_item.
        
        r0: pointer to bulk_item to initialize
        r1: pointer to item
    - name: GetDisplayedBuyPrice
      address:
        EU: 0x200D158
        NA: 0x200D0D0
        JP: 0x200D0D0
      description: |-
        Note: unverified, ported from Irdkwia's notes
        
        r0: item
        return: buy price
    - name: GetDisplayedSellPrice
      address:
        EU: 0x200D1A0
        NA: 0x200D118
        JP: 0x200D118
      description: |-
        Note: unverified, ported from Irdkwia's notes
        
        r0: item
        return: sell price
    - name: GetActualBuyPrice
      address:
        EU: 0x200D1E8
        NA: 0x200D160
        JP: 0x200D160
      description: |-
        Note: unverified, ported from Irdkwia's notes
        
        r0: item
        return: buy price
    - name: GetActualSellPrice
      address:
        EU: 0x200D230
        NA: 0x200D1A8
        JP: 0x200D1A8
      description: |-
        Note: unverified, ported from Irdkwia's notes
        
        r0: item
        return: sell price
    - name: FindItemInInventory
      address:
        EU: 0x200D300
        NA: 0x200D278
        JP: 0x200D278
      description: |-
        Returns x if item_id is at position x in the bag
        Returns 0x8000+x if item_id is at position x in storage
        Returns -1 if item is not found
        
        Note: unverified, ported from Irdkwia's notes
        
        r0: item_id
        return: inventory index
    - name: SprintfStatic
      address:
        EU:
          - 0x200D6BC
          - 0x200E808
          - 0x2013800
          - 0x20177C4
          - 0x2017ADC
          - 0x202378C
          - 0x20239B0
          - 0x203822C
          - 0x2039734
          - 0x203AC6C
          - 0x203D2A0
          - 0x2041A48
          - 0x2042DA0
          - 0x2052750
          - 0x2054DDC
          - 0x2060D64
        NA:
          - 0x200D634
          - 0x200E990
          - 0x2013758
          - 0x20176E4
          - 0x2017A40
          - 0x2023590
          - 0x202378C
          - 0x2037F30
          - 0x2039438
          - 0x203A970
          - 0x203CFA4
          - 0x204174C
          - 0x2042A84
          - 0x2052418
          - 0x2054A60
          - 0x20609E8
        JP:
          - 0x200D634
          - 0x200E9C0
          - 0x2013728
          - 0x2017740
          - 0x2017A98
          - 0x20235E0
          - 0x20237DC
          - 0x20381FC
          - 0x2039840
          - 0x203AD6C
          - 0x203D38C
          - 0x2041AB4
          - 0x2042DF4
          - 0x2052768
          - 0x2054D98
          - 0x2060CD8
      description: |-
        Functionally the same as sprintf, just defined statically in many different places.
        
        Since this is essentially just a wrapper around vsprintf(3), this function was probably statically defined in a header somewhere and included in a bunch of different places. See the actual sprintf for the one in libc.
        
        r0: str
        r1: format
        ...: variadic
        return: number of characters printed, excluding the null-terminator
    - name: ItemZInit
      address:
        EU: 0x200D8A4
        NA: 0x200D81C
        JP: 0x200D84C
      description: |-
        Zero-initializes an item struct.
        
        r0: item
    - name: AreItemsEquivalent
      address:
        EU: 0x200D8BC
        NA: 0x200D834
        JP: 0x200D864
      description: |-
        Checks whether two items are equivalent and only checks the bitflags specified by the bitmask.
        
        r0: item
        r1: item
        r2: bitmask
        return: bool
    - name: WriteItemsToSave
      address:
        EU: 0x200D9E4
        NA: 0x200D95C
        JP: 0x200D98C
      description: |-
        Note: unverified, ported from Irdkwia's notes
        
        r0: start_address
        r1: total_length
        return: ?
    - name: ReadItemsFromSave
      address:
        EU: 0x200DCCC
        NA: 0x200DC44
        JP: 0x200DC74
      description: |-
        Note: unverified, ported from Irdkwia's notes
        
        r0: start_address
        r1: total_length
        return: ?
    - name: IsItemAvailableInDungeonGroup
      address:
        EU: 0x200E094
        NA: 0x200E00C
        JP: 0x200E03C
      description: |-
        Checks one specific bit from AVAILABLE_ITEMS_IN_GROUP_TABLE?
        
        r0: dungeon ID
        r1: item ID
        return: bool
    - name: GetItemIdFromList
      address:
        EU: 0x200E0DC
        NA: 0x200E054
        JP: 0x200E084
      description: |-
        category_num and item_num are numbers in range 0-10000
        
        Note: unverified, ported from Irdkwia's notes
        
        r0: list_id
        r1: category_num
        r2: item_num
        return: item ID
    - name: NormalizeTreasureBox
      address:
        EU: 0x200E280
        NA: 0x200E1F8
        JP: 0x200E228
      description: |-
        If the item is a treasure box return the first version of the treasure box in the item list.
        Otherwise, return the same item ID.
        
        r0: item ID
        return: normalized item ID
    - name: SortItemList
      address:
        EU: 0x200E428
        NA: 0x200E3A0
        JP: 0x200E3D0
      description: |-
        Attempts to combine stacks of throwable items, sort the list, and then remove empty items.
        Appears to use selection sort to sort the list in place.
        
        r0: item array
        r1: number of items in array
    - name: RemoveEmptyItems
      address:
        EU: 0x200E698
        NA: 0x200E610
        JP: 0x200E640
      description: |-
        Note: unverified, ported from Irdkwia's notes
        
        r0: list_pointer
        r1: size
    - name: LoadItemPspi2n
      address:
        EU: 0x200E760
        NA: 0x200E6D8
        JP: 0x200E708
      description: |-
        Note: unverified, ported from Irdkwia's notes
        
        No params.
    - name: GetExclusiveItemType
      address:
        EU: 0x200E830
        NA: 0x200E760
        JP: 0x200E790
      description: |-
        Note: unverified, ported from Irdkwia's notes
        
        r0: item ID
        return: ?
    - name: GetExclusiveItemOffsetEnsureValid
      address:
        EU: 0x200E84C
        NA: 0x200E77C
        JP: 0x200E7AC
      description: |-
        Gets the exclusive item offset, which is the item ID relative to that of the first exclusive item, the Prism Ruff.
        
        If the given item ID is not a valid item ID, ITEM_PLAIN_SEED (0x55) is returned. This is a bug, since 0x55 is the valid exclusive item offset for the Icy Globe.
        
        r0: item ID
        return: offset
    - name: IsItemValid
      address:
        EU: 0x200E890
        NA: 0x200E7C0
        JP: 0x200E7F0
      description: |-
        Checks if an item is valid given its ID.
        
        In particular, checks if the "is valid" flag is set on its item_p.bin entry.
        
        r0: item ID
        return: bool
    - name: GetExclusiveItemParameter
      address:
        EU: 0x200E8B8
        NA: 0x200E7E8
        JP: 0x200E818
      description: |-
        Note: unverified, ported from Irdkwia's notes
        
        r0: item ID
        return: ?
    - name: GetItemCategory
      address:
        EU: 0x200E8D8
        NA: 0x200E808
        JP: 0x200E838
      description: |-
        Returns the category of the specified item
        
        r0: Item ID
        return: Item category
    - name: EnsureValidItem
      address:
        EU: 0x200E8F8
        NA: 0x200E828
        JP: 0x200E858
      description: |-
        Checks if the given item ID is valid (using IsItemValid). If so, return the given item ID. Otherwise, return ITEM_PLAIN_SEED.
        
        r0: item ID
        return: valid item ID
    - name: GetItemName
      address:
        EU: 0x200E934
        NA: 0x200E864
        JP: 0x200E894
      description: |-
        Note: unverified, ported from Irdkwia's notes
        
        r0: item ID
        return: item name
    - name: GetItemNameFormatted
      address:
        EU: 0x200E954
        NA: 0x200E884
        JP: 0x200E8B4
      description: |-
        Note: unverified, ported from Irdkwia's notes
        
        r0: [output] name
        r1: item_id
        r2: flag
        r3: flag2
    - name: GetItemBuyPrice
      address:
        EU: 0x200EA60
        NA: 0x200E9B8
        JP: 0x200E9E8
      description: |-
        Note: unverified, ported from Irdkwia's notes
        
        r0: item ID
        return: buy price
    - name: GetItemSellPrice
      address:
        EU: 0x200EA80
        NA: 0x200E9D8
        JP: 0x200EA08
      description: |-
        Note: unverified, ported from Irdkwia's notes
        
        r0: item ID
        return: sell price
    - name: GetItemSpriteId
      address:
        EU: 0x200EAA0
        NA: 0x200E9F8
        JP: 0x200EA28
      description: |-
        Note: unverified, ported from Irdkwia's notes
        
        r0: item ID
        return: sprite ID
    - name: GetItemPaletteId
      address:
        EU: 0x200EAC0
        NA: 0x200EA18
        JP: 0x200EA48
      description: |-
        Note: unverified, ported from Irdkwia's notes
        
        r0: item ID
        return: palette ID
    - name: GetItemActionName
      address:
        EU: 0x200EAE0
        NA: 0x200EA38
        JP: 0x200EA68
      description: |-
        Note: unverified, ported from Irdkwia's notes
        
        r0: item ID
        return: action name ID
    - name: GetThrownItemQuantityLimit
      address:
        EU: 0x200EB00
        NA: 0x200EA58
        JP: 0x200EA88
      description: |-
        Get the minimum or maximum quantity for a given thrown item ID.
        
        r0: item ID
        r1: 0 for minimum, 1 for maximum
        return: minimum/maximum quantity for the given item ID
    - name: GetItemMoveId
      address:
        EU: 0x200EB28
        NA: 0x200EA80
        JP: 0x200EAB0
      description: |-
        Note: unverified, ported from Irdkwia's notes
        
        r0: item ID
        return: move ID
    - name: TestItemAiFlag
      address:
        EU: 0x200EB48
        NA: 0x200EAA0
        JP: 0x200EAD0
      description: |-
        Returns a boolean indicating whether the item is consumable, throwable at an ally, or throwable at an enemy, depending on item_flag.
        The table used for this is inaccessible in the code, as it is loaded from a file in the ROM at runtime.
        Bit 7 in the table corresponds to ITEM_FLAG_CONSUMABLE, bit 6 to ITEM_FLAG_THROWABLE_AT_ALLY, and bit 5 to ITEM_FLAG_THROWABLE_AT_ENEMY.
        
        r0: item_id enum
        r1: item_flag enum. Function will test a different allowed AI action depending on the value.
        return: bool
    - name: IsItemInTimeDarkness
      address:
        EU: 0x200EBD8
        NA: 0x200EB30
        JP: 0x200EB60
      description: |-
        Note: unverified, ported from Irdkwia's notes
        
        r0: item ID
        return: bool
    - name: IsItemValidVeneer
      address:
        EU: 0x200EC00
        NA: 0x200EB58
        JP: 0x200EB88
      description: |-
        Likely a linker-generated veneer for IsItemValid.
        
        See https://developer.arm.com/documentation/dui0474/k/image-structure-and-generation/linker-generated-veneers/what-is-a-veneer-
        
        r0: item ID
        return: bool
    - name: SetActiveInventoryToMain
      address:
        EU: 0x200EC74
        NA: 0x200EBCC
        JP: 0x200EBFC
      description: |-
        Changes the currently active inventory to TEAM_MAIN.
        
        No params.
    - name: AllInventoriesZInit
      address:
        EU: 0x200EC84
        NA: 0x200EBDC
        JP: 0x200EC0C
      description: |-
        Initializes all inventories (TEAM_MAIN, TEAM_SPECIAL_EPISODE, TEAM_RESCUE) to empty and sets the active inventory
        to TEAM_MAIN.
        
        No params.
    - name: SpecialEpisodeInventoryZInit
      address:
        EU: 0x200ECF0
        NA: 0x200EC48
        JP: 0x200EC78
      description: |-
        Initializes the TEAM_SPECIAL_EPISODE inventory to be empty.
        
        No params.
    - name: RescueInventoryZInit
      address:
        EU: 0x200ED38
        NA: 0x200EC90
        JP: 0x200ECC0
      description: |-
        Initializes the TEAM_RESCUE inventory to be empty.
        
        No params.
    - name: SetActiveInventory
      address:
        EU: 0x200ED80
        NA: 0x200ECD8
        JP: 0x200ED08
      description: |-
        Changes the currently active inventory. Has one for the main team, rescue team, and the special
        episode team.
        
        r0: team ID
    - name: GetMoneyCarried
      address:
        EU: 0x200EDA4
        NA: 0x200ECFC
        JP: 0x200ED2C
      description: |-
        Gets the amount of money the player is carrying.
        
        return: value
    - name: SetMoneyCarried
      address:
        EU: 0x200EDC4
        NA: 0x200ED1C
        JP: 0x200ED4C
      description: |-
        Sets the amount of money the player is carrying, clamping the value to the range [0, MAX_MONEY_CARRIED].
        
        r0: new value
    - name: AddMoneyCarried
      address:
        EU: 0x200EE00
        NA: 0x200ED58
        JP: 0x200ED88
      description: |-
        Adds the amount of money to the player's current amount of money. Just calls
        SetMoneyCarried with the current money + money gained.
        
        r0: money gained (can be negative)
    - name: GetCurrentBagCapacity
      address:
        EU: 0x200EE2C
        NA: 0x200ED84
        JP: 0x200EDB4
      description: |-
        Note: unverified, ported from Irdkwia's notes
        
        return: bag capacity
    - name: IsBagFull
      address:
        EU: 0x200EE68
        NA: 0x200EDC0
        JP: 0x200EDF0
      description: |-
        Implements SPECIAL_PROC_IS_BAG_FULL (see ScriptSpecialProcessCall).
        
        return: bool
    - name: GetNbItemsInBag
      address:
        EU: 0x200EEA4
        NA: 0x200EDFC
        JP: 0x200EE2C
      description: |-
        Note: unverified, ported from Irdkwia's notes
        
        return: # items
    - name: CountNbItemsOfTypeInBag
      address:
        EU: 0x200EEF4
        NA: 0x200EE4C
        JP: 0x200EE7C
      description: |-
        Returns the number of items of the given kind in the bag
        
        r0: item ID
        return: count
    - name: CountItemTypeInBag
      address:
        EU: 0x200EF30
        NA: 0x200EE88
        JP: 0x200EEB8
      description: |-
        Implements SPECIAL_PROC_COUNT_ITEM_TYPE_IN_BAG (see ScriptSpecialProcessCall).
        
        Irdkwia's notes: Count also stackable
        
        r0: item ID
        return: number of items of the specified ID in the bag
    - name: IsItemInBag
      address:
        EU: 0x200EF88
        NA: 0x200EEE0
        JP: 0x200EF10
      description: |-
        Checks if an item is in the player's bag.
        
        r0: item ID
        return: bool
    - name: IsItemWithFlagsInBag
      address:
        EU: 0x200EFC8
        NA: 0x200EF20
        JP: 0x200EF50
      description: |-
        Note: unverified, ported from Irdkwia's notes
        
        r0: item ID
        r1: flags
        return: bool
    - name: IsItemInTreasureBoxes
      address:
        EU: 0x200F014
        NA: 0x200EF6C
      description: |-
        Note: unverified, ported from Irdkwia's notes
        
        r0: item ID
        return: bool
    - name: IsHeldItemInBag
      address:
        EU: 0x200F074
        NA: 0x200EFCC
        JP: 0x200EF9C
      description: |-
        Note: unverified, ported from Irdkwia's notes
        
        r0: item
        return: bool
    - name: IsItemForSpecialSpawnInBag
      address:
        EU: 0x200F0F8
        NA: 0x200F050
        JP: 0x200F020
      description: |-
        Note: unverified, ported from Irdkwia's notes
        
        return: bool
    - name: HasStorableItems
      address:
        EU: 0x200F18C
        NA: 0x200F0E4
        JP: 0x200F0B4
      description: |-
        Note: unverified, ported from Irdkwia's notes
        
        return: bool
    - name: GetItemIndex
      address:
        EU: 0x200F1F4
        NA: 0x200F14C
        JP: 0x200F11C
      description: |-
        Note: unverified, ported from Irdkwia's notes
        
        r0: item_ptr
        return: index
    - name: GetEquivItemIndex
      address:
        EU: 0x200F234
        NA: 0x200F18C
        JP: 0x200F15C
      description: |-
        Note: unverified, ported from Irdkwia's notes
        
        r0: item_ptr
        return: index
    - name: GetEquippedThrowableItem
      address:
        EU: 0x200F2B0
        NA: 0x200F208
        JP: 0x200F1D8
      description: |-
        Note: unverified, ported from Irdkwia's notes
        
        return: index
    - name: GetFirstUnequippedItemOfType
      address:
        EU: 0x200F314
        NA: 0x200F26C
        JP: 0x200F23C
      description: |-
        Note: unverified, ported from Irdkwia's notes
        
        r0: item ID
        return: index
    - name: CopyItemAtIdx
      address:
        EU: 0x200F388
        NA: 0x200F2E0
        JP: 0x200F2B0
      description: |-
        Note: unverified, ported from Irdkwia's notes
        
        r0: index
        r1: [output] item_ptr
        return: exists
    - name: GetItemAtIdx
      address:
        EU: 0x200F3F0
        NA: 0x200F348
        JP: 0x200F318
      description: |-
        Note: unverified, ported from Irdkwia's notes
        
        r0: index
        return: item pointer
    - name: RemoveEmptyItemsInBag
      address:
        EU: 0x200F418
        NA: 0x200F370
        JP: 0x200F340
      description: |-
        Note: unverified, ported from Irdkwia's notes
        
        No params.
    - name: RemoveItemNoHole
      address:
        EU: 0x200F438
        NA: 0x200F390
        JP: 0x200F360
      description: |-
        Note: unverified, ported from Irdkwia's notes
        
        r0: index
        return: ?
    - name: RemoveItem
      address:
        EU: 0x200F4AC
        NA: 0x200F404
        JP: 0x200F3D4
      description: |-
        Note: unverified, ported from Irdkwia's notes
        
        r0: index
    - name: RemoveHeldItemNoHole
      address:
        EU: 0x200F4FC
        NA: 0x200F454
        JP: 0x200F424
      description: |-
        Note: unverified, ported from Irdkwia's notes
        
        r0: held_index
    - name: RemoveItemByIdAndStackNoHole
      address:
        EU: 0x200F57C
        NA: 0x200F4D4
        JP: 0x200F4A4
      description: |-
        Note: unverified, ported from Irdkwia's notes
        
        r0: item_ptr
        return: ?
    - name: RemoveEquivItem
      address:
        EU: 0x200F600
        NA: 0x200F558
        JP: 0x200F528
      description: |-
        Note: unverified, ported from Irdkwia's notes
        
        r0: item_ptr
        return: ?
    - name: RemoveEquivItemNoHole
      address:
        EU: 0x200F6A8
        NA: 0x200F600
        JP: 0x200F5D0
      description: |-
        Note: unverified, ported from Irdkwia's notes
        
        r0: item_ptr
        return: ?
    - name: DecrementStackItem
      address:
        EU: 0x200F73C
        NA: 0x200F694
        JP: 0x200F664
      description: |-
        Note: unverified, ported from Irdkwia's notes
        
        r0: item_ptr
        return: ?
    - name: RemoveItemNoHoleCheck
      address:
        EU: 0x200F7C0
        NA: 0x200F718
        JP: 0x200F6E8
      description: |-
        Note: unverified, ported from Irdkwia's notes
        
        r0: index
        return: ?
    - name: RemoveFirstUnequippedItemOfType
      address:
        EU: 0x200F840
        NA: 0x200F798
        JP: 0x200F768
      description: |-
        Note: unverified, ported from Irdkwia's notes
        
        r0: item ID
        return: ?
    - name: RemoveAllItems
      address:
        EU: 0x200F850
        NA: 0x200F7A8
        JP: 0x200F778
      description: |-
        WARNING! Does not remove from party items
        
        Note: unverified, ported from Irdkwia's notes
    - name: RemoveAllItemsStartingAt
      address:
        EU: 0x200F884
        NA: 0x200F7DC
        JP: 0x200F7AC
      description: |-
        Note: unverified, ported from Irdkwia's notes
        
        r0: index
    - name: SpecialProcAddItemToBag
      address:
        EU: 0x200F8F4
        NA: 0x200F84C
        JP: 0x200F81C
      description: |-
        Implements SPECIAL_PROC_ADD_ITEM_TO_BAG (see ScriptSpecialProcessCall).
        
        r0: pointer to an owned_item
        return: bool
    - name: AddItemToBagNoHeld
      address:
        EU: 0x200F91C
        NA: 0x200F874
        JP: 0x200F844
      description: |-
        A wrapper around AddItemToBag with held_by being 0 (no holder).
        
        r0: item_str
        return: bool item was successfully added to the bag
    - name: AddItemToBag
      address:
        EU: 0x200F92C
        NA: 0x200F884
        JP: 0x200F854
      description: |-
        Attempts to add an item to the bag.
        
        r0: item_str
        r1: held_by
        return: bool item was successfully added to the bag
    - name: CleanStickyItemsInBag
      address:
        EU: 0x200F9B8
        NA: 0x200F910
        JP: 0x200F8E0
      description: |-
        Removes the sticky flag from all the items currently in the bag.
        
        No params.
    - name: CountStickyItemsInBag
      address:
        EU: 0x200F9E8
        NA: 0x200F940
        JP: 0x200F910
      description: |-
        Counts the number of sticky items currently in the bag.
        
        return: number of sticky items
    - name: TransmuteHeldItemInBag
      address:
        EU: 0x200FB10
        NA: 0x200FA68
        JP: 0x200FA38
      description: |-
        Looks for an item in the bag that has the same holder (held_by) as the transmute item and convert
        their equivalent item in the treasure bag into the transmute item. The monster's held item on
        their struct should be updated accordingly directly before or after calling this function.
        
        r0: transmute_item
        return: bool whether or not the item could be transmuted
    - name: SetFlagsForHeldItemInBag
      address:
        EU: 0x200FB94
        NA: 0x200FAEC
        JP: 0x200FABC
      description: |-
        Looks for an item in the bag that has the holder (held_by) as the item and make their equivalent
        item in the treasure bag sticky. The monster's held item on their struct should be updated
        accordingly directly before or after calling this function. Mostly used for making existing items
        sticky.
        
        r0: held_by
        r1: item bitflags
    - name: RemoveHolderForItemInBag
      address:
        EU: 0x200FBFC
        NA: 0x200FB54
        JP: 0x200FB24
      description: |-
        Looks for an item in the bag that is equivalent and make the holder none. The monster's held item
        on their struct should be updated accordingly directly before or after calling this function.
        
        r0: pointer to an item
    - name: SetHolderForItemInBag
      address:
        EU: 0x200FC88
        NA: 0x200FBE0
        JP: 0x200FBB0
      description: |-
        Modifies the item at the index to be held by the monster specified and updates the item with the
        holder as well. This only modifies the flags and held_by of the item.
        
        r0: item index
        r1: pointer to an item
        r2: held_by
    - name: SortItemsInBag
      address:
        EU: 0x200FCCC
        NA: 0x200FC24
        JP: 0x200FBF4
      description: |-
        Sorts the current items in the item bag but first checks if any Poke is in the bag to remove. If
        Poke is found, add it to money carried.
        
        No params.
    - name: RemovePokeItemsInBag
      address:
        EU: 0x200FD54
        NA: 0x200FCAC
        JP: 0x200FC7C
      description: |-
        Checks the bag for any Poke and removes it after adding it to money carried.
        
        No params.
    - name: IsStorageFull
      address:
        EU: 0x200FDFC
        NA: 0x200FD54
        JP: 0x200FD24
      description: |-
        Checks if the storage is full accounting for the current rank of the team.
        Implements SPECIAL_PROC_0x39 (see ScriptSpecialProcessCall).
        
        return: bool
    - name: CountNbOfItemsInStorage
      address:
        EU: 0x200FE20
        NA: 0x200FD78
        JP: 0x200FD48
      description: |-
        Counts the number of items currently in storage (including invalid items).
        
        return: number of items in storage
    - name: CountNbOfValidItemsInStorage
      address:
        EU: 0x200FE58
        NA: 0x200FDB0
        JP: 0x200FD80
      description: |-
        Counts the number of items currently in storage that are valid.
        
        return: number of valid items in storage
    - name: CountNbOfValidItemsInTimeDarknessInStorage
      address:
        EU: 0x200FEA8
        NA: 0x200FE00
        JP: 0x200FDD0
      description: |-
        Counts the number of items currently in storage that are valid and in time and darkness.
        
        return: number of valid items in storage
    - name: CountNbItemsOfTypeInStorage
      address:
        EU: 0x200FF50
        NA: 0x200FEA8
        JP: 0x200FE78
      description: |-
        Counts the number of instances of an item in storage not accounting for the number of items
        in a stack.
        
        r0: item ID
        return: count
    - name: CountItemTypeInStorage
      address:
        EU: 0x200FF8C
        NA: 0x200FEE4
        JP: 0x200FEB4
      description: |-
        Counts the number of a certain item in storage accounting for stackable items.
        Implements SPECIAL_PROC_COUNT_ITEM_TYPE_IN_STORAGE (see ScriptSpecialProcessCall).
        
        r0: pointer to an bulk_item
        return: number of items of the specified ID in storage
    - name: GetEquivBulkItemIdxInStorage
      address:
        EU: 0x200FFF8
        NA: 0x200FF50
        JP: 0x200FF20
      description: |-
        Checks for a storage item equivalent to the bulk_item and returns the index of the item in storage.
        Returns -1 if unable to find an equivalent item.
        
        r0: pointer to a bulk_item
        return: index in storage
    - name: ConvertStorageItemAtIdxToBulkItem
      address:
        EU: 0x2010054
        NA: 0x200FFAC
        JP: 0x200FF7C
      description: |-
        Get an item in storage and converts it into an equivalent bulk_item. This does not remove the
        item from storage.
        
        r0: item index
        r1: [output] pointer to a bulk_item
        return: bool whether or not the item id is not 0
    - name: ConvertStorageItemAtIdxToItem
      address:
        EU: 0x201009C
        NA: 0x200FFF4
        JP: 0x200FFC4
      description: |-
        Get an item in storage and converts it into an equivalent item. The item does NOT have the exists
        flag set to true. This does not remove the item from storage.
        
        r0: item index
        r1: [output] pointer to an item
        return: bool whether or not the item id is not 0
    - name: RemoveItemAtIdxInStorage
      address:
        EU: 0x2010248
        NA: 0x20101A0
        JP: 0x2010170
      description: |-
        Remove an item at the specified index from storage.
        
        r0: storage item idx
        return: bool whether or not the item was removed (fails if there is no storage item at the index)
    - name: RemoveBulkItemInStorage
      address:
        EU: 0x201028C
        NA: 0x20101E4
        JP: 0x20101B4
      description: |-
        Removes a storage item equivalent to the bulk_item passed from storage.
        Probably? Implements SPECIAL_PROC_REMOVE_ITEM_TYPE_IN_STORAGE (see ScriptSpecialProcessCall).
        
        r0: pointer to a bulk_item
        return: bool whether an item was removed
    - name: RemoveItemInStorage
      address:
        EU: 0x2010308
        NA: 0x2010260
        JP: 0x2010230
      description: |-
        Removes a storage item equivalent to the item passed from storage.
        
        r0: pointer to an item
        return: bool whether an item was removed
    - name: StorageZInit
      address:
        EU: 0x2010384
        NA: 0x20102DC
        JP: 0x20102AC
      description: |-
        Initializes the storage to be empty.
        
        No params.
    - name: AddBulkItemToStorage
      address:
        EU: 0x20103C4
        NA: 0x201031C
        JP: 0x20102EC
      description: |-
        Attempts to add the bulk_item to storage.
        Implements SPECIAL_PROC_ADD_ITEM_TO_STORAGE (see ScriptSpecialProcessCall).
        
        r0: pointer to a bulk_item
        return: bool whether an item was added
    - name: AddItemToStorage
      address:
        EU: 0x2010454
        NA: 0x20103AC
        JP: 0x201037C
      description: |-
        Attempts to add the item to storage.
        
        r0: pointer to an item
        return: bool whether an item was added
    - name: SortItemsInStorage
      address:
        EU: 0x20104CC
        NA: 0x2010424
        JP: 0x20103F4
      description: |-
        Sorts the item in storage by making converting them into normal items in a temporary list and
        using SortItemList on them. After, it puts the list of items back into storage. This may also have
        another use or do something broader than just sorting because it outputs a bool array.
        
        r0: [output] bool array?
        r1: number of items to sort (usually just the current size of storage)
    - name: AllKecleonShopsZInit
      address:
        EU: 0x201063C
        NA: 0x2010594
        JP: 0x2010564
      description: |-
        Empties the Kecleon shop for both TEAM_MAIN and TEAM_SPECIAL_EPISODE. TEAM_RESCUE does not appear to have its own
        Kecleon shop.
        
        No params.
    - name: SpecialEpisodeKecleonShopZInit
      address:
        EU: 0x20106FC
        NA: 0x2010654
        JP: 0x2010624
      description: |-
        Empties the special episode Kecleon shop.
        
        No params.
    - name: SetActiveKecleonShop
      address:
        EU: 0x201076C
        NA: 0x20106C4
        JP: 0x2010694
      description: |-
        Changes the currently active Kecleon shop. Has one for TEAM_MAIN and TEAM_SPECIAL_EPISODE. TEAM_RESCUE does not
        appear to have its own copy of the Kecleon shop it seems to use TEAM_MAIN intead of TEAM_RESCUE.
        
        r0: team ID
    - name: GetMoneyStored
      address:
        EU: 0x20107B4
        NA: 0x201070C
        JP: 0x20106DC
      description: |-
        Gets the amount of money the player has stored in the Duskull Bank.
        
        return: amount of money stored
    - name: SetMoneyStored
      address:
        EU: 0x20107CC
        NA: 0x2010724
        JP: 0x20106F4
      description: |-
        Sets the amount of money the player has stored in the Duskull Bank, clamping the value to the range [0, MAX_MONEY_STORED].
        
        r0: new value
    - name: AddMoneyStored
      address:
        EU: 0x2010800
        NA: 0x2010758
        JP: 0x2010728
      description: |-
        Adds money to the amount of money the player has stored in the Duskull Bank. Just calls SetMoneyStored with the current money + money gained.
        
        r0: money gained (can be negative)
    - name: RemoveItemFromKecleonShop1
      address:
        EU: 0x2010914
        NA: 0x201086C
        JP: 0x201083C
      description: |-
        Removes an item from the first Kecleon Shop at a specific slot in the shop list.
        
        r0: item slot (0-7)
    - name: SortKecleonItems1
      address:
        EU: 0x20109FC
        NA: 0x2010954
        JP: 0x2010924
      description: |-
        Sorts the items for the normal Kecleon Shop items in Treasure Town.
        
        No params.
    - name: GenerateKecleonItems1
      address:
        EU: 0x2010AF4
        NA: 0x2010A4C
        JP: 0x2010A1C
      description: |-
        Generates the Kecleon Shop items for both shopkeepers in Treasure Town. This function also calls
        GenerateKecleonItems2 despite GenerateKecleonItems2 being called directly after. This means that
        any items generated for the Orb/TM shop will be overwritten by the subsequent call to
        GenerateKecleonItems2.
        
        r0: kecleon_shop_version to use
    - name: AddItemToKecleonShop1
      address:
        EU: 0x2010B70
        NA: 0x2010AC8
        JP: 0x2010A98
      description: |-
        Tries to add the item to the first Kecleon shop. If there is no space, no item is added.
        
        r0: item ID
        return: whether the item was added succesfully
    - name: RemoveItemFromKecleonShop2
      address:
        EU: 0x2010C20
        NA: 0x2010B78
        JP: 0x2010B48
      description: |-
        Removes an item from the second Kecleon Shop at a specific slot in the shop list.
        
        r0: item slot (0-4)
    - name: SortKecleonItems2
      address:
        EU: 0x2010D08
        NA: 0x2010C60
        JP: 0x2010C30
      description: |-
        Sorts the items for the Orb/TM Kecleon Shop items in Treasure Town.
        
        No params.
    - name: GenerateKecleonItems2
      address:
        EU: 0x2010E00
        NA: 0x2010D58
        JP: 0x2010D28
      description: |-
        Generates the Kecleon Shop items for the TMs/Orbs shop in Treasure Town.
        
        r0: kecleon_shop_version to use
    - name: AddItemToKecleonShop2
      address:
        EU: 0x2010E74
        NA: 0x2010DCC
        JP: 0x2010D9C
      description: |-
        Tries to add the item to the second Kecleon shop. If there is no space, no item is added.
        
        r0: item ID
        return: whether the item was added succesfully
    - name: GetExclusiveItemOffset
      address:
        EU: 0x2010EE8
        NA: 0x2010E40
        JP: 0x2010E10
      description: |-
        Gets the exclusive item offset, which is the item ID relative to that of the first exclusive item, the Prism Ruff.
        
        r0: item ID
        return: offset
    - name: ApplyExclusiveItemStatBoosts
      address:
        EU: 0x2010F0C
        NA: 0x2010E64
        JP: 0x2010E34
      description: |-
        Applies stat boosts from an exclusive item.
        
        r0: item ID
        r1: pointer to attack stat to modify
        r2: pointer to special attack stat to modify
        r3: pointer to defense stat to modify
        stack[0]: pointer to special defense stat to modify
    - name: SetExclusiveItemEffect
      address:
        EU: 0x2011028
        NA: 0x2010F80
        JP: 0x2010F50
      description: |-
        Sets the bit for an exclusive item effect.
        
        r0: pointer to the effects bitvector to modify
        r1: exclusive item effect ID
    - name: ExclusiveItemEffectFlagTest
      address:
        EU: 0x201104C
        NA: 0x2010FA4
        JP: 0x2010F74
      description: |-
        Tests the exclusive item bitvector for a specific exclusive item effect.
        
        r0: the effects bitvector to test
        r1: exclusive item effect ID
        return: bool
    - name: IsExclusiveItemIdForMonster
      address:
        EU: 0x201106C
        NA: 0x2010FC4
        JP: 0x2010F94
      description: |-
        Note: unverified, ported from Irdkwia's notes
        
        r0: item ID
        r1: monster ID
        r2: type ID 1
        r3: type ID 2
        return: bool
    - name: IsExclusiveItemForMonster
      address:
        EU: 0x201113C
        NA: 0x2011094
        JP: 0x2011064
      description: |-
        Note: unverified, ported from Irdkwia's notes
        
        r0: item
        r1: monster ID
        r2: type ID 1
        r3: type ID 2
        return: bool
    - name: BagHasExclusiveItemTypeForMonster
      address:
        EU: 0x2011180
        NA: 0x20110D8
        JP: 0x20110A8
      description: |-
        Checks the bag for any exclusive item that applies to the monster or type(s) and gets the item ID.
        
        r0: excl_type
        r1: monster ID
        r2: type ID 1
        r3: type ID 2
        return: exclusive item ID
    - name: GetExclusiveItemForMonsterFromBag
      address:
        EU: 0x2011214
        NA: 0x201116C
        JP: 0x201113C
      description: |-
        Checks the bag for any exclusive item that applies to the monster or type(s) and copies that item
        into the passed item struct.
        
        r0: [output] item_struct
        r1: excl_type
        r2: monster ID
        r3: type ID 1
        stack[0]: type ID 2
        return: bool whether an exclusive item was found
    - name: GetHpBoostFromExclusiveItems
      address:
        EU: 0x201143C
        NA: 0x2011394
        JP: 0x2011364
      description: |-
        Calculates the current HP boost from exclusive items. If none are active, return 0.
        
        r0: some struct that has species ID in it?
        return: max HP boost from exclusive items
    - name: ApplyGummiBoostsToGroundMonster
      address:
        EU: 0x20115D0
        NA: 0x2011528
        JP: 0x20114F8
      description: |-
        Applies the IQ boosts from eating a Gummi to the target monster. Basically a wrapper around
        ApplyGummiBoostsGroundMode for struct ground_monster.
        
        r0: ground monster pointer
        r1: Item ID
        r2: bool to NOT increase stats
        r3: [output] pointer to a struct gummi_result to fill out
    - name: ApplyGummiBoostsToTeamMember
      address:
        EU: 0x20115FC
        NA: 0x2011554
        JP: 0x2011524
      description: |-
        Applies the IQ boosts from eating a Gummi to the target monster. Basically a wrapper around
        ApplyGummiBoostsGroundMode for struct team_member.
        
        r0: team member pointer
        r1: Item ID
        r2: bool to NOT increase stats
        r3: [output] pointer to a struct gummi_result to fill out
    - name: ApplySitrusBerryBoostToGroundMonster
      address:
        EU: 0x2011628
        NA: 0x2011580
        JP: 0x2011550
      description: |-
        Applies the hp boost from the Sitrus Berry to the target monster.
        
        r0: ground monster pointer
        r1: [output] pointer to attempted hp boost, if not NULL
        return: actual hp boost
    - name: ApplyLifeSeedBoostToGroundMonster
      address:
        EU: 0x2011664
        NA: 0x20115BC
        JP: 0x201158C
      description: |-
        Applies the hp boost from the Life Seed to the target monster.
        
        r0: ground monster pointer
        r1: [output] pointer to attempted hp boost, if not NULL
        return: actual hp boost
    - name: ApplyGinsengToGroundMonster
      address:
        EU: 0x20116A0
        NA: 0x20115F8
        JP: 0x20115C8
      description: |-
        Attempts to apply a ginseng boost to the highest valid move that the ground monster knows.
        
        r0: ground monster pointer
        r1: [output] move ID
        r2: [output] move boost
        return: actual move boost
    - name: ApplyProteinBoostToGroundMonster
      address:
        EU: 0x20117B4
        NA: 0x201170C
        JP: 0x20116DC
      description: |-
        Applies the attack boost from Protein to the target monster.
        
        r0: ground monster pointer
        r1: [output] pointer to attempted attack boost, if not NULL
        return: actual attack boost
    - name: ApplyCalciumBoostToGroundMonster
      address:
        EU: 0x20117F0
        NA: 0x2011748
        JP: 0x2011718
      description: |-
        Applies the special attack boost from Calcium to the target monster.
        
        r0: ground monster pointer
        r1: [output] pointer to attempted special attack boost, if not NULL
        return: actual special attack boost
    - name: ApplyIronBoostToGroundMonster
      address:
        EU: 0x201182C
        NA: 0x2011784
        JP: 0x2011754
      description: |-
        Applies the defense boost from Iron to the target monster.
        
        r0: ground monster pointer
        r1: [output] pointer to attempted defense boost, if not NULL
        return: actual defense boost
    - name: ApplyZincBoostToGroundMonster
      address:
        EU: 0x2011868
        NA: 0x20117C0
        JP: 0x2011790
      description: |-
        Applies the special defense boost from Zinc to the target monster.
        
        r0: ground monster pointer
        r1: [output] pointer to attempted special defense boost, if not NULL
        return: actual special defense boost
    - name: ApplyNectarBoostToGroundMonster
      address:
        EU: 0x20118A4
        NA: 0x20117FC
        JP: 0x20117CC
      description: |-
        Applies the iq boost from Nectar to the target monster.
        
        r0: ground monster pointer
        r1: [output] pointer to attempted iq boost, if not NULL
        return: actual iq boost
    - name: IsMonsterAffectedByGravelyrockGroundMode
      address:
        EU: 0x20118D8
        NA: 0x2011830
        JP: 0x2011800
      description: |-
        Checks if the monster is Bonsly or Sudowoodo.
        
        r0: ground monster pointer
        return: bool
    - name: ApplyGravelyrockBoostToGroundMonster
      address:
        EU: 0x20118F8
        NA: 0x2011850
        JP: 0x2011820
      description: |-
        Applies the iq boost from Gravelyrock to the target monster. Only Bonsly and Sudowoodo gain IQ from the Gravelyrock.
        
        r0: ground monster pointer
        r1: [output] pointer to attempted iq boost, if not NULL
        return: actual iq boost
    - name: ApplyGummiBoostsGroundMode
      address:
        EU: 0x2011944
        NA: 0x201189C
        JP: 0x201186C
      description: |-
        Applies the IQ boosts from eating a Gummi to the monster's data. Generally called with not increasing stats true outside of the cafe.
        
        r0: Pointer to monster id
        r1: Pointer to monster iq
        r2: Pointer to monster offensive stats
        r3: Pointer to monster defensive stats
        stack[0]: Item ID
        stack[1]: bool to NOT increase stats
        stack[2]: [output] pointer to a struct gummi_result
    - name: LoadSynthBin
      address:
        EU: 0x2012B88
        NA: 0x2012AE0
        JP: 0x2012AB0
      description: "Note: unverified, ported from Irdkwia's notes"
    - name: CloseSynthBin
      address:
        EU: 0x2012BDC
        NA: 0x2012B34
        JP: 0x2012B04
      description: "Note: unverified, ported from Irdkwia's notes"
    - name: GetSynthItem
      address:
        EU: 0x20132F8
        NA: 0x2013250
        JP: 0x2013220
      description: "Note: unverified, ported from Irdkwia's notes"
    - name: LoadWazaP
      address:
        EU: 0x201346C
        NA: 0x20133C4
        JP: 0x2013394
      description: "Note: unverified, ported from Irdkwia's notes"
    - name: LoadWazaP2
      address:
        EU: 0x2013494
        NA: 0x20133EC
        JP: 0x20133BC
      description: "Note: unverified, ported from Irdkwia's notes"
    - name: UnloadCurrentWazaP
      address:
        EU: 0x20134BC
        NA: 0x2013414
        JP: 0x20133E4
      description: "Note: unverified, ported from Irdkwia's notes"
    - name: GetMoveName
      address:
        EU: 0x20134FC
        NA: 0x2013454
        JP: 0x2013424
      description: |-
        Note: unverified, ported from Irdkwia's notes
        
        r0: move ID
        return: move name
    - name: FormatMoveString
      address:
        EU: 0x2013520
        NA: 0x2013478
        JP: 0x2013448
      description: |-
        Note: unverified, ported from Irdkwia's notes
        
        r0: string_buffer
        r1: move
        r2: type_print
    - name: FormatMoveStringMore
      address:
        EU: 0x2013828
        NA: 0x2013780
        JP: 0x2013750
      description: |-
        Note: unverified, ported from Irdkwia's notes
        
        r0: ???
        r1: ???
        r2: move
        r3: type_print
    - name: InitMove
      address:
        EU: 0x2013860
        NA: 0x20137B8
        JP: 0x2013788
      description: |-
        Initializes a move info struct.
        
        This sets f_exists and f_enabled_for_ai on the flags, the ID to the given ID, the PP to the max PP for the move ID, and the ginseng boost to 0.
        
        r0: pointer to move to initialize
        r1: move ID
    - name: InitMoveCheckId
      address:
        EU: 0x2013890
        NA: 0x20137E8
        JP: 0x20137B8
      description: |-
        Same as InitMove, but the function ensures that the specified ID is not 0. If it is, the move is initialized as invalid and nothing else happens.
        
        r0: move
        r1: move ID
    - name: GetInfoMoveGround
      address:
        EU: 0x20138D0
        NA: 0x2013828
        JP: 0x20137F8
      description: |-
        Note: unverified, ported from Irdkwia's notes
        
        r0: ground move
        r1: move ID
    - name: GetMoveTargetAndRange
      address:
        EU: 0x20138E8
        NA: 0x2013840
        JP: 0x2013810
      description: |-
        Gets the move target-and-range field. See struct move_target_and_range in the C headers.
        
        r0: move pointer
        r1: AI flag (every move has two target-and-range fields, one for players and one for AI)
        return: move target and range
    - name: GetMoveType
      address:
        EU: 0x201390C
        NA: 0x2013864
        JP: 0x2013834
      description: |-
        Gets the type of a move
        
        r0: Pointer to move data
        return: Type of the move
    - name: GetMovesetLevelUpPtr
      address:
        EU: 0x201392C
        NA: 0x2013884
        JP: 0x2013854
      description: |-
        Given the ID of a monster in the current dungeon, returns a pointer to the list of moves it learns by leveling up and the level in which each move is learnt.
        
        The list contains pairs of <encoded move ID, level>. The move ID is encoded and can be 1 or 2 bytes long. GetEncodedHalfword must be used to decode it. The end of the list is marked by a null byte.
        
        r0: monster ID
        return: Pointer to encoded level-up move list
    - name: IsInvalidMoveset
      address:
        EU: 0x2013974
        NA: 0x20138CC
        JP: 0x201389C
      description: |-
        Note: unverified, ported from Irdkwia's notes
        
        r0: moveset_id
        return: bool
    - name: GetMovesetHmTmPtr
      address:
        EU: 0x201399C
        NA: 0x20138F4
        JP: 0x20138C4
      description: |-
        Note: unverified, ported from Irdkwia's notes
        
        r0: monster ID
        return: ?
    - name: GetMovesetEggPtr
      address:
        EU: 0x20139E8
        NA: 0x2013940
        JP: 0x2013910
      description: |-
        Note: unverified, ported from Irdkwia's notes
        
        r0: monster ID
        return: ?
    - name: GetMoveAiWeight
      address:
        EU: 0x2013A34
        NA: 0x201398C
        JP: 0x201395C
      description: |-
        Gets the AI weight of a move
        
        r0: Pointer to move data
        return: AI weight of the move
    - name: GetMoveNbStrikes
      address:
        EU: 0x2013A54
        NA: 0x20139AC
        JP: 0x201397C
      description: |-
        Note: unverified, ported from Irdkwia's notes
        
        r0: move
        return: # strikes
    - name: GetMoveBasePower
      address:
        EU: 0x2013A74
        NA: 0x20139CC
        JP: 0x201399C
      description: |-
        Gets the base power of a move from the move data table.
        
        r0: move pointer
        return: base power
    - name: GetMoveBasePowerGround
      address:
        EU: 0x2013A94
        NA: 0x20139EC
        JP: 0x20139BC
      description: |-
        Note: unverified, ported from Irdkwia's notes
        
        r0: ground_move
        return: base power
    - name: GetMoveAccuracyOrAiChance
      address:
        EU: 0x2013AB4
        NA: 0x2013A0C
        JP: 0x20139DC
      description: |-
        Gets one of the two accuracy values of a move or its ai_condition_random_chance field.
        
        r0: Move pointer
        r1: 0 to get the move's first accuracy1 field, 1 to get its accuracy2, 2 to get its ai_condition_random_chance.
        return: Move's accuracy1, accuracy2 or ai_condition_random_chance
    - name: GetMoveBasePp
      address:
        EU: 0x2013AD8
        NA: 0x2013A30
        JP: 0x2013A00
      description: |-
        Note: unverified, ported from Irdkwia's notes
        
        r0: move
        return: base PP
    - name: GetMaxPp
      address:
        EU: 0x2013AF8
        NA: 0x2013A50
        JP: 0x2013A20
      description: |-
        Gets the maximum PP for a given move.
        
        Irkdwia's notes: GetMovePPWithBonus
        
        r0: move pointer
        return: max PP for the given move, capped at 99
    - name: GetMoveMaxGinsengBoost
      address:
        EU: 0x2013B78
        NA: 0x2013AD0
        JP: 0x2013AA0
      description: |-
        Note: unverified, ported from Irdkwia's notes
        
        r0: move
        return: max ginseng boost
    - name: GetMoveMaxGinsengBoostGround
      address:
        EU: 0x2013B98
        NA: 0x2013AF0
        JP: 0x2013AC0
      description: |-
        Note: unverified, ported from Irdkwia's notes
        
        r0: ground_move
        return: max ginseng boost
    - name: GetMoveCritChance
      address:
        EU: 0x2013BB8
        NA: 0x2013B10
        JP: 0x2013AE0
      description: |-
        Gets the critical hit chance of a move.
        
        r0: move pointer
        return: critical hit chance
    - name: IsThawingMove
      address:
        EU: 0x2013BD8
        NA: 0x2013B30
        JP: 0x2013B00
      description: |-
        Note: unverified, ported from Irdkwia's notes
        
        r0: move
        return: bool
    - name: IsAffectedByTaunt
      address:
        EU: 0x2013BF8
        NA: 0x2013B50
        JP: 0x2013B20
      description: |-
        Note: unverified, ported from Irdkwia's notes
        
        Based on struct move_data, maybe this should be IsUsableWhileTaunted?
        
        r0: move
        return: bool
    - name: GetMoveRangeId
      address:
        EU: 0x2013C18
        NA: 0x2013B70
        JP: 0x2013B40
      description: |-
        Note: unverified, ported from Irdkwia's notes
        
        r0: move
        return: range ID
    - name: GetMoveActualAccuracy
      address:
        EU: 0x2013C38
        NA: 0x2013B90
        JP: 0x2013B60
      description: |-
        Note: unverified, ported from Irdkwia's notes
        
        r0: move ID
        return: accuracy
    - name: GetMoveBasePowerFromId
      address:
        EU: 0x2013C90
        NA: 0x2013BE8
        JP: 0x2013BB8
      description: |-
        Note: unverified, ported from Irdkwia's notes
        
        r0: move ID
        return: base power
    - name: IsMoveRangeString19
      address:
        EU: 0x2013CAC
        NA: 0x2013C04
        JP: 0x2013BD4
      description: |-
        Returns whether a move's range string is 19 ("User").
        
        r0: Move pointer
        return: True if the move's range string field has a value of 19.
    - name: GetMoveMessageFromId
      address:
        EU: 0x2013CD8
        NA: 0x2013C30
        JP: 0x2013C00
      description: |-
        Note: unverified, ported from Irdkwia's notes
        
        r0: move ID?
        return: string
    - name: GetNbMoves
      address:
        EU: 0x2013D0C
        NA: 0x2013C64
        JP: 0x2013C34
      description: |-
        Note: unverified, ported from Irdkwia's notes
        
        r0: moveset_str
        return: # moves
    - name: GetMovesetIdx
      address:
        EU:
          - 0x2013D54
          - 0x20148AC
        NA:
          - 0x2013CAC
          - 0x2014804
        JP:
          - 0x2013C7C
          - 0x20147D4
      description: |-
        Returns the move position in the moveset if it is found, -1 otherwise
        
        Note: unverified, ported from Irdkwia's notes
        
        r0: moveset_str
        r1: move ID
        return: ?
    - name: IsReflectedByMagicCoat
      address:
        EU: 0x2013DB0
        NA: 0x2013D08
        JP: 0x2013CD8
      description: |-
        Note: unverified, ported from Irdkwia's notes
        
        r0: move ID
        return: bool
    - name: CanBeSnatched
      address:
        EU: 0x2013DCC
        NA: 0x2013D24
        JP: 0x2013CF4
      description: |-
        Note: unverified, ported from Irdkwia's notes
        
        r0: move ID
        return: bool
    - name: FailsWhileMuzzled
      address:
        EU: 0x2013DE8
        NA: 0x2013D40
        JP: 0x2013D10
      description: |-
        Note: unverified, ported from Irdkwia's notes
        
        Called IsMouthMove in Irdkwia's notes, which presumably is relevant to the Muzzled status.
        
        r0: move ID
        return: bool
    - name: IsSoundMove
      address:
        EU: 0x2013E04
        NA: 0x2013D5C
        JP: 0x2013D2C
      description: |-
        Note: unverified, ported from Irdkwia's notes
        
        r0: move
        return: bool
    - name: IsRecoilMove
      address:
        EU: 0x2013EBC
        NA: 0x2013E14
        JP: 0x2013DE4
      description: |-
        Checks if the given move is a recoil move (affected by Reckless).
        
        r0: move ID
        return: bool
    - name: AllManip1
      address:
        EU: 0x2014288
        NA: 0x20141E0
        JP: 0x20141B0
      description: "Note: unverified, ported from Irdkwia's notes"
    - name: AllManip2
      address:
        EU: 0x20142B0
        NA: 0x2014208
        JP: 0x20141D8
      description: "Note: unverified, ported from Irdkwia's notes"
    - name: ManipMoves1v1
      address:
        EU: 0x2014344
        NA: 0x201429C
        JP: 0x201426C
      description: "Note: unverified, ported from Irdkwia's notes"
    - name: ManipMoves1v2
      address:
        EU: 0x20143E4
        NA: 0x201433C
        JP: 0x201430C
      description: "Note: unverified, ported from Irdkwia's notes"
    - name: ManipMoves2v1
      address:
        EU: 0x201454C
        NA: 0x20144A4
        JP: 0x2014474
      description: "Note: unverified, ported from Irdkwia's notes"
    - name: ManipMoves2v2
      address:
        EU: 0x20145EC
        NA: 0x2014544
        JP: 0x2014514
      description: "Note: unverified, ported from Irdkwia's notes"
    - name: DungeonMoveToGroundMove
      address:
        EU: 0x2014754
        NA: 0x20146AC
        JP: 0x201467C
      description: |-
        Converts a struct move to a struct ground_move.
        
        r0: [output] ground_move
        r1: move
    - name: GroundToDungeonMoveset
      address:
        EU: 0x201478C
        NA: 0x20146E4
        JP: 0x20146B4
      description: |-
        Note: unverified, ported from Irdkwia's notes
        
        r0: [output] moveset_dun_str
        r1: moveset_str
    - name: DungeonToGroundMoveset
      address:
        EU: 0x2014820
        NA: 0x2014778
        JP: 0x2014748
      description: |-
        Note: unverified, ported from Irdkwia's notes
        
        r0: [output] moveset_str
        r1: moveset_dun_str
    - name: GetInfoGroundMoveset
      address:
        EU: 0x2014860
        NA: 0x20147B8
        JP: 0x2014788
      description: |-
        Note: unverified, ported from Irdkwia's notes
        
        r0: moveset_str
        r1: moves_id
    - name: FindFirstFreeMovesetIdx
      address:
        EU: 0x2014908
        NA: 0x2014860
        JP: 0x2014830
      description: |-
        Returns the first position of an empty move in the moveset if it is found, -1 otherwise
        
        Note: unverified, ported from Irdkwia's notes
        
        r0: moveset_str
        return: index
    - name: LearnMoves
      address:
        EU: 0x2014954
        NA: 0x20148AC
        JP: 0x201487C
      description: |-
        Note: unverified, ported from Irdkwia's notes
        
        r0: moveset_str
        r1: moves_id
    - name: CopyMoveTo
      address:
        EU: 0x2014AF4
        NA: 0x2014A4C
        JP: 0x2014A1C
      description: |-
        Note: unverified, ported from Irdkwia's notes
        
        r0: write_info
        r1: buffer_write
    - name: CopyMoveFrom
      address:
        EU: 0x2014B2C
        NA: 0x2014A84
        JP: 0x2014A54
      description: |-
        Note: unverified, ported from Irdkwia's notes
        
        r0: read_info
        r1: buffer_read
    - name: CopyMovesetTo
      address:
        EU: 0x2014B64
        NA: 0x2014ABC
        JP: 0x2014A8C
      description: |-
        Note: unverified, ported from Irdkwia's notes
        
        r0: write_info
        r1: buffer_write
    - name: CopyMovesetFrom
      address:
        EU: 0x2014B94
        NA: 0x2014AEC
        JP: 0x2014ABC
      description: |-
        Note: unverified, ported from Irdkwia's notes
        
        r0: read_info
        r1: buffer_read
    - name: Is2TurnsMove
      address:
        EU: 0x2014D0C
        NA: 0x2014C64
        JP: 0x2014C34
      description: |-
        Note: unverified, ported from Irdkwia's notes
        
        r0: move ID
        return: bool
    - name: IsRegularAttackOrProjectile
      address:
        EU: 0x2014D94
        NA: 0x2014CEC
        JP: 0x2014CBC
      description: |-
        Checks if a move ID is MOVE_REGULAR_ATTACK or MOVE_PROJECTILE.
        
        r0: move ID
        return: bool
    - name: IsPunchMove
      address:
        EU: 0x2014DC0
        NA: 0x2014D18
        JP: 0x2014CE8
      description: |-
        Checks if the given move is a punch move (affected by Iron Fist).
        
        r0: move ID
        return: bool
    - name: IsHealingWishOrLunarDance
      address:
        EU: 0x2014E00
        NA: 0x2014D58
        JP: 0x2014D28
      description: |-
        Checks if a move ID is MOVE_HEALING_WISH or MOVE_LUNAR_DANCE.
        
        r0: move ID
        return: bool
    - name: IsCopyingMove
      address:
        EU: 0x2014E2C
        NA: 0x2014D84
        JP: 0x2014D54
      description: |-
        Checks if a move ID is MOVE_MIMIC, MOVE_SKETCH, or MOVE_COPYCAT.
        
        r0: move ID
        return: bool
    - name: IsTrappingMove
      address:
        EU: 0x2014E64
        NA: 0x2014DBC
        JP: 0x2014D8C
      description: |-
        Note: unverified, ported from Irdkwia's notes
        
        r0: move ID
        return: bool
    - name: IsOneHitKoMove
      address:
        EU: 0x2014EA8
        NA: 0x2014E00
        JP: 0x2014DD0
      description: |-
        Note: unverified, ported from Irdkwia's notes
        
        r0: move ID
        return: bool
    - name: IsNot2TurnsMoveOrSketch
      address:
        EU: 0x2014EE0
        NA: 0x2014E38
        JP: 0x2014E08
      description: |-
        Note: unverified, ported from Irdkwia's notes
        
        r0: move ID
        return: bool
    - name: IsRealMove
      address:
        EU: 0x2014F0C
        NA: 0x2014E64
        JP: 0x2014E34
      description: |-
        Note: unverified, ported from Irdkwia's notes
        
        r0: move ID
        return: bool
    - name: IsMovesetValid
      address:
        EU: 0x2014FA0
        NA: 0x2014EF8
        JP: 0x2014EC8
      description: |-
        Note: unverified, ported from Irdkwia's notes
        
        r0: moveset_str
        return: bool
    - name: IsRealMoveInTimeDarkness
      address:
        EU: 0x201500C
        NA: 0x2014F64
        JP: 0x2014F34
      description: |-
        Seed Flare isn't a real move in Time/Darkness
        
        Note: unverified, ported from Irdkwia's notes
        
        r0: move ID
        return: bool
    - name: IsMovesetValidInTimeDarkness
      address:
        EU: 0x20150AC
        NA: 0x2015004
        JP: 0x2014FD4
      description: |-
        Note: unverified, ported from Irdkwia's notes
        
        r0: moveset_str
        return: bool
    - name: GetFirstNotRealMoveInTimeDarkness
      address:
        EU: 0x20150CC
        NA: 0x2015024
        JP: 0x2014FF4
      description: |-
        Note: unverified, ported from Irdkwia's notes
        
        r0: moveset_str
        return: index
    - name: IsSameMove
      address:
        EU: 0x20151F4
        NA: 0x201514C
        JP: 0x201511C
      description: |-
        Note: unverified, ported from Irdkwia's notes
        
        r0: moveset_dun_str
        r1: move_data_dun_str
        return: bool
    - name: GetMoveCategory
      address:
        EU: 0x2015270
        NA: 0x20151C8
        JP: 0x2015198
      description: |-
        Gets a move's category (physical, special, status).
        
        r0: move ID
        return: move category enum
    - name: GetPpIncrease
      address:
        EU: 0x201528C
        NA: 0x20151E4
        JP: 0x20151B4
      description: |-
        Note: unverified, ported from Irdkwia's notes
        
        r0: monster ID
        r1: IQ skills bitvector
        return: PP increase
    - name: OpenWaza
      address:
        EU: 0x201533C
        NA: 0x2015294
        JP: 0x2015264
      description: |-
        Note: unverified, ported from Irdkwia's notes
        
        r0: waza_id
    - name: SelectWaza
      address:
        EU: 0x20153A4
        NA: 0x20152FC
        JP: 0x20152CC
      description: |-
        Note: unverified, ported from Irdkwia's notes
        
        r0: waza_id
    - name: PlayBgmByIdVeneer
      address:
        EU: 0x2017BF4
        NA: 0x2017B58
        JP: 0x2017BB0
      description: |-
        Likely a linker-generated veneer for PlayBgmById.
        
        See https://developer.arm.com/documentation/dui0474/k/image-structure-and-generation/linker-generated-veneers/what-is-a-veneer-
        
        r0: Music ID
    - name: PlayBgmByIdVolumeVeneer
      address:
        EU: 0x2017C00
        NA: 0x2017B64
        JP: 0x2017BBC
      description: |-
        Likely a linker-generated veneer for PlayBgmByIdVolume.
        
        See https://developer.arm.com/documentation/dui0474/k/image-structure-and-generation/linker-generated-veneers/what-is-a-veneer-
        
        r0: Music ID
        r1: (?) Stored on byte 8 on the struct passed to SendAudioCommand
        r2: Volume (0-255)
    - name: PlaySeVolumeWrapper
      address:
        EU: 0x2017D68
        NA: 0x2017CCC
        JP: 0x2017D24
      description: |-
        Wrapper for PlaySeVolume. Takes an index and uses it to determine the ID of the sound to play.
        
        r0: Index
    - name: PlayBgmById
      address:
        EU: 0x2017E90
        NA: 0x2017DF4
        JP: 0x2017E4C
      description: |-
        Initializes some values and then calls SendAudioCommand to play a BGM track.
        
        Checks for DEBUG_FLAG_BGM_OFF. The volume is set to either 0 or 255 depending on the flag before calling SendAudioCommand.
        
        r0: Music ID
    - name: PlayBgmByIdVolume
      address:
        EU: 0x2017F0C
        NA: 0x2017E70
        JP: 0x2017EC8
      description: |-
        Initializes some values and then calls SendAudioCommand to play a BGM track.
        
        Checks for DEBUG_FLAG_BGM_OFF. If 1, sets the volume to 0 before calling SendAudioCommand.
        
        r0: Music ID
        r1: (?) Stored on byte 8 on the struct passed to SendAudioCommand
        r2: Volume (0-255)
    - name: StopBgmCommand
      address:
        EU: 0x2017F84
        NA: 0x2017EE8
        JP: 0x2017F40
      description: |-
        Stops the BGM that is being currently played by calling SendAudioCommand.
        
        No params.
    - name: PlaySeByIdVolume
      address:
        EU: 0x2018354
        NA: 0x20182B8
        JP: 0x2018310
      description: |-
        Plays the specified sound effect with the specified volume.
        
        Checks for DEBUG_FLAG_SE_OFF and sets the volume to 0 if the flag is set. Calls SendAudioCommand2.
        
        r0: Sound effect ID
        r1: Volume (0-255)
    - name: SendAudioCommand2
      address:
        EU: 0x2018B80
        NA: 0x2018AE4
        JP: 0x2018B3C
      description: |-
        Very similar to SendAudioCommand. Contains an additional function call.
        
        r0: Command to send
    - name: AllocAudioCommand
      address:
        EU: 0x2018C08
        NA: 0x2018B6C
        JP: 0x2018BC4
      description: |-
        Searches for an entry in AUDIO_COMMANDS_BUFFER that's not currently in use (audio_command::status == 0). Returns the first entry not in use, or null if none was found.
        
        Also sets the status of the found entry to the value specified in r0.
        
        The game doesn't bother checking if the result of the function is null, so the buffer is not supposed to ever get filled.
        
        r0: Status to set the found entry to
        return: The first unused entry, or null if none was found
    - name: SendAudioCommand
      address:
        EU: 0x2018C44
        NA: 0x2018BA8
        JP: 0x2018C00
      description: |-
        Used to send commands to the audio engine (seems to be used mainly to play and stop music)
        
        This function calls a stubbed-out one with the string "audio command list"
        
        r0: Command to send
    - name: InitSoundSystem
      address:
        EU: 0x2018CC4
        NA: 0x2018C28
        JP: 0x2018C80
      description: |-
        Initialize the DSE sound engine?
        
        This function is called somewhere in the hierarchy under TaskProcBoot and appears to allocate a bunch of memory (including a dedicated memory arena, see SOUND_MEMORY_ARENA) for sound data, and reads a bunch of core sound files.
        
        File paths referenced:
        - SOUND/SYSTEM/se_sys.swd
        - SOUND/SYSTEM/se_sys.sed
        - SOUND/SE/motion.swd
        - SOUND/SE/motion.sed
        - SOUND/BGM/bgm.swd (this is the main sample bank, see https://projectpokemon.org/home/docs/mystery-dungeon-nds/pok%C3%A9mon-mystery-dungeon-explorers-r78/)
        
        Debug strings:
        - entry system se swd %04x\n
        - entry system se sed %04x\n
        - entry motion se swd %04x\n
        - entry motion se sed %04x\n
    - name: ManipBgmPlayback
      address:
        EU: 0x2018F40
        NA: 0x2018EA4
        JP: 0x2018EFC
      description: |-
        Uncertain. More like bgm1&2 end
        
        Note: unverified, ported from Irdkwia's notes
    - name: SoundDriverReset
      address:
        EU: 0x2019164
        NA: 0x20190C8
        JP: 0x2019120
      description: |-
        Uncertain.
        
        Note: unverified, ported from Irdkwia's notes
    - name: LoadDseFile
      address:
        EU: 0x2019428
        NA: 0x201938C
        JP: 0x20193E4
      description: |-
        Note: unverified, ported from Irdkwia's notes
        
        r0: [output] iovec
        r1: filename
        return: bytes read
    - name: PlaySeLoad
      address:
        EU: 0x2019610
        NA: 0x2019574
        JP: 0x20195CC
      description: "Note: unverified, ported from Irdkwia's notes"
    - name: IsSongOver
      address:
        EU: 0x20198EC
        NA: 0x2019850
        JP: 0x20198A8
      description: |-
        True if the song that is currently being played has finished playing.
        
        return: True if the current song is over
    - name: PlayBgm
      address:
        EU: 0x2019954
        NA: 0x20198B8
        JP: 0x2019910
      description: "Note: unverified, ported from Irdkwia's notes"
    - name: StopBgm
      address:
        EU: 0x2019BC4
        NA: 0x2019B28
        JP: 0x2019B80
      description: "Note: unverified, ported from Irdkwia's notes"
    - name: ChangeBgm
      address:
        EU: 0x2019CEC
        NA: 0x2019C50
        JP: 0x2019CA8
      description: "Note: unverified, ported from Irdkwia's notes"
    - name: PlayBgm2
      address:
        EU: 0x2019E20
        NA: 0x2019D84
        JP: 0x2019DDC
      description: "Note: unverified, ported from Irdkwia's notes"
    - name: StopBgm2
      address:
        EU: 0x201A084
        NA: 0x2019FE8
        JP: 0x201A040
      description: "Note: unverified, ported from Irdkwia's notes"
    - name: ChangeBgm2
      address:
        EU: 0x201A184
        NA: 0x201A0E8
        JP: 0x201A140
      description: "Note: unverified, ported from Irdkwia's notes"
    - name: PlayME
      address:
        EU: 0x201A264
        NA: 0x201A1C8
        JP: 0x201A220
      description: "Note: unverified, ported from Irdkwia's notes"
    - name: StopME
      address:
        EU: 0x201A4A8
        NA: 0x201A40C
        JP: 0x201A464
      description: |-
        Note: unverified, ported from Irdkwia's notes
        
        r0: fade_out
    - name: PlaySe
      address:
        EU: 0x201A598
        NA: 0x201A4FC
        JP: 0x201A554
      description: "Note: unverified, ported from Irdkwia's notes"
    - name: PlaySeFullSpec
      address:
        EU: 0x201A708
        NA: 0x201A66C
        JP: 0x201A6C4
      description: "Note: unverified, ported from Irdkwia's notes"
    - name: SeChangeVolume
      address:
        EU: 0x201A8C4
        NA: 0x201A828
        JP: 0x201A880
      description: "Note: unverified, ported from Irdkwia's notes"
    - name: SeChangePan
      address:
        EU: 0x201A99C
        NA: 0x201A900
        JP: 0x201A958
      description: "Note: unverified, ported from Irdkwia's notes"
    - name: StopSe
      address:
        EU: 0x201AA80
        NA: 0x201A9E4
        JP: 0x201AA3C
      description: "Note: unverified, ported from Irdkwia's notes"
    - name: ExecuteCopyToFlatVramCommand
      address:
        EU: 0x201ABA8
        NA: 0x201AB0C
        JP: 0x201AB64
      description: |-
        Immediately execute the command contained in a copy_to_obj_vram_order struct, copying content as described.
        
        r0: command
    - name: DecodeFragmentByteAssemblyTable
      address:
        EU: 0x201AC48
        NA: 0x201ABAC
        JP: 0x201AC04
      description: |-
        Decode the sprite texture stored in each fragment byte assembly entry into the dst output, until the final one is reached.
        
        r0: pointer to array of fragment byte assembly entry, final (otherwise unused) one should have byte_amount = 0
        r1: dst
        return: number of decoded bytes
    - name: CopyAndInterleaveWrapper
      address:
        EU: 0x201C08C
        NA: 0x201BFF0
        JP: 0x201C048
      description: |-
        Calls CopyAndInterleave with the passed len divided by 2.
        
        r0: dst
        r1: src
        r2: len (in bytes, will be divided by 2 in the call to CopyAndInterleave)
        r3: val
    - name: InitAnimationControl
      address:
        EU: 0x201C0EC
        NA: 0x201C050
        JP: 0x201C0A8
      description: |-
        Initialize the animation_control structure
        
        r0: animation_control
    - name: InitAnimationControlWithSet
      address:
        EU:
          - 0x201C14C
          - 0x201C168
        NA:
          - 0x201C0B0
          - 0x201C0CC
        JP:
          - 0x201C108
          - 0x201C124
      description: |-
        Initialize the animation_control structure, and set a certain value in a bitflag to 1
        
        r0: animation_control
    - name: SetSpriteIdForAnimationControl
      address:
        EU: 0x201C184
        NA: 0x201C0E8
        JP: 0x201C140
      description: |-
        Set the sprite id (from WAN_TABLE) in the given animation control
        Also set field 0x72 to the sprite id if they differ
        If they differ, it’ll also set field 0x43 to 0xFF
        
        r0: animation control
        r1: sprite id in WAN_TABLE
    - name: SetAnimationForAnimationControlInternal
      address:
        EU: 0x201C218
        NA: 0x201C17C
        JP: 0x201C1D4
      description: |-
        Set the wan animation (and other related settings) of an animation_control
        Used by SetAnimationForAnimationControl
        
        r0: animation_control
        r1: wan_header
        r2: animation group id
        r3: animation id
        stack[0]: ?
        stack[1] (0x4): palette pos low (see the field on animation_control)
        stack[2] (0x8): ?
        stack[3] (0xC): ?
        stack[4] (0x10): palette_bank (directly set to the animation_control field with said name)
    - name: SetAnimationForAnimationControl
      address:
        EU: 0x201C368
        NA: 0x201C2CC
        JP: 0x201C324
      description: |-
        Set the animation to play with this animation control, but do not start it.
        
        (args same as SetAndPlayAnimationForAnimationControl)
        r0: animation_control
        r1: animation key (either an animation or animation group depending on the type of sprite and if it does have animation group with this animation key as index)
        r2: direction_id (unsure) (the key to the wan_animation in itself, only used when animation key represent a wan_animation_group)
        r3: ?
        stack[0]: low_palette_pos
        stack[1] (0x4): ?
        stack[2] (0x8): ?
        stack[3] (0xC): ?
    - name: GetWanForAnimationControl
      address:
        EU: 0x201C484
        NA: 0x201C3E8
        JP: 0x201C440
      description: |-
        Return the WAN to use for the given animation control
        Return the override if it exists, otherwise look up the sprite id in WAN_TABLE
        
        r0: animation_control
        return: wan_header
    - name: SetAndPlayAnimationForAnimationControl
      address:
        EU: 0x201C4B4
        NA: 0x201C418
        JP: 0x201C470
      description: |-
        Set the animation to play with the animation control, and start it.
        
        r0: animation_control
        r1: animation key (either an animation or animation group depending on the type of sprite and if it does have animation group with this animation key as index)
        r2: direction_id (unsure) (the key to the wan_animation in itself, only used when animation key represent a wan_animation_group)
        r3: ?
        stack[0]: low_palette_pos
        stack[1] (0x4): ?
        stack[2] (0x8): ?
        stack[3] (0xC): ?
    - name: SwitchAnimationControlToNextFrame
      address:
        EU: 0x201C4F4
        NA: 0x201C458
        JP: 0x201C4B0
      description: |-
        Handle switching to the next frame of an animation control, including looping.
        
        r0: animation_control
    - name: LoadAnimationFrameAndIncrementInAnimationControl
      address:
        EU: 0x201C5FC
        NA: 0x201C560
        JP: 0x201C5B8
      description: |-
        Read some value of the input animation frame, and update animation control with it.
        Also switch next_animation_frame of animation_control to the next animation frame
        Seems to only be called on said next_animation_frame
        Also set bit of some_bitfield at 0x0800 to 1
        
        r0: animation_control
        r1: animation_frame
    - name: AnimationControlGetAllocForMaxFrame
      address:
        EU: 0x201D20C
        NA: 0x201D170
        JP: 0x201D1C8
      description: |-
        Return the maximum allocation for a frame of this sprite, as stored in the WAN file
        Return 0 if missing and takes sprite override into account
        
        r0: animation_control
        return: allocation for max frame
    - name: DeleteWanTableEntry
      address:
        EU: 0x201D278
        NA: 0x201D1DC
        JP: 0x201D234
      description: |-
        Always delete an entry if the file is allocated externally (file_externally_allocated is set), otherwise, decrease the reference counter. If it reach 0, delete the sprite.
        
        r0: wan_table_ptr
        r1: wan_id
    - name: AllocateWanTableEntry
      address:
        EU: 0x201D2E0
        NA: 0x201D244
        JP: 0x201D29C
      description: |-
        Return the identifier to a free wan table entry (-1 if none are avalaible). The entry is zeroed.
        
        r0: wan_table_ptr
        return: the entry id in wan_table
    - name: FindWanTableEntry
      address:
        EU: 0x201D370
        NA: 0x201D2D4
        JP: 0x201D32C
      description: |-
        Search in the given table (in practice always seems to be WAN_TABLE) for an entry with the given file name.
        
        r0: table pointer
        r1: file name
        return: index of the found file, if found, or -1 if not found
    - name: GetLoadedWanTableEntry
      address:
        EU: 0x201D3D0
        NA: 0x201D334
        JP: 0x201D38C
      description: |-
        Look up a sprite with the provided pack_id and file_index in the wan table.
        
        r0: wan_table_ptr
        r1: pack_id
        r2: file_index
        return: sprite id in the wan table, -1 if not found
    - name: InitWanTable
      address:
        EU: 0x201D458
        NA: 0x201D3BC
        JP: 0x201D414
      description: |-
        Initialize the input WAN table with 0x60 free entries (it needs a length of 0x1510 bytes)
        
        r0: wan_table_ptr
    - name: LoadWanTableEntry
      address:
        EU: 0x201D478
        NA: 0x201D3DC
        JP: 0x201D434
      description: |-
        Appears to load data from the given file (in practice always seems to be animation data), using previously loaded data in the given table (see FindWanTableEntry) if possible.
        
        r0: table pointer
        r1: file name
        r2: flags
        return: table index of the loaded data
    - name: LoadWanTableEntryFromPack
      address:
        EU: 0x201D520
        NA: 0x201D484
        JP: 0x201D4DC
      description: |-
        Return an already allocated entry for this sprite if it exists, otherwise allocate a new one and load the optionally compressed sprite.
        
        r0: wan_table_ptr
        r1: pack_id
        r2: file_index
        r3: allocation flags
        stack[0]: compressed
        return: the entry id in wan_table
    - name: LoadWanTableEntryFromPackUseProvidedMemory
      address:
        EU: 0x201D62C
        NA: 0x201D590
        JP: 0x201D5E8
      description: |-
        Return an already allocated entry for this sprite if it exists, otherwise allocate a new one and load the optionally compressed sprite into the provided memory area. Mark the sprite as externally allocated.
        
        r0: wan_table_ptr
        r1: pack_id
        r2: file_index
        r3: sprite_storage_ptr
        stack[0]: compressed
        return: the entry id in wan_table
    - name: ReplaceWanFromBinFile
      address:
        EU: 0x201D720
        NA: 0x201D684
        JP: 0x201D6DC
      description: |-
        Note: unverified, ported from Irdkwia's notes
        
        r0: wan_table_ptr
        r1: wan_id
        r2: bin_file_id
        r3: file_id
        stack[0]: compressed
    - name: DeleteWanTableEntryVeneer
      address:
        EU: 0x201D7C8
        NA: 0x201D72C
        JP: 0x201D784
      description: |-
        Likely a linker-generated veneer for DeleteWanTableEntry.
        
        See https://developer.arm.com/documentation/dui0474/k/image-structure-and-generation/linker-generated-veneers/what-is-a-veneer-
        
        r0: wan_table_ptr
        r1: wan_id
    - name: WanHasAnimationGroup
      address:
        EU: 0x201DAE0
        NA: 0x201DA44
        JP: 0x201DA9C
      description: |-
        Check if the input WAN file loaded in memory has an animation group with this ID
        Valid means that the animation group is in the range of existing animation, and that it has at least one animation.
        
        r0: pointer to the header of the WAN
        r1: id of the animation group
        return: whether the WAN file has the given animation group
    - name: WanTableSpriteHasAnimationGroup
      address:
        EU: 0x201DB1C
        NA: 0x201DA80
        JP: 0x201DAD8
      description: |-
        Check if the sprite in the global WAN table has the given animation group
        see WanHasAnimationGroup for more detail
        
        r0: sprite id in the WAN table
        r1: animation group id
        return: whether the associated sprite has the given animation group
    - name: SpriteTypeInWanTable
      address:
        EU: 0x201DD0C
        NA: 0x201DC70
        JP: 0x201DCC8
      description: |-
        Look up the sprite in the WAN table, and return its type
        
        r0: sprite id in the WAN table
        return: sprite type
    - name: LoadWteFromRom
      address:
        EU: 0x201DEE8
        NA: 0x201DE4C
        JP: 0x201DEA4
      description: |-
        Loads a SIR0-wrapped WTE file from ROM, and returns a handle to it
        
        r0: [output] pointer to wte handle
        r1: file path string
        r2: load file flags
    - name: LoadWteFromFileDirectory
      address:
        EU: 0x201DF60
        NA: 0x201DEC4
        JP: 0x201DF1C
      description: |-
        Loads a SIR0-wrapped WTE file from a file directory, and returns a handle to it
        
        r0: [output] pointer to wte handle
        r1: file directory id
        r2: file index
        r3: malloc flags
    - name: UnloadWte
      address:
        EU: 0x201DFB4
        NA: 0x201DF18
        JP: 0x201DF70
      description: |-
        Frees the buffer used to store the WTE data in the handle, and sets both pointers to null
        
        r0: pointer to wte handle
    - name: LoadWtuFromBin
      address:
        EU: 0x201E050
        NA: 0x201DFB4
        JP: 0x201E00C
      description: |-
        Note: unverified, ported from Irdkwia's notes
        
        r0: bin_file_id
        r1: file_id
        r2: load_type
        return: ?
    - name: ProcessWte
      address:
        EU: 0x201E14C
        NA: 0x201E0B0
        JP: 0x201E108
      description: |-
        Prepare and plan a WTE data to be loaded into VRAM.
        It skips the texture and/or the palette if missing from the file. The texture VRAM has 128KiB of space, and palette has 16KiB.
        The true palette VRAM offset will be upper_part*0x100+lower_part.
        Will ensure it gets copied next time PerformPlannedTextureVramTransfer is called by the game.
        Will not automatically free the data once done. That can be done with DelayWteFree, which seems systematically called in the game’s code.
        
        r0: pointer to the WTE file header loaded in memory
        r1: where the WTE texture will be loaded in the VRAM (from 0 to 0x1FFFF)
        r2: upper part of the palette VRAM
        r3: lower part of the palette VRAM
    - name: DelayWteFree
      address:
        EU: 0x201E1D8
        NA: 0x201E13C
        JP: 0x201E194
      description: |-
        Add a command to free the input WTE handle once all previously registered commands that would edit the texture VRAM have been executed.
        Also nullify the structure’s two pointers.
        The error caused by the lack of place to store the command is ignored.
        
        r0: wte handle to eventually free
    - name: ResetPlannedVramTransfer
      address:
        EU: 0x201E270
        NA: 0x201E1D4
        JP: 0x201E22C
      description: |-
        Reset the command array of input container
        Does not reset its other field
        
        r0: the container to reset
    - name: PlanCopyTextureToTextureVram
      address:
        EU: 0x201E27C
        NA: 0x201E1E0
        JP: 0x201E238
      description: |-
        Add a command in the container (r1) that will be executed later by PerformPlannedTextureVramTransfer to copy part of the RAM into the texture VRAM (or free the source allocated memory depending of the specified type of command).
        Check for overflow. If an overflow would occur, do not add the command to the container, and return -1 instead.
        
        r0: Container that contain the command list to add to
        r1: pointer to the bytes to be copied in CPU-accessible RAM
        r2: offset to copy too in texture VRAM
        r3: number of bytes to copy
        stack[0]: type of command to perform
    - name: PerformPlannedTextureVramTransfer
      address:
        EU: 0x201E2CC
        NA: 0x201E230
        JP: 0x201E288
      description: |-
        Execute the texture VRAM edition command of the input container. Does not reset it, or alter its state in any way.
        
        r0: container that contains the command list to execute
    - name: GeomSetTexImageParam
      address:
        EU: 0x201E530
        NA: 0x201E494
        JP: 0x201E4EC
      description: |-
        Send the TEXIMAGE_PARAM geometry engine command, that defines some parameters for the texture
        See http://problemkaputt.de/gbatek.htm#ds3dtextureattributes for more information on the parameters
        
        r0: texture format
        r1: texture coordinates transformation modes
        r2: texture S-Size
        r3: texture T-Size
        stack[0] (0x0): repeat in S (bit 0) and/or T (bit 1) direction
        stack[1] (0x4): flip in S (bit 0) and/or T (bit 1) direction
        stack[2] (0x8): What to make of color 0 (bit 29)
        stack[3] (0xC): Texture VRAM offset divided by 8
    - name: GeomSetVertexCoord16
      address:
        EU: 0x201E570
        NA: 0x201E4D4
        JP: 0x201E52C
      description: |-
        Send the "VTX_16" geometry engine command, that defines the coordinate of a point of a polygon, using 16 bits.
        Inputs are clamped over their 16 lower bits
        
        r0: x coordinate
        r1: y coordinate
        r2: z coordinate
    - name: InitRender3dData
      address:
        EU: 0x201E5A0
        NA: 0x201E504
        JP: 0x201E55C
      description: |-
        Initialize the global "RENDER_3D" structure.
        
        No params.
    - name: GeomSwapBuffers
      address:
        EU: 0x201E7B8
        NA: 0x201E71C
        JP: 0x201E774
      description: |-
        Call the "SWAP_BUFFERS" command. This will swap the geometry buffer. The parameter of 1 is provided, which enables manual Y-sorting of translucent polygons.
        
        No params.
    - name: InitRender3dElement64
      address:
        EU: 0x201E7CC
        NA: 0x201E730
        JP: 0x201E788
      description: |-
        Initialize the render_3d_element_64 structure (without performing any drawing or external data access)
        
        r0: render_3d_element_64
    - name: Render3d64Texture0x7
      address:
        EU: 0x201E8E0
        NA: 0x201E844
        JP: 0x201E89C
      description: |-
        RENDER_3D_FUNCTIONS_64[7]. Renders a render_3d_element_64 with type RENDER64_TEXTURE_0x7.
        
        Converts the render_3d_element_64 to a render_3d_element on the render queue of RENDER_3D, with type RENDER_TEXTURE.
        
        r0: render_3d_element_64
    - name: Render3d64WindowFrame
      address:
        EU: 0x201EA88
        NA: 0x201E9EC
        JP: 0x201EA44
      description: |-
        Draw the frame for a window, using the 3D engine.
        
        The render_3d_element_64 contains certain value that needs to be set to a correct value for it to work.
        The element is not immediately sent to the geometry engine, but is converted to a render_3d_element and queued up in RENDER_3D.
        
        RENDER_3D_FUNCTIONS_64[6], corresponding to a type of RENDER64_WINDOW_FRAME.
        
        r0: render_3d_element_64
    - name: EnqueueRender3d64Tiling
      address:
        EU: 0x201ED38
        NA: 0x201EC9C
        JP: 0x201ECF4
      description: |-
        Converts a render_3d_element_64 with type RENDER64_TILING to a render_3d_element on the render queue of RENDER_3D, with type RENDER_TILING.
        
        r0: render_3d_element_64
    - name: Render3d64Tiling
      address:
        EU: 0x201EE24
        NA: 0x201ED88
        JP: 0x201EDE0
      description: |-
        RENDER_3D_FUNCTIONS_64[5]. Renders a render_3d_element_64 with type RENDER64_TILING.
        
        Converts the render_3d_element_64 to a render_3d_element on the render queue of RENDER_3D, with type RENDER_TILING.
        
        r0: render_3d_element_64
    - name: Render3d64Quadrilateral
      address:
        EU: 0x201EEEC
        NA: 0x201EE50
        JP: 0x201EEA8
      description: |-
        RENDER_3D_FUNCTIONS_64[4]. Renders a render_3d_element_64 with type RENDER64_QUADRILATERAL.
        
        Converts the render_3d_element_64 to a render_3d_element on the render queue of RENDER_3D, with type RENDER_QUADRILATERAL.
        
        r0: render_3d_element_64
    - name: Render3d64RectangleMulticolor
      address:
        EU: 0x201EF8C
        NA: 0x201EEF0
        JP: 0x201EF48
      description: |-
        RENDER_3D_FUNCTIONS_64[3]. Renders a render_3d_element_64 with type RENDER64_RECTANGLE_MULTICOLOR.
        
        Converts the render_3d_element_64 to a render_3d_element on the render queue of RENDER_3D, with type RENDER_RECTANGLE.
        
        r0: render_3d_element_64
    - name: Render3d64Rectangle
      address:
        EU: 0x201F0F8
        NA: 0x201F05C
        JP: 0x201F0B4
      description: |-
        RENDER_3D_FUNCTIONS_64[2]. Renders a render_3d_element_64 with type RENDER64_RECTANGLE.
        
        Converts the render_3d_element_64 to a render_3d_element on the render queue of RENDER_3D, with type RENDER_RECTANGLE.
        
        r0: render_3d_element_64
    - name: Render3d64Nothing
      address:
        EU: 0x201F1A4
        NA: 0x201F108
        JP: 0x201F160
      description: |-
        RENDER_3D_FUNCTIONS_64[1]. Renders a render_3d_element_64 with type RENDER64_NOTHING. This function is entirely empty.
        
        r0: render_3d_element_64
    - name: Render3d64Texture
      address:
        EU: 0x201F1A8
        NA: 0x201F10C
        JP: 0x201F164
      description: |-
        RENDER_3D_FUNCTIONS_64[0]. Renders a render_3d_element_64 with type RENDER64_TEXTURE.
        
        Converts the render_3d_element_64 to a render_3d_element on the render queue of RENDER_3D, with type RENDER_TEXTURE.
        
        r0: render_3d_element_64
    - name: Render3dElement64
      address:
        EU: 0x201F270
        NA: 0x201F1D4
        JP: 0x201F22C
      description: |-
        Dispatches a render_3d_element_64 to the render function corresponding to its type.
        
        r0: render_3d_element_64
    - name: HandleSir0Translation
      address:
        EU: 0x201F550
        NA: 0x201F4B4
        JP: 0x201F50C
      description: |-
        Translates the offsets in a SIR0 file into NDS memory addresses, changes the magic number to SirO (opened), and returns a pointer to the first pointer specified in the SIR0 header (beginning of the data).
        
        Irkdiwa's notes:
          ret_code = 0 if it wasn't a SIR0 file
          ret_code = 1 if it has been transformed in SIRO file
          ret_code = 2 if it was already a SIRO file
          [output] contains a pointer to the header of the SIRO file if ret_code = 1 or 2
          [output] contains a pointer which is exactly the same as the sir0_ptr if ret_code = 0
        
        r0: [output] double pointer to beginning of data
        r1: pointer to source file buffer
        return: return code
    - name: ConvertPointersSir0
      address:
        EU: 0x201F5D0
        NA: 0x201F534
        JP: 0x201F58C
      description: |-
        Note: unverified, ported from Irdkwia's notes
        
        r0: sir0_ptr
    - name: HandleSir0TranslationVeneer
      address:
        EU: 0x201F628
        NA: 0x201F58C
        JP: 0x201F5E4
      description: |-
        Likely a linker-generated veneer for HandleSir0Translation.
        
        See https://developer.arm.com/documentation/dui0474/k/image-structure-and-generation/linker-generated-veneers/what-is-a-veneer-
        
        r0: [output] double pointer to beginning of data
        r1: pointer to source file buffer
        return: return code
    - name: DecompressAtNormalVeneer
      address:
        EU: 0x201F65C
        NA: 0x201F5C0
        JP: 0x201F618
      description: |-
        Likely a linker-generated veneer for DecompressAtNormal.
        
        See https://developer.arm.com/documentation/dui0474/k/image-structure-and-generation/linker-generated-veneers/what-is-a-veneer-
        
        r0: addr_decomp
        r1: expected_size
        r2: AT pointer
        return: ?
    - name: DecompressAtNormal
      address:
        EU: 0x201F668
        NA: 0x201F5CC
        JP: 0x201F624
      description: |-
        Overwrites r3 probably passed to match DecompressAtHalf's definition.
        
        Note: unverified, ported from Irdkwia's notes
        
        r0: addr_decomp
        r1: expected_size
        r2: AT pointer
        return: ?
    - name: DecompressAtHalf
      address:
        EU: 0x201FAAC
        NA: 0x201FA10
        JP: 0x201FA68
      description: |-
        Same as DecompressAtNormal, except it stores each nibble as a byte
        and adds the high nibble (r3).
        
        Note: unverified, ported from Irdkwia's notes
        
        r0: addr_decomp
        r1: expected_size
        r2: AT pointer
        r3: high_nibble
        return: ?
    - name: DecompressAtFromMemoryPointerVeneer
      address:
        EU: 0x201FFE8
        NA: 0x201FF4C
        JP: 0x201FFA4
      description: |-
        Likely a linker-generated veneer for DecompressAtFromMemoryPointer.
        
        See https://developer.arm.com/documentation/dui0474/k/image-structure-and-generation/linker-generated-veneers/what-is-a-veneer-
        
        r0: addr_decomp
        r1: expected_size
        r2: AT pointer
        return: ?
    - name: DecompressAtFromMemoryPointer
      address:
        EU: 0x201FFF4
        NA: 0x201FF58
        JP: 0x201FFB0
      description: |-
        Overwrites r3 probably passed to match DecompressAtHalf's definition.
        
        Note: unverified, ported from Irdkwia's notes
        
        r0: addr_decomp
        r1: expected_size
        r2: AT pointer
        return: ?
    - name: WriteByteFromMemoryPointer
      address:
        EU: 0x202050C
        NA: 0x2020470
        JP: 0x20204C8
      description: |-
        Note: unverified, ported from Irdkwia's notes
        
        r0: byte
    - name: GetAtSize
      address:
        EU: 0x2020588
        NA: 0x20204EC
        JP: 0x2020544
      description: |-
        Doesn't work for AT3PX and AT4PN
        
        Note: unverified, ported from Irdkwia's notes
        
        r0: AT pointer
        r1: ?
        return: ?
    - name: GetLanguageType
      address:
        EU: 0x2020688
        NA: 0x20205A0
        JP: 0x20205F8
      description: |-
        Gets the language type.
        
        This is the value backing the special LANGUAGE_TYPE script variable.
        
        return: language type
    - name: GetLanguage
      address:
        EU: 0x20206B0
        NA: 0x20205B0
        JP: 0x2020608
      description: |-
        Gets the single-byte language ID of the current program.
        
        The language ID appears to be used to index some global tables.
        
        return: language ID
    - name: StrcmpTag
      address:
        EU: 0x2020A20
        NA: 0x20208C8
        JP: 0x2020918
      description: |-
        Checks if a null-terminated string s1 either exactly equals a null-terminated string s2, or starts with s2 followed by a ':' or a ']'.
        
        r0: s1
        r1: s2
        return: bool
    - name: AtoiTag
      address:
        EU: 0x2020A64
        NA: 0x202090C
        JP: 0x202095C
      description: |-
        Parses a null-terminated string to a base-10 integer, reading digit characters between '0' and '9' until ':', ']', or the end of the string is encountered.
        
        Any characters that are not digits, ':', or ']' are ignored, and the string is converted as if those characters were removed from the string.
        
        r0: string to convert
        return: int
    - name: AnalyzeText
      address:
        EU: 0x2020F20
        NA: 0x2020DC8
        JP: 0x2020E18
      description: |-
        Note: unverified, ported from Irdkwia's notes
        
        r0: buffer
        return: ?
    - name: PreprocessString
      address:
        EU: 0x20225EC
        NA: 0x20223F0
        JP: 0x2022440
      description: |-
        An enhanced sprintf, which recognizes certain tags and replaces them with appropiate game values.
        This function can also be used to simply insert values passed within the preprocessor args
        
        The tags utilized for this function are lowercase, it might produce uppercase tags
        that only are used when the text is being typewrited into a message box
        
        Irdkwia's notes: MenuCreateOptionString
        
        r0: [output] formatted string
        r1: maximum capacity of the output buffer
        r2: input format string
        r3: preprocessor flags
        stack[0]: pointer to preprocessor args
    - name: PreprocessStringFromId
      address:
        EU: 0x20237B4
        NA: 0x20235B8
        JP: 0x2023608
      description: |-
        Calls PreprocessString after resolving the given string ID to a string.
        
        r0: [output] formatted string
        r1: maximum capacity of the output buffer
        r2: string ID
        r3: preprocessor flags
        stack[0]: pointer to preprocessor args
    - name: StrcmpTagVeneer
      address:
        EU: 0x20237F4
        NA: 0x20235F8
        JP: 0x2023648
      description: |-
        Likely a linker-generated veneer for StrcmpTag.
        
        See https://developer.arm.com/documentation/dui0474/k/image-structure-and-generation/linker-generated-veneers/what-is-a-veneer-
        
        r0: s1
        r1: s2
        return: bool
    - name: AtoiTagVeneer
      address:
        EU: 0x2023800
        NA: 0x2023604
        JP: 0x2023654
      description: |-
        Likely a linker-generated veneer for AtoiTag.
        
        See https://developer.arm.com/documentation/dui0474/k/image-structure-and-generation/linker-generated-veneers/what-is-a-veneer-
        
        r0: s
        return: int
    - name: InitPreprocessorArgs
      address:
        EU: 0x20238B4
        NA: 0x2023690
        JP: 0x20236E0
      description: |-
        Initializes a struct preprocess_args.
        
        r0: preprocessor args pointer
    - name: SetStringAccuracy
      address:
        EU: 0x20245C0
        NA: 0x2024360
        JP: 0x20243B0
      description: "Note: unverified, ported from Irdkwia's notes"
    - name: SetStringPower
      address:
        EU: 0x2024688
        NA: 0x2024428
        JP: 0x2024478
      description: "Note: unverified, ported from Irdkwia's notes"
    - name: GetRankString
      address:
        EU: 0x2024D88
        NA: 0x2024AF4
        JP: 0x2024B44
      description: |-
        Gets the string corresponding to the player's current explorer rank.
        
        r0: [output] Pointer to the buffer where the string will be written (if flags are 0)
        r1: First 16 bits contain the rank, next 4 are some sort of bitflags
        return: r0 if flags are 0, pointer to some static address otherwise
    - name: GetCurrentTeamNameString
      address:
        EU: 0x2024F00
        NA: 0x2024C6C
        JP: 0x2024CBC
      description: |-
        Returns the current team name with a check for special episodes and story progression. If the story
        has not progressed enough or the special episode is not for Team Charm, "???" will be displayed.
        During the Team Charm special episode, it will return "Team Charm".
        
        r0: [output] Pointer to the buffer where the string will be written
        r1: 0, 1 or 2???
        return: Pointer to the buffer where the string was written (in other words, the same value passed in r0)
    - name: GetBagNameString
      address:
        EU: 0x20250C8
        NA: 0x2024DFC
        JP: 0x2024E4C
      description: |-
        Returns "One-Item Inventory" or "Treasure Bag" depending on the size of the bag.
        
        r0: [output] Pointer to the buffer where the string will be written
        return: Pointer to the buffer where the string was written (in other words, the same value passed in r0)
    - name: GetDungeonResultString
      address:
        EU: 0x20252A4
        NA: 0x2024FD8
        JP: 0x2025028
      description: |-
        Returns a string containing some information to be used when displaying the dungeon results screen.
        
        The exact string returned depends on the value of r0:
        0: Name of the move that fainted the leader. Empty string if the leader didn't faint.
        1-3: Seems to always result in an empty string.
        4: Name of the pokémon that fainted the leader, or name of the leader if the leader didn't faint.
        5: Name of the fainted leader. Empty string if the leader didn't faint.
        
        r0: String to return
        return: Pointer to resulting string
    - name: SetQuestionMarks
      address:
        EU: 0x20253B0
        NA: 0x20250E4
        JP: 0x2025134
      description: |-
        Fills the buffer with the string '???'
        
        Note: unverified, ported from Irdkwia's notes
        
        r0: buffer
    - name: StrcpySimple
      address:
        EU: 0x20253CC
        NA: 0x2025100
        JP: 0x2025150
      description: |-
        A simple implementation of the strcpy(3) C library function.
        
        This function was probably manually implemented by the developers. See strcpy for what's probably the real libc function.
        
        r0: dest
        r1: src
    - name: StrncpySimple
      address:
        EU: 0x20253E8
        NA: 0x202511C
        JP: 0x202516C
      description: |-
        A simple implementation of the strncpy(3) C library function.
        
        This function was probably manually implemented by the developers. See strncpy for what's probably the real libc function.
        
        r0: dest
        r1: src
        r2: n
    - name: StrncpySimpleNoPad
      address:
        EU: 0x202543C
        NA: 0x2025170
        JP: 0x20251C0
      description: |-
        Similar to StrncpySimple, but does not zero-pad the end of dest beyond the null-terminator.
        
        r0: dest
        r1: src
        r2: n
    - name: StrncmpSimple
      address:
        EU: 0x2025478
        NA: 0x20251AC
        JP: 0x20251FC
      description: |-
        A simple implementation of the strncmp(3) C library function.
        
        This function was probably manually implemented by the developers. See strncmp for what's probably the real libc function.
        
        r0: s1
        r1: s2
        r2: n
        return: comparison value
    - name: StrncpySimpleNoPadSafe
      address:
        EU: 0x20254C0
        NA: 0x20251F4
        JP: 0x2025268
      description: |-
        Like StrncpySimpleNoPad, except there's a useless check on that each character is less than 0x100 (which is impossible for the result of a ldrb instruction).
        
        r0: dest
        r1: src
        r2: n
    - name: StrcpyName
      address:
        EU: 0x20254FC
        NA: 0x2025230
        JP: 0x20252B8
      description: |-
        A special version of strcpy for handling names. Appears to use character 0x7E as some kind of
        formatting character in NA?
        
        r0: dst
        r1: src
    - name: StrncpyName
      address:
        EU: 0x20255E0
        NA: 0x2025314
        JP: 0x202536C
      description: |-
        A special version of strncpy for handling names. Appears to use character 0x7E as some kind of
        formatting character in NA? Copies at most n characters.
        
        r0: dst
        r1: src
        r2: n
    - name: GetStringFromFile
      address:
        EU: 0x2025A54
        NA: 0x2025788
        JP: 0x2025768
      description: |-
        Note: unverified, ported from Irdkwia's notes
        
        r0: Buffer
        r1: String ID
    - name: LoadStringFile
      address:
        EU: 0x2025AE4
        NA: 0x2025818
        JP: 0x20257F8
      description: |-
        Note: unverified, ported from Irdkwia's notes
        
        No params.
    - name: AllocateTemp1024ByteBufferFromPool
      address:
        EU: 0x2025B54
        NA: 0x2025888
        JP: 0x2025868
      description: "return: Pointer to byte buffer"
    - name: GetStringFromFileVeneer
      address:
        EU: 0x2025B84
        NA: 0x20258B8
        JP: 0x2025898
      description: |-
        Likely a linker-generated veneer for GetStringFromFile.
        
        See https://developer.arm.com/documentation/dui0474/k/image-structure-and-generation/linker-generated-veneers/what-is-a-veneer-
        
        r0: Buffer
        r1: String ID
    - name: StringFromId
      address:
        EU: 0x2025B90
        NA: 0x20258C4
        JP: 0x20258A4
      description: |-
        Gets the string corresponding to a given string ID.
        
        r0: string ID
        return: string from the string files with the given string ID
    - name: CopyStringFromId
      address:
        EU: 0x2025BB0
        NA: 0x20258E4
        JP: 0x20258C4
      description: |-
        Gets the string corresponding to a given string ID and copies it to the buffer specified in r0.
        
        r0: buffer
        r1: string ID
    - name: CopyNStringFromId
      address:
        EU: 0x2025BD8
        NA: 0x202590C
        JP: 0x20258EC
      description: |-
        Gets the string corresponding to a given string ID and copies it to the buffer specified in r0.
        
        This function won't write more than <buffer length> bytes.
        
        r0: buffer
        r1: string ID
        r2: buffer length
    - name: LoadTblTalk
      address:
        EU: 0x2025C08
        NA: 0x202593C
        JP: 0x202591C
      description: |-
        Note: unverified, ported from Irdkwia's notes
        
        No params.
    - name: GetTalkLine
      address:
        EU: 0x2025C58
        NA: 0x202598C
        JP: 0x202596C
      description: |-
        Note: unverified, ported from Irdkwia's notes
        
        r0: personality_index
        r1: group_id
        r2: restrictions
        return: ?
    - name: IsAOrBPressed
      address:
        EU: 0x20261CC
        NA: 0x2025EE8
        JP: 0x2025FC0
      description: |-
        Checks if A or B is currently being held.
        
        return: bool
    - name: DrawTextInWindow
      address:
        EU: 0x20264F8
        NA: 0x2026214
        JP: 0x20262EC
      description: |-
        Seems to be responsible for drawing the text in a window.
        
        Needs a call to UpdateWindow after to actually display the contents.
        Unclear if this is generic for windows or just text boxes.
        
        r0: window_id
        r1: x offset within window
        r2: y offset within window
        r3: text to draw
    - name: GetCharWidth
      address:
        EU: 0x2026830
        NA: 0x202654C
        JP: 0x2026624
      description: |-
        Gets the width of a text char.
        
        r0: char
        return: char width
    - name: GetColorCodePaletteOffset
      address:
        EU: 0x20268A8
        NA: 0x20265C4
        JP: 0x202669C
      description: |-
        Gets the offset of a text color symbol's 2-byte RGB5 color in the palette stored in VRAM at 0x6882000.
        
        The offset minus 0x10 will also be the corresponding 4-byte RGBX color's position in FONT/text_pal.pal.
        
        r0: char
        return: offset
    - name: DrawChar
      address:
        EU: 0x2026A50
        NA: 0x202676C
        JP: 0x2026844
      description: |-
        Draws a single char within a window. This function is also responsible for drawing the shadows of a char.
        
        r0: window_id
        r1: x offset within window
        r2: y offset within window
        r3: char
        stack[0]: color offset
        return: char width
    - name: GetWindow
      address:
        EU: 0x20278EC
        NA: 0x20275F8
        JP: 0x2027940
      description: |-
        Get the window with a given ID from WINDOW_LIST.
        
        r0: window_id
        return: window
    - name: NewWindowScreenCheck
      address:
        EU: 0x202793C
        NA: 0x2027648
        JP: 0x20279A8
      description: |-
        Calls NewWindow, with a pre-check for any valid existing windows in WINDOW_LIST on each screen.
        
        r0: window_params (see NewWindow)
        r1: ?
        return: window_id
    - name: NewWindow
      address:
        EU: 0x20279B4
        NA: 0x20276C0
        JP: 0x2027A20
      description: |-
        Seems to return the ID of a newly initialized window in the next available slot in WINDOW_LIST, given some starting information.
        
        If WINDOW_LIST is full, it will be overflowed, with the slot with an ID of 20 being initialized and returned.
        
        r0: window_params pointer to be copied by value into window::hdr in the new window
        r1: ?
        return: window_id
    - name: SetScreenWindowsColor
      address:
        EU: 0x2027D5C
        NA: 0x2027A68
        JP: 0x2027DC8
      description: |-
        Sets the palette of the frames of windows in the specified screen
        
        r0: palette index
        r1: is upper screen
    - name: SetBothScreensWindowsColor
      address:
        EU: 0x2027D74
        NA: 0x2027A80
        JP: 0x2027DE0
      description: |-
        Sets the palette of the frames of windows in both screens
        
        r0: palette index
    - name: UpdateWindow
      address:
        EU: 0x2027DE4
        NA: 0x2027AF0
        JP: 0x2027E50
      description: |-
        Seems to cause updated window contents to be displayed.
           
        Gets called for example at the end of a text box window update and seems to "commit" the update, but in general also gets called with all kinds of window updates. 
        
        r0: window_id
    - name: ClearWindow
      address:
        EU: 0x2027E4C
        NA: 0x2027B58
        JP: 0x2027EB8
      description: |-
        Clears the window, at least in the case of a text box.
        
        The low number of XREFs makes it seem like there might be more such functions.
        
        r0: window_id
    - name: DeleteWindow
      address:
        EU: 0x2028488
        NA: 0x2028194
        JP: 0x20284F4
      description: |-
        Seems to uninitialize an active window in WINDOW_LIST with a given ID, freeing the slot for reuse by another window.
        
        r0: window_id
    - name: GetWindowRectangle
      address:
        EU: 0x2028578
        NA: 0x2028284
        JP: 0x20285E4
      description: |-
        Get the rectangle defined by a window.
        
        r0: window_id
        r1: [output] rectangle
    - name: GetWindowContents
      address:
        EU: 0x2028630
        NA: 0x202833C
        JP: 0x202869C
      description: |-
        Gets the contents structure from the window with the given ID.
        
        r0: window_id
        return: contents
    - name: LoadCursors
      address:
        EU: 0x2029800
        NA: 0x202950C
        JP: 0x2029864
      description: |-
        Load and initialize the cursor and cursor16 sprites, storing the result in CURSOR_ANIMATION_CONTROL and CURSOR_16_ANIMATION_CONTROL
        
        No params.
    - name: InitWindowTrailer
      address:
        EU: 0x2029964
        NA: 0x2029670
        JP: 0x20299C8
      description: |-
        Seems to initialize a window_trailer within a new window.
        
        r0: window_trailer pointer
    - name: Arm9LoadUnkFieldNa0x2029EC8
      address:
        EU: 0x202A1BC
        NA: 0x2029EC8
        JP: 0x202A220
      description: |-
        Note: unverified, ported from Irdkwia's notes
        
        r0: id
    - name: Arm9StoreUnkFieldNa0x2029ED8
      address:
        EU: 0x202A1CC
        NA: 0x2029ED8
        JP: 0x202A230
      description: |-
        Note: unverified, ported from Irdkwia's notes
        
        r0: id
        r1: value
    - name: LoadAlert
      address:
        EU: 0x202A1DC
        NA: 0x2029EE8
        JP: 0x202A240
      description: |-
        Load and initialize the alert sprite, storing the result in ALERT_ANIMATION_CONTROL
        
        No params.
    - name: PrintClearMark
      address:
        EU: 0x202A6D8
        NA: 0x202A3E4
        JP: 0x202A73C
      description: |-
        Prints the specified clear mark on the screen.
        
        Clear marks are shown on the save file load screen. They are used to show which plot milestones have already been completed.
        
        r0: Clear mark ID
        r1: X pos (unknown units, usually ranges between 3 and 27)
        r2: Y pos (unknown units, normally 14)
        r3: ?
    - name: PrintBadgeMark
      address:
        EU: 0x202A728
        NA: 0x202A434
        JP: 0x202A78C
      description: |-
        Prints the specified badge mark on the screen.
        
        The badge mark is shown when opening the menu in the overworld.
        
        r0: Badge ID
        r1: X pos (unknown units, always 3)
        r2: Y pos (unknown units, always 18)
        r3: ? (always 3)
    - name: PrintMark
      address:
        EU: 0x202A750
        NA: 0x202A45C
        JP: 0x202A7B4
      description: |-
        Prints a mark from one of the .w16 files in FONT.
        
        r0: 0 if file is clrmark1.w16, 1 if file is clrmark2.w16, 2 if file is rankmark.w16.
        r1: Mark ID in file
        r2: X pos (unknown units)
        r3: Y pos (unknown units)
        stack[0]: ?
    - name: CreateParentMenuFromStringIds
      address:
        EU: 0x202A8C0
        NA: 0x202A5CC
        JP: 0x202A924
      description: |-
        A wrapper around CreateParentMenuInternal, where the menu items can be defined by string ID instead of as strings.
        
        r0: window_params
        r1: window_flags
        r2: window_extra_info pointer
        r3: simple_menu_id_item struct array, terminated with an item with string_id 0
        return: window_id
    - name: IsEmptyString
      address:
        EU: 0x202A960
        NA: 0x202A66C
        JP: 0x202A9C4
      description: |-
        Checks if a null-terminated string is empty. A NULL pointer counts as empty.
        
        r0: string
        return: whether the string is NULL or empty
    - name: CreateParentMenu
      address:
        EU: 0x202A984
        NA: 0x202A690
        JP: 0x202A9E8
      description: |-
        A wrapper around CreateParentMenuInternal where ownership of the items array parameter won't be transferred to the menu.
        
        The menu item array will be copied onto a new array on the heap. This means the argument doesn't need to remain valid after the function returns (e.g., it can be stack-allocated).
        
        r0: window_params
        r1: window_flags
        r2: window_extra_info pointer
        r3: simple_menu_ptr_item struct array, terminated with an item with an NULL string pointer
        return: window_id
    - name: CreateParentMenuWrapper
      address:
        EU: 0x202AA24
        NA: 0x202A730
        JP: 0x202AA88
      description: |-
        A wrapper around CreateParentMenu that sets field_0x1b0 to 1 if the returned window_id is not -2.
        
        r0: window_params
        r1: window_flags
        r2: window_extra_info pointer
        r3: simple_menu_ptr_item struct array, terminated with an item with an NULL string pointer
        return: window_id
    - name: CreateParentMenuInternal
      address:
        EU: 0x202AA50
        NA: 0x202A75C
        JP: 0x202AAB4
      description: |-
        Creates a window containing a simple textual menu with a list of options that might open submenus when selected. Also see struct simple_menu.
        
        Multiple levels of nesting is possible, i.e., a submenu could itself be a parent menu.
        
        This is used in various menus that lead to submenus. For example, the top-level ground and dungeon mode menus.
        
        If window_params is NULL, PARENT_MENU_DEFAULT_WINDOW_PARAMS will be used. Otherwise, it will be copied onto the window, ignoring the update and contents fields. If window_params::width and/or window_params::height are 0, they will be computed based on the contained text.
        
        If window_extra_info is non-NULL, it will be copied onto the window. Note that window_extra_info can only be NULL if there are no window_flags set that require extra info.
        
        r0: window_params
        r1: window_flags
        r2: window_extra_info pointer
        r3: heap-allocated simple_menu_items array, the menu takes ownership
        return: window_id
    - name: ResumeParentMenu
      address:
        EU: 0x202AC48
        NA: 0x202A954
        JP: 0x202ACAC
      description: |-
        Resumes input for a window created with CreateParentMenuInternal. Used for menus that do not close even after selecting an option.
        
        r0: window_id
    - name: SetParentMenuState7
      address:
        EU: 0x202AD9C
        NA: 0x202AAA8
        JP: 0x202AE00
      description: |-
        Sets the state of a parent menu to 7.
        
        r0: window_id
    - name: CloseParentMenu
      address:
        EU: 0x202ADB0
        NA: 0x202AABC
        JP: 0x202AE14
      description: |-
        Closes a window created with CreateParentMenu or CreateParentMenuFromStringIds.
        
        r0: window_id
    - name: IsParentMenuActive
      address:
        EU: 0x202AE34
        NA: 0x202AB40
        JP: 0x202AE98
      description: |-
        This is a guess.
        
        Checks if the state of a parent menu is something other than 8 or 9.
        
        r0: window_id
        return: bool
    - name: CheckParentMenuField0x1A0
      address:
        EU: 0x202AE54
        NA: 0x202AB60
        JP: 0x202AEB8
      description: |-
        Checks if a parent menu's field_0x1a0 is 0.
        
        r0: window_id
        return: bool
    - name: UpdateParentMenu
      address:
        EU: 0x202AEF0
        NA: 0x202ABFC
        JP: 0x202AF54
      description: |-
        Window update function for parent menus.
        
        r0: window pointer
    - name: CreateSimpleMenuFromStringIds
      address:
        EU: 0x202B3E0
        NA: 0x202B0EC
        JP: 0x202B444
      description: |-
        A wrapper around CreateSimpleMenuInternal, where the menu items can be defined by string ID instead of as strings.
        
        r0: window_params
        r1: window_flags
        r2: window_extra_info pointer
        r3: simple_menu_id_item struct array, terminated with an item with string_id 0
        stack[0]: number of items
        return: window_id
    - name: CreateSimpleMenu
      address:
        EU: 0x202B4A0
        NA: 0x202B1AC
        JP: 0x202B504
      description: |-
        A wrapper around CreateSimpleMenuInternal where ownership of the simple_menu_items array parameter won't be transferred to the menu.
        
        The menu item array will be copied onto a new array on the heap. This means the argument doesn't need to remain valid after the function returns (e.g., it can be stack-allocated).
        
        r0: window_params
        r1: window_flags
        r2: window_extra_info pointer
        r3: simple_menu_items array
        stack[0]: number of items
        return: window_id
    - name: CreateSimpleMenuInternal
      address:
        EU: 0x202B578
        NA: 0x202B284
        JP: 0x202B5DC
      description: |-
        Creates a window containing a simple textual menu with a list of options. Also see struct simple_menu.
        
        This is used in lots of places. For example, some simple Yes/No prompts.
        
        If window_params is NULL, SIMPLE_MENU_DEFAULT_WINDOW_PARAMS will be used. Otherwise, it will be copied onto the window, ignoring the update and contents fields. If window_params::width and/or window_params::height are 0, they will be computed based on the contained text.
        
        If window_extra_info is non-NULL, it will be copied onto the window. Note that window_extra_info can only be NULL if there are no window_flags set that require extra info.
        
        r0: window_params
        r1: window_flags
        r2: window_extra_info pointer
        r3: heap-allocated simple_menu_items array, the menu takes ownership
        stack[0]: number of items
        return: window_id
    - name: ResumeSimpleMenu
      address:
        EU: 0x202B784
        NA: 0x202B490
        JP: 0x202B7E8
      description: |-
        Resumes input for a window created with CreateSimpleMenuInternal. Used for menus that do not close even after selecting an option.
        
        r0: window_id
    - name: CloseSimpleMenu
      address:
        EU: 0x202B7B8
        NA: 0x202B4C4
        JP: 0x202B81C
      description: |-
        Closes a window created with CreateSimpleMenu or CreateSimpleMenuFromStringIds.
        
        r0: window_id
    - name: IsSimpleMenuActive
      address:
        EU: 0x202B7E4
        NA: 0x202B4F0
        JP: 0x202B848
      description: |-
        Note: unverified, ported from Irdkwia's notes
        
        Checks if the menu state is anything other than 7 or 8.
        
        r0: window_id
        return: bool
    - name: CheckSimpleMenuField0x1A0
      address:
        EU: 0x202B804
        NA: 0x202B510
        JP: 0x202B868
      description: |-
        Checks if simple_menu::field_0x1a0 is 0.
        
        r0: window_id
        return: bool
    - name: GetSimpleMenuField0x1A4
      address:
        EU: 0x202B84C
        NA: 0x202B558
        JP: 0x202B8B0
      description: |-
        Gets the value of simple_menu::field_0x1a4.
        
        r0: window_id
        return: field_0x1a4
    - name: GetSimpleMenuResult
      address:
        EU: 0x202B870
        NA: 0x202B57C
        JP: 0x202B8D4
      description: |-
        Note: unverified, ported from Irdkwia's notes
        
        r0: window_id
        return: ?
    - name: UpdateSimpleMenu
      address:
        EU: 0x202B8BC
        NA: 0x202B5C8
        JP: 0x202B920
      description: |-
        Window update function for simple menus.
        
        r0: window pointer
    - name: SetSimpleMenuField0x1AC
      address:
        EU: 0x202BD00
        NA: 0x202BA0C
        JP: 0x202BD64
      description: |-
        Sets simple_menu::field_0x1ac to the given value.
        
        r0: window_id
        r1: value
    - name: CreateAdvancedMenu
      address:
        EU: 0x202BD14
        NA: 0x202BA20
        JP: 0x202BD78
      description: |-
        Creates a window containing a textual menu with complex layout and functionality (e.g., paging through multiple pages). Also see struct advanced_menu.
        
        This is used for menus like the IQ skills menu, and the dungeon selection menu from the overworld crossroads. Curiously, it's also used in some non-interactive contexts like the Adventure Log.
        
        If window_params is NULL, ADVANCED_MENU_DEFAULT_WINDOW_PARAMS will be used. Otherwise, it will be copied onto the window, ignoring the update and contents fields. If window_params::width and/or window_params::height are 0, they will be computed based on the contained text.
        
        If window_extra_info is non-NULL, it will be copied onto the window. Note that window_extra_info can only be NULL if there are no window_flags set that require extra info.
        
        The entry function is used to get the strings for all currently available options, so when the page is flipped the entry function is used to get the strings for the entries on the other page?
        
        r0: window_params
        r1: window_flags
        r2: window_extra_info pointer
        r3: entry_function
        stack[0]: total number of options
        stack[1]: number of options per page
        return: window_id
    - name: ResumeAdvancedMenu
      address:
        EU: 0x202BEE4
        NA: 0x202BBF0
        JP: 0x202BF48
      description: |-
        Resumes input for a window created with CreateAdvancedMenu. Used for menus that do not close even after selecting an option.
        
        r0: window_id
    - name: CloseAdvancedMenu
      address:
        EU: 0x202BF38
        NA: 0x202BC44
        JP: 0x202BF9C
      description: |-
        Closes a window created with CreateAdvancedMenu.
        
        r0: window_id
    - name: IsAdvancedMenuActive2
      address:
        EU: 0x202BFB0
        NA: 0x202BCBC
        JP: 0x202C014
      description: |-
        This is a guess, by analogy to IsSimpleMenuActive, which does the same thing. Most of window types also have an analogous function that checks the state value. It's unclear how this relates to the other IsAdvancedMenuActive, or if this guess is completely wrong.
        
        Checks if the state of an advanced menu is something other than 7 or 8.
        
        r0: window_id
        return: bool
    - name: IsAdvancedMenuActive
      address:
        EU: 0x202BFD0
        NA: 0x202BCDC
        JP: 0x202C034
      description: |-
        Note: unverified, ported from Irdkwia's notes
        
        Checks if advanced_menu::field_0x1a0 is 0.
        
        This seems to resemble the Check*Field* functions of some of the other menu types. It's unclear whether these are the real "IsActive" functions, or whether the ones that check the state value are. It may be noteworthy that all menu types seem to have a variant of the "state checking" function, but only some menu types seem to have a variant of the "check field" function.
        
        r0: window_id
        return: bool
    - name: GetAdvancedMenuCurrentOption
      address:
        EU: 0x202BFF0
        NA: 0x202BCFC
        JP: 0x202C054
      description: |-
        Note: unverified, ported from Irdkwia's notes
        
        r0: window_id
        return: ?
    - name: GetAdvancedMenuResult
      address:
        EU: 0x202C004
        NA: 0x202BD10
        JP: 0x202C068
      description: |-
        Note: unverified, ported from Irdkwia's notes
        
        r0: window_id
        return: ?
    - name: UpdateAdvancedMenu
      address:
        EU: 0x202C058
        NA: 0x202BD64
        JP: 0x202C0BC
      description: |-
        Window update function for advanced menus.
        
        r0: window pointer
    - name: CreateCollectionMenu
      address:
        EU: 0x202C69C
        NA: 0x202C3A8
        JP: 0x202C700
      description: |-
        Creates a window containing a menu for manipulating a collection of objects, with complex layout and functionality (e.g., paging). Also see struct collection_menu.
        
        Collection menus seem similar to advanced menus, but are used for certain menus involving item management (Kangaskhan Storage, Kecleon shop, Croagunk Swap Shop), missions (job selection, bulletin board), and possibly other things.
        
        If window_params is NULL, COLLECTION_MENU_DEFAULT_WINDOW_PARAMS will be used. Otherwise, it will be copied onto the window, ignoring the update and contents fields. If window_params::width and/or window_params::height are 0, they will be computed based on the contained text.
        
        If window_extra_info is non-NULL, it will be copied onto the window. Note that window_extra_info can only be NULL if there are no window_flags set that require extra info.
        
        r0: window_params
        r1: window_flags
        r2: window_extra_info pointer
        r3: some function pointer?
        stack[0]: ?
        stack[1]: total number of options
        stack[2]: number of options per page
        return: window_id
    - name: SetCollectionMenuField0x1BC
      address:
        EU: 0x202C8D4
        NA: 0x202C5E0
        JP: 0x202C938
      description: |-
        Sets collection_menu::field_0x1bc to the given value.
        
        r0: window_id
        r1: value
    - name: SetCollectionMenuWidth
      address:
        EU: 0x202C8E8
        NA: 0x202C5F4
        JP: 0x202C94C
      description: |-
        Sets collection_menu::width to a new value, clamped to be no greater than (window_params::width * 8 - 1) for the window.
        
        r0: window_id
        r1: width
    - name: CloseCollectionMenu
      address:
        EU: 0x202CA00
        NA: 0x202C70C
        JP: 0x202CA64
      description: |-
        Closes a window created with CreateCollectionMenu.
        
        r0: window_id
    - name: IsCollectionMenuActive
      address:
        EU: 0x202CA1C
        NA: 0x202C728
        JP: 0x202CA80
      description: |-
        This is a guess.
        
        Checks if the state of a collection menu is something other than 6 or 7.
        
        r0: window_id
        return: bool
    - name: SetCollectionMenuField0x1C8
      address:
        EU: 0x202CA88
        NA: 0x202C794
        JP: 0x202CAEC
      description: |-
        Sets collection_menu::field_0x1c8 to the given value.
        
        r0: window_id
        r1: value
    - name: SetCollectionMenuField0x1A0
      address:
        EU: 0x202CA9C
        NA: 0x202C7A8
        JP: 0x202CB00
      description: |-
        Sets collection_menu::field_0x1a0 to the given value.
        
        r0: window_id
        r1: value
    - name: SetCollectionMenuField0x1A4
      address:
        EU: 0x202CAB0
        NA: 0x202C7BC
        JP: 0x202CB14
      description: |-
        Sets collection_menu::field_0x1a4 to the given value.
        
        r0: window_id
        r1: value
    - name: SetCollectionMenuVoidFn
      address:
        EU: 0x202CAC4
        NA: 0x202C7D0
        JP: 0x202CB28
      description: |-
        Sets collection_menu::field_0x1a8 to the given function pointer.
        
        r0: window_id
        r1: some function pointer?
    - name: UpdateCollectionMenu
      address:
        EU: 0x202CAFC
        NA: 0x202C808
        JP: 0x202CB60
      description: |-
        Window update function for collection menus.
        
        r0: window pointer
    - name: SetCollectionMenuField0x1B2
      address:
        EU: 0x202D3CC
        NA: 0x202D0D8
        JP: 0x202D430
      description: |-
        Sets collection_menu::field_0x1b2 to the given value.
        
        r0: window_id
        r1: value
    - name: IsCollectionMenuState3
      address:
        EU: 0x202D408
        NA: 0x202D114
        JP: 0x202D46C
      description: |-
        Checks if a collection menu has a state value of 3.
        
        r0: window_id
        return: bool
    - name: CreateOptionsMenu
      address:
        EU: 0x202D4E4
        NA: 0x202D1F0
        JP: 0x202D548
      description: |-
        Creates a window containing a menu controlling game options. Also see struct options_menu.
        
        This is used for the options and window options menus, among other things.
        
        If window_params is NULL, OPTIONS_MENU_DEFAULT_WINDOW_PARAMS will be used. Otherwise, it will be copied onto the window, ignoring the update and contents fields. If window_params::width and/or window_params::height are 0, they will be computed based on the contained text.
        
        If window_extra_info is non-NULL, it will be copied onto the window. Note that window_extra_info can only be NULL if there are no window_flags set that require extra info.
        
        r0: window_params
        r1: window_flags
        r2: window_extra_info pointer
        r3: options_menu_id_item struct array, terminated with an item with msg_id 0
        stack[0]: number of items
        stack[1]: option_states pointer
        return: window_id
    - name: CloseOptionsMenu
      address:
        EU: 0x202D824
        NA: 0x202D530
        JP: 0x202D888
      description: |-
        Closes a window created with CreateOptionsMenu.
        
        r0: window_id
    - name: IsOptionsMenuActive
      address:
        EU: 0x202D850
        NA: 0x202D55C
        JP: 0x202D8B4
      description: |-
        This is a guess.
        
        Checks if the state of an options menu is something other than 6 or 7.
        
        r0: window_id
        return: bool
    - name: CheckOptionsMenuField0x1A4
      address:
        EU: 0x202D870
        NA: 0x202D57C
        JP: 0x202D8D4
      description: |-
        Checks if options_menu::field_0x1a4 is 0.
        
        r0: window_id
        return: bool
    - name: GetOptionsMenuStates
      address:
        EU: 0x202D8A4
        NA: 0x202D5B0
        JP: 0x202D908
      description: |-
        Gets all the option menu states; used to determine what options the user has selected in a menu. Each option state corresponds a options_menu_id_item.
        
        r0: window_id
        r1: option_states pointer
    - name: GetOptionsMenuResult
      address:
        EU: 0x202D8D8
        NA: 0x202D5E4
        JP: 0x202D93C
      description: |-
        Returns whether or not the options menu was confirmed or canceled (e.g., by pressing the B button).
        
        r0: window_id
        return: bool
    - name: UpdateOptionsMenu
      address:
        EU: 0x202D90C
        NA: 0x202D618
        JP: 0x202D970
      description: |-
        Window update function for options menus.
        
        r0: window pointer
    - name: CreateDebugMenu
      address:
        EU: 0x202DF44
        NA: 0x202DC50
        JP: 0x202DFA8
      description: |-
        Creates a window containing the debug menu (probably). Also see struct debug_menu.
        
        This is an educated guess, since this function references string IDs of debug menu strings.
        
        See enum debug_flag and enum debug_log_flag.
        
        If window_params is NULL, DEBUG_MENU_DEFAULT_WINDOW_PARAMS will be used. Otherwise, it will be copied onto the window, ignoring the update and contents fields. If window_params::width and/or window_params::height are 0, they will be computed based on the contained text.
        
        If window_extra_info is non-NULL, it will be copied onto the window. Note that window_extra_info can only be NULL if there are no window_flags set that require extra info.
        
        r0: window_params
        r1: window_flags
        r2: window_extra_info pointer
        r3: array of menu item string IDs
        stack[0]: number of menu items
        stack[1]: ?
        return: window_id
    - name: CloseDebugMenu
      address:
        EU: 0x202E1EC
        NA: 0x202DEF8
        JP: 0x202E24C
      description: |-
        Closes a window created with CreateDebugMenu.
        
        r0: window_id
    - name: IsDebugMenuActive
      address:
        EU: 0x202E218
        NA: 0x202DF24
        JP: 0x202E278
      description: |-
        This is a guess.
        
        Checks if the state of a debug menu is something other than 6 or 7.
        
        r0: window_id
        return: bool
    - name: CheckDebugMenuField0x1A4
      address:
        EU: 0x202E238
        NA: 0x202DF44
        JP: 0x202E298
      description: |-
        Checks if debug_menu::field_0x1a4 is 0.
        
        r0: window_id
        return: bool
    - name: UpdateDebugMenu
      address:
        EU: 0x202E28C
        NA: 0x202DF98
        JP: 0x202E2EC
      description: |-
        Window update function for debug menus.
        
        r0: window pointer
    - name: CreateScrollBoxSingle
      address:
        EU: 0x202E6C0
        NA: 0x202E3CC
        JP: 0x202E720
      description: |-
        Creates window containing text that pages vertically on overflow, with a single pair of strings. Also see struct scroll_box.
        
        This includes things like descriptions for items and moves.
        
        If window_params is NULL, SCROLL_BOX_DEFAULT_WINDOW_PARAMS will be used. Otherwise, it will be copied onto the window, ignoring the update and contents fields.
        
        If window_extra_info is non-NULL, it will be copied onto the window. Note that window_extra_info can only be NULL if there are no window_flags set that require extra info.
        
        r0: window_params
        r1: window_flags
        r2: window_extra_info pointer
        r3: string ID 1
        stack[0]: preprocessor args 1
        stack[1]: string ID 2
        stack[2]: preprocessor args 2
        return: window_id
    - name: CreateScrollBoxMulti
      address:
        EU: 0x202E80C
        NA: 0x202E518
        JP: 0x202E86C
      description: |-
        Creates window containing text that pages vertically on overflow, with an array of string pairs. Also see struct scroll_box.
        
        This includes things like descriptions for items and moves.
        
        If window_params is NULL, SCROLL_BOX_DEFAULT_WINDOW_PARAMS will be used. Otherwise, it will be copied onto the window, ignoring the update and contents fields.
        
        If window_extra_info is non-NULL, it will be copied onto the window. Note that window_extra_info can only be NULL if there are no window_flags set that require extra info.
        
        r0: window_params
        r1: window_flags
        r2: window_extra_info pointer
        r3: number of string pairs
        stack[0]: string ID 1 array
        stack[1]: preprocessor args 1 array
        stack[2]: string ID 2 array
        stack[3]: preprocessor args 2 array
        return: window_id
    - name: SetScrollBoxState7
      address:
        EU: 0x202E9A4
        NA: 0x202E6B0
        JP: 0x202EA04
      description: |-
        Sets the state of a scroll box to 7.
        
        r0: window_id
    - name: CloseScrollBox
      address:
        EU: 0x202E9BC
        NA: 0x202E6C8
        JP: 0x202EA1C
      description: |-
        Closes a window created with CreateScrollBoxSingle or CreateScrollBoxMulti.
        
        r0: window_id
    - name: IsScrollBoxActive
      address:
        EU: 0x202E9D8
        NA: 0x202E6E4
        JP: 0x202EA38
      description: |-
        This is a guess.
        
        Checks if the state of a scroll box is not 8.
        
        r0: window_id
        return: bool
    - name: UpdateScrollBox
      address:
        EU: 0x202E9FC
        NA: 0x202E708
        JP: 0x202EA5C
      description: |-
        Window update function for scroll boxes.
        
        r0: window pointer
    - name: CreateDialogueBox
      address:
        EU: 0x202F3A4
        NA: 0x202F0B0
        JP: 0x202F3F4
      description: |-
        Creates a window containing text that is gradually revealed via scrolling, and pages on overflow. Also see struct dialogue_box.
        
        This is primarily used for character dialogue, hence the name. However, it can also be used for other types of messages. The defining feature of this window type is the scrolling/paging behavior.
        
        If window_params is NULL, DIALOGUE_BOX_DEFAULT_WINDOW_PARAMS will be used. Otherwise, it will be copied onto the window, ignoring the update and contents fields.
        
        r0: window_params
        return: window_id
    - name: CloseDialogueBox
      address:
        EU: 0x202F43C
        NA: 0x202F148
        JP: 0x202F48C
      description: |-
        Closes a window created with CreateDialogueBox.
        
        r0: window_id
    - name: IsDialogueBoxActive
      address:
        EU: 0x202F474
        NA: 0x202F180
        JP: 0x202F4C4
      description: |-
        Note: unverified, ported from Irdkwia's notes
        
        r0: window_id
        return: bool
    - name: ShowStringIdInDialogueBox
      address:
        EU: 0x202F4A8
        NA: 0x202F1B4
        JP: 0x202F4F8
      description: |-
        Preprocesses the corresponding string_id message in the text file and puts it into the dialogue box.
        
        r0: window_id
        r1: preprocessor flags (see PreprocessString)
        r2: string_id
        r3: pointer to preprocessor args (see PreprocessString)
    - name: ShowStringInDialogueBox
      address:
        EU: 0x202F530
        NA: 0x202F23C
        JP: 0x202F580
      description: |-
        Preprocesses the passed string and puts it into the dialogue box.
        
        r0: window_id
        r1: preprocessor flags (see PreprocessString)
        r2: string
        r3: pointer to preprocessor args (see PreprocessString)
    - name: ShowDialogueBox
      address:
        EU: 0x202F698
        NA: 0x202F3A4
        JP: 0x202F6E8
      description: |-
        Note: unverified, ported from Irdkwia's notes
        
        r0: window_id
    - name: ReadStringFromDialogueBox
      address:
        EU: 0x202F740
        NA: 0x202F44C
        JP: 0x202F790
      description: |-
        Copies data from the dialogue box's string buffer into an output buffer.
        
        r0: window_id
        r1: [output] string buffer
        r2: number of bytes to read
    - name: UpdateDialogueBox
      address:
        EU: 0x202F77C
        NA: 0x202F488
        JP: 0x202F7CC
      description: |-
        Window update function for dialogue boxes.
        
        r0: window pointer
    - name: CreatePortraitBox
      address:
        EU: 0x202F8A0
        NA: 0x202F5AC
        JP: 0x202F8F0
      description: |-
        Creates a window containing a character portrait. Also see struct portrait_box.
        
        This is commonly paired with a dialogue box, but can also be used standalone.
        
        If framed, the window box type will be 0xFC, otherwise it will be 0xF9.
        
        The new window will always default to PORTRAIT_BOX_DEFAULT_WINDOW_PARAMS.
        
        r0: screen index
        r1: palette_idx
        r2: framed
        return: window_id
    - name: ClosePortraitBox
      address:
        EU: 0x202F944
        NA: 0x202F650
        JP: 0x202F994
      description: |-
        Closes a window created with CreatePortraitBox.
        
        r0: window_id
    - name: PortraitBoxNeedsUpdate
      address:
        EU: 0x202F960
        NA: 0x202F66C
        JP: 0x202F9B0
      description: |-
        Checks if a portrait box has a state of PORTRAIT_BOX_TRY_UPDATE or PORTRAIT_BOX_UPDATE.
        
        r0: window_id
        return: bool
    - name: ShowPortraitInPortraitBox
      address:
        EU: 0x202F984
        NA: 0x202F690
        JP: 0x202F9D4
      description: |-
        Stages a portrait to be rendered in a portrait box at next update (sets portrait_box::buffer_state).
        
        If portrait is NULL, the default portrait will be shown (see InitPortraitParams).
        
        r0: window_id
        r1: portrait params pointer
    - name: HidePortraitBox
      address:
        EU: 0x202F9D0
        NA: 0x202F6DC
        JP: 0x202FA20
      description: |-
        Flags a portrait box to be hidden at next update (sets portrait_box::hide) if it's not already in the PORTRAIT_BOX_HIDDEN state, and resets its buffer state.
        
        r0: window_id
    - name: UpdatePortraitBox
      address:
        EU: 0x202FA00
        NA: 0x202F70C
        JP: 0x202FA50
      description: |-
        Window update function for portrait boxes.
        
        r0: window pointer
    - name: CreateTextBox
      address:
        EU: 0x202FBB8
        NA: 0x202F8C4
        JP: 0x202FC08
      description: |-
        Calls CreateTextBoxInternal, sets the callback without an argument, and returns the window_id.
        
        r0: window_params
        r1: text box callback function
        return: window_id
    - name: CreateTextBoxWithArg
      address:
        EU: 0x202FBD0
        NA: 0x202F8DC
        JP: 0x202FC20
      description: |-
        Calls CreateTextBoxInternal, sets the callback with an argument, and returns the window_id.
        
        r0: window_params
        r1: text box callback with arg function
        r2: callback argument
        return: window_id
    - name: CloseTextBox
      address:
        EU: 0x202FBF0
        NA: 0x202F8FC
        JP: 0x202FC40
      description: |-
        Closes a window created with CreateTextBox or CreateTextBoxWithArg.
        
        r0: window_id
    - name: CloseTextBox2
      address:
        EU: 0x202FC0C
        NA: 0x202F918
        JP: 0x202FC5C
      description: |-
        Seems to do some things with the text box, before doing the same things that CloseTextBox does.
        
        r0: window_id
    - name: CreateTextBoxInternal
      address:
        EU: 0x202FCD0
        NA: 0x202F9DC
        JP: 0x202FD20
      description: |-
        Creates a window containing simple text, without much advanced functionality. Also see struct text_box.
        
        If window_params is NULL, TEXT_BOX_DEFAULT_WINDOW_PARAMS will be used. Otherwise, it will be copied onto the window, ignoring the update and contents fields.
        
        r0: window_params
        return: text_box pointer
    - name: UpdateTextBox
      address:
        EU: 0x202FD50
        NA: 0x202FA5C
        JP: 0x202FDA0
      description: |-
        Window update function for text boxes.
        
        r0: window pointer
    - name: IsTextBoxActive
      address:
        EU: 0x202FE90
        NA: 0x202FB9C
        JP: 0x202FEE0
      description: |-
        This is a guess.
        
        Checks if the state of a text box is not 7.
        
        r0: window_id
        return: bool
    - name: CreateAreaNameBox
      address:
        EU: 0x202FEB0
        NA: 0x202FBBC
        JP: 0x202FF00
      description: |-
        Creates a window containing the area name, as resolved from the "[area:0]" tag.
        
        This only seems to be used for the "area name" text box in the top-level menu in ground mode (not dungeon mode), and the analogous text box on the world map transition screen before entering a dungeon.
        
        If window_params is NULL, AREA_NAME_BOX_DEFAULT_WINDOW_PARAMS will be used. Otherwise, it will be copied onto the window, ignoring the update and contents fields. If window_params::width is 0, it will be computed based on the contained text. If window_params::height is 0, it will default to 2.
        
        If window_extra_info is non-NULL, it will be copied onto the window. Note that window_extra_info can only be NULL if there are no window_flags set that require extra info.
        
        r0: window_params
        r1: window_flags
        r2: window_extra_info pointer
        r3: ID (for preprocessor_args)
        return: window_id
    - name: SetAreaNameBoxState3
      address:
        EU: 0x2030030
        NA: 0x202FD3C
        JP: 0x2030080
      description: |-
        Sets the state of an area name box to 3.
        
        r0: window_id
    - name: CloseAreaNameBox
      address:
        EU: 0x2030044
        NA: 0x202FD50
        JP: 0x2030094
      description: |-
        Closes a window created with CreateAreaNameBox.
        
        r0: window_id
    - name: IsAreaNameBoxActive
      address:
        EU: 0x2030060
        NA: 0x202FD6C
        JP: 0x20300B0
      description: |-
        This is a guess.
        
        Checks if the state of an area name box is something other than 2 or 4.
        
        r0: window_id
        return: bool
    - name: UpdateAreaNameBox
      address:
        EU: 0x2030080
        NA: 0x202FD8C
        JP: 0x20300D0
      description: |-
        Window update function for area name boxes.
        
        r0: window pointer
    - name: CreateControlsChart
      address:
        EU: 0x2030120
        NA: 0x202FE2C
        JP: 0x2030170
      description: |-
        Creates a window containing a chart of player controls for some context. Also see struct controls_chart.
        
        This is usually used for static top-screen control reference charts.
        
        If window_params is NULL, CONTROLS_CHART_DEFAULT_WINDOW_PARAMS will be used. Otherwise, it will be copied onto the window, ignoring the update and contents fields.
        
        If window_extra_info is non-NULL, it will be copied onto the window. Note that window_extra_info can only be NULL if there are no window_flags set that require extra info.
        
        r0: window_params
        r1: window_flags
        r2: window_extra_info pointer
        r3: string ID
        return: window_id
    - name: CloseControlsChart
      address:
        EU: 0x20301C8
        NA: 0x202FED4
        JP: 0x2030218
      description: |-
        Closes a window created with CreateControlsChart.
        
        r0: window_id
    - name: IsControlsChartActive
      address:
        EU: 0x20301E4
        NA: 0x202FEF0
        JP: 0x2030234
      description: |-
        This is a guess.
        
        Checks if the state of a controls chart is something other than 2 or 4.
        
        r0: window_id
        return: bool
    - name: UpdateControlsChart
      address:
        EU: 0x2030204
        NA: 0x202FF10
        JP: 0x2030254
      description: |-
        Window update function for controls charts.
        
        r0: window pointer
    - name: CreateAlertBox
      address:
        EU: 0x20302A4
        NA: 0x202FFB0
        JP: 0x20302F4
      description: |-
        Creates a window containing text that will disappear after a certain amount of time. Also see struct alert_box.
        
        This is only used in dungeon mode, for the "popup alert" messages about things happening in the dungeon (which will also be accessible in the message logs).
        
        If window_params is NULL, ALERT_BOX_DEFAULT_WINDOW_PARAMS will be used. Otherwise, it will be copied onto the window, ignoring the update and contents fields.
        
        r0: window_params
        return: window_id
    - name: CloseAlertBox
      address:
        EU: 0x2030338
        NA: 0x2030044
        JP: 0x2030388
      description: |-
        Closes a window created with CreateAlertBox.
        
        r0: window_id
    - name: IsAlertBoxActive
      address:
        EU: 0x20304E8
        NA: 0x20301F4
        JP: 0x2030538
      description: |-
        This is a guess.
        
        Checks if the state of an alert box is 3.
        
        r0: window_id
        return: bool
    - name: UpdateAlertBox
      address:
        EU: 0x2030568
        NA: 0x2030274
        JP: 0x20305B8
      description: |-
        Window update function for alert boxes.
        
        r0: window pointer
    - name: CreateAdvancedTextBox
      address:
        EU: 0x20308A8
        NA: 0x20305B4
        JP: 0x20308F8
      description: |-
        Calls CreateAdvancedTextBoxInternal with all the selectable items on one page (n_items_per_page = n_items), sets the callback without an argument, and returns the window_id.
        
        If window_params is NULL, ADVANCED_TEXT_BOX_DEFAULT_WINDOW_PARAMS will be used. Otherwise, it will be copied onto the window, ignoring the update and contents fields.
        
        If window_extra_info is non-NULL, it will be copied onto the window. Note that window_extra_info can only be NULL if there are no window_flags set that require extra info.
        
        r0: window_params
        r1: window_flags
        r2: window_extra_info pointer
        r3: text box callback function
        stack[0]: number of selectable items
        return: window_id
    - name: CreateAdvancedTextBoxWithArg
      address:
        EU: 0x20308D8
        NA: 0x20305E4
        JP: 0x2030928
      description: |-
        Calls CreateAdvancedTextBoxInternal with all the selectable items on one page (n_items_per_page = n_items), sets the callback with an argument, and returns the window_id.
        
        r0: window_params
        r1: window_flags
        r2: window_extra_info pointer
        r3: text box callback with arg function
        stack[0]: callback argument
        stack[1]: number of selectable items
        return: window_id
    - name: CreateAdvancedTextBoxInternal
      address:
        EU: 0x2030910
        NA: 0x203061C
        JP: 0x2030960
      description: |-
        Creates a window containing text formatted in complex, potentially sectioned layouts. Also see struct advanced_text_box.
        
        This is usually used to display text with "pretty" formatting in certain contexts, such as the message log, the move selection menu, team member summaries, etc.
        
        r0: window_params
        r1: window_flags
        r2: window_extra_info pointer
        r3: total number of selectable items
        stack[0]: number of selectable items per page
        return: advanced_text_box pointer
    - name: SetAdvancedTextBoxPartialMenu
      address:
        EU: 0x2030A70
        NA: 0x203077C
        JP: 0x2030AC0
      description: |-
        Seems to set advanced_text_box::flags::partial_menu to the given value?
        
        r0: window_id
        r1: partial_menu flag value
    - name: SetAdvancedTextBoxField0x1C4
      address:
        EU: 0x2030A98
        NA: 0x20307A4
        JP: 0x2030AE8
      description: |-
        Sets the value of advanced_text_box::field_0x1c4 to the given value.
        
        r0: window_id
        r1: value
    - name: SetAdvancedTextBoxField0x1C2
      address:
        EU: 0x2030B30
        NA: 0x203083C
        JP: 0x2030B80
      description: |-
        Sets advanced_text_box::field_0x1c2 to 1.
        
        r0: window_id
    - name: CloseAdvancedTextBox2
      address:
        EU: 0x2030B44
        NA: 0x2030850
        JP: 0x2030B94
      description: |-
        Seems to do some things with the text box, before doing the same things that CloseAdvancedTextBox does.
        
        r0: window_id
    - name: SetAdvancedTextBoxState5
      address:
        EU: 0x2030B80
        NA: 0x203088C
        JP: 0x2030BD0
      description: |-
        Sets the state of an advanced text box to 5.
        
        r0: window_id
    - name: CloseAdvancedTextBox
      address:
        EU: 0x2030B94
        NA: 0x20308A0
        JP: 0x2030BE4
      description: |-
        Closes a window created with CreateAdvancedTextBox or CreateAdvancedTextBoxWithArg.
        
        r0: window_id
    - name: IsAdvancedTextBoxActive
      address:
        EU: 0x2030BB8
        NA: 0x20308C4
        JP: 0x2030C08
      description: |-
        This is a guess.
        
        Checks if the state of an advanced text box is something other than 6 or 7.
        
        r0: window_id
        return: bool
    - name: GetAdvancedTextBoxFlags2
      address:
        EU: 0x2030D34
        NA: 0x2030A40
        JP: 0x2030D60
      description: |-
        Gets the value of advanced_text_box::flags2.
        
        r0: window_id
        return: flags2
    - name: SetUnkAdvancedTextBoxFn
      address:
        EU: 0x2030DB4
        NA: 0x2030AC0
        JP: 0x2030DE0
      description: |-
        Sets the value of advanced_text_box::field_0x1b4 to the given function pointer.
        
        r0: window_id
        r1: some function pointer?
    - name: SetUnkAdvancedTextBoxWindowFn
      address:
        EU: 0x2030DC8
        NA: 0x2030AD4
        JP: 0x2030DF4
      description: |-
        Sets the value of advanced_text_box::field_0x1b8 to the given function pointer.
        
        r0: window_id
        r1: some function pointer?
    - name: UpdateAdvancedTextBox
      address:
        EU: 0x2030DDC
        NA: 0x2030AE8
        JP: 0x2030E08
      description: |-
        Window update function for advanced text boxes.
        
        r0: window pointer
    - name: PlayAdvancedTextBoxInputSound
      address:
        EU: 0x203121C
        NA: 0x2030F28
        JP: 0x2031248
      description: |-
        Calls PlayWindowInputSound for an advanced text box.
        
        r0: window_id
        r1: index for PlayWindowInputSound
    - name: CreateTeamSelectionMenu
      address:
        EU: 0x2031238
        NA: 0x2030F44
        JP: 0x2031264
      description: |-
        Creates a window containing a menu for selecting a single team member. Also see struct team_selection_menu.
        
        If window_params::width and/or window_params::height are 0, they will be computed based on the contained text.
        
        This appears to be used for various shop (and shop-like) interfaces when a single team member needs to be selected. For example, the Electivire Link Shop, the Chimecho Assembly, the Croagunk Swap Shop, and Luminous Spring. It's unknown if this is used for other contexts besides team member selection.
        
        r0: window_params
        r1: window_flags
        r2: window_extra_info pointer
        r3: function to get the menu item text for a given team member
        stack[0]: total number of options
        stack[1]: number of options per page
        return: window_id
    - name: CloseTeamSelectionMenu
      address:
        EU: 0x203148C
        NA: 0x2031198
        JP: 0x20314B8
      description: |-
        Closes a window created with CreateTeamSelectionMenu.
        
        r0: window_id
    - name: IsTeamSelectionMenuActive
      address:
        EU: 0x20314A8
        NA: 0x20311B4
        JP: 0x20314D4
      description: |-
        This is a guess.
        
        Checks if the state of a team selection menu is something other than 6 or 7.
        
        r0: window_id
        return: bool
    - name: UpdateTeamSelectionMenu
      address:
        EU: 0x2031530
        NA: 0x203123C
        JP: 0x203155C
      description: |-
        Window update function for team selection menus.
        
        r0: window pointer
    - name: IsTeamSelectionMenuState3
      address:
        EU: 0x2031BA4
        NA: 0x20318B0
        JP: 0x2031BD0
      description: |-
        Checks if the state of a team selection menu is 3.
        
        r0: window_id
    - name: CalcMenuHeightDiv8
      address:
        EU:
          - 0x2031D98
          - 0x2032CD8
        NA:
          - 0x2031AA4
          - 0x20329E4
        JP:
          - 0x2031DC4
          - 0x2032D04
      description: |-
        Calculates the window height (divided by 8, as in struct window_params) of a menu, given its items and input flags.
        
        For certain input flags, the number of options per page will be clamped to the total number of options if the per-page count exceeds the total.
        
        r0: window_flags
        r1: window_extra_info pointer
        r2: total number of options
        r3: number of options per page
        return: height / 8
    - name: InitWindowInput
      address:
        EU: 0x2031DEC
        NA: 0x2031AF8
        JP: 0x2031E18
      description: |-
        This seems to be called when creating most interactive windows that respond to user input, like menus (but also other interactive windows like scroll boxes and advanced text boxes). It presumably sets up the state necessary for detecting and responding to user input.
        
        r0: window_input_ctx pointer
        r1: window_flags
        r2: window_extra_info pointer
        r3: window rectangle
        stack[0]: total number of selectable items
        stack[1]: number of selectable items per page
    - name: IsMenuOptionActive
      address:
        EU: 0x2032768
        NA: 0x2032474
        JP: 0x2032794
      description: |-
        Called whenever a menu option is selected. Returns whether the option is active or not.
        
        r0: ?
        return: True if the menu option is enabled, false otherwise.
    - name: PlayWindowInputSound
      address:
        EU: 0x2032C54
        NA: 0x2032960
        JP: 0x2032C80
      description: |-
        Plays a "beep" sound when giving an input to an interactive window (typically, when choosing a menu option).
        
        r0: window_input_ctx pointer
        r1: Some kind of index used to determine the ID of the sound to play
    - name: InitInventoryMenuInput
      address:
        EU: 0x2032D2C
        NA: 0x2032A38
        JP: 0x2032D58
      description: |-
        Almost exactly the same as InitWindowInput, except two differences in field assignments on the window input context, one of which uses an extra parameter.
        
        r0: inventory_menu_input_ctx pointer
        r1: window_flags
        r2: window_extra_info pointer
        r3: window rectangle
        stack[0]: total number of selectable items
        stack[1]: number of selectable items per page
        stack[2]: ?
    - name: SetupAndShowKeyboard
      address:
        EU: 0x2036AA8
        NA: 0x20367B4
        JP: 0x2036ACC
      description: |-
        Calls a function that seems to set up info for the keyboard menu before ending with a call to ShowKeyboard.
        
        r0: menu type
        r1: buffer1
        r2: buffer2
        return: ?
    - name: ShowKeyboard
      address:
        EU: 0x2036AE4
        NA: 0x20367F0
        JP: 0x2036B08
      description: |-
        Note: unverified, ported from Irdkwia's notes
        
        r0: menu type
        r1: buffer1
        r2: ???
        r3: buffer2
        return: ?
    - name: GetKeyboardStatus
      address:
        EU: 0x2036FD0
        NA: 0x2036CD4
        JP: 0x2036FF0
      description: |-
        Note: unverified, ported from Irdkwia's notes
        
        return: ?
    - name: GetKeyboardStringResult
      address:
        EU: 0x2037858
        NA: 0x203755C
        JP: 0x203789C
      description: |-
        Note: unverified, ported from Irdkwia's notes
        
        return: ?
    - name: TeamSelectionMenuGetItem
      address:
        EU: 0x203AA58
        NA: 0x203A75C
        JP: 0x203AB68
      description: |-
        Gets the menu item text (member name) for a given team member for a team selection menu.
        
        r0: buffer
        r1: team member index
        return: menu item text (points into buffer)
    - name: PrintMoveOptionMenu
      address:
        EU: 0x20405BC
        NA: 0x20402C0
        JP: 0x204064C
      description: |-
        Note: unverified, ported from Irdkwia's notes
        
        No params.
    - name: PrintIqSkillsMenu
      address:
        EU: 0x2041D3C
        NA: 0x2041A40
        JP: 0x2041DA8
      description: |-
        Draws the IQ skills menu for a certain monster.
        
        r0: Monster species
        r1: Pointer to bitarray where the enabled skills will be written when enabling or disabling them in the menu
        r2: Monster IQ
        r3: True if the monster is blinded
    - name: GetNotifyNote
      address:
        EU: 0x20487BC
        NA: 0x20484A0
        JP: 0x204880C
      description: |-
        Returns the current value of NOTIFY_NOTE.
        
        return: bool
    - name: SetNotifyNote
      address:
        EU: 0x20487CC
        NA: 0x20484B0
        JP: 0x204881C
      description: |-
        Sets NOTIFY_NOTE to the given value.
        
        r0: bool
    - name: InitSpecialEpisodeHero
      address:
        EU: 0x2048804
        NA: 0x20484E8
        JP: 0x2048854
      description: |-
        Removes/invalidates the special episode member slots, zero inits the special episode treasure bag, zero inits the
        special episode Kecleon shops, zero inits VAR_WORLD_MAP_MARK_LIST_SPECIAL, sets VAR_SPECIAL_EPISODE_OPEN_OLD for
        the corresponding special episode, and initializes the hero for the special episode.
        
        No params.
    - name: EventFlagBackupVeneer
      address:
        EU: 0x2048A74
        NA: 0x2048758
        JP: 0x2048AC4
      description: |-
        Likely a linker-generated veneer for EventFlagBackup.
        
        See https://developer.arm.com/documentation/dui0474/k/image-structure-and-generation/linker-generated-veneers/what-is-a-veneer-
        
        No params.
    - name: InitMainTeamAfterQuiz
      address:
        EU: 0x2048AE0
        NA: 0x20487C4
        JP: 0x2048B30
      description: |-
        Implements SPECIAL_PROC_INIT_MAIN_TEAM_AFTER_QUIZ (see ScriptSpecialProcessCall).
        
        No params.
    - name: InitSpecialEpisodePartners
      address:
        EU: 0x2048D28
        NA: 0x2048A0C
        JP: 0x2048D78
      description: |-
        Initializes the partners for the current special episode and sets the team to be the hero and partner only.
        Implements SPECIAL_PROC_0x3 (see ScriptSpecialProcessCall). 
        
        No params.
    - name: InitSpecialEpisodeExtraPartner
      address:
        EU: 0x2048DA0
        NA: 0x2048A84
        JP: 0x2048DF0
      description: |-
        Initializes any partners/special episode members that join the team later in a special episode. This is used to add
        Celebi in the In the Future of Darkness special episode.
        Implements SPECIAL_PROC_0x4 (see ScriptSpecialProcessCall).
        
        No params.
    - name: ReadStringSave
      address:
        EU: 0x2048ED0
        NA: 0x2048BB4
        JP: 0x2048F20
      description: |-
        Note: unverified, ported from Irdkwia's notes
        
        r0: buffer
    - name: CheckStringSave
      address:
        EU: 0x2048EEC
        NA: 0x2048BD0
        JP: 0x2048F3C
      description: |-
        Note: unverified, ported from Irdkwia's notes
        
        r0: buffer
        return: bool
    - name: WriteSaveFile
      address:
        EU: 0x2049190
        NA: 0x2048E74
        JP: 0x20491E0
      description: |-
        Note: unverified, ported from Irdkwia's notes
        
        r0: save_info
        r1: buffer
        r2: size
        return: status code
    - name: ReadSaveFile
      address:
        EU: 0x20491EC
        NA: 0x2048ED0
        JP: 0x204923C
      description: |-
        Note: unverified, ported from Irdkwia's notes
        
        r0: save_info
        r1: buffer
        r2: size
        return: status code
    - name: CalcChecksum
      address:
        EU: 0x2049240
        NA: 0x2048F24
        JP: 0x2049290
      description: |-
        Calculates the checksum of the save file and stores it at the start of the data.
        
        r0: Pointer to a buffer containing the save data
        r1: Size in bytes
    - name: CheckChecksumInvalid
      address:
        EU: 0x2049268
        NA: 0x2048F4C
        JP: 0x20492B8
      description: |-
        Calculates the checksum of the save file and compares it with the one stored in it.
        
        r0: Pointer to a buffer containing the save data
        r1: Size in bytes
        return: True if the calculated and stored checksums don't match, false if they do.
    - name: NoteSaveBase
      address:
        EU: 0x20492A0
        NA: 0x2048F84
        JP: 0x20492F0
      description: |-
        Probably related to saving or quicksaving?
        
        This function prints the debug message "NoteSave Base %d %d" with some values. It's also the only place where GetRngSeed is called.
        
        r0: Irdkwia's notes: state ID
        others: ?
        return: status code
    - name: WriteQuickSaveInfo
      address:
        EU: 0x2049564
        NA: 0x2049248
        JP: 0x20495B4
      description: |-
        Note: unverified, ported from Irdkwia's notes
        
        r0: buffer
        r1: size
    - name: ReadSaveHeader
      address:
        EU: 0x2049588
        NA: 0x204926C
        JP: 0x20495D8
      description: "Note: unverified, ported from Irdkwia's notes"
    - name: NoteLoadBase
      address:
        EU: 0x20496A8
        NA: 0x2049370
        JP: 0x20496DC
      description: |-
        Probably related to loading a save file or quicksave?
        
        This function prints the debug message "NoteLoad Base %d" with some value. It's also the only place where SetRngSeed is called.
        
        return: status code
    - name: ReadQuickSaveInfo
      address:
        EU: 0x2049960
        NA: 0x2049628
        JP: 0x2049994
      description: |-
        Note: unverified, ported from Irdkwia's notes
        
        r0: buffer
        r1: size
        return: status code
    - name: GetGameMode
      address:
        EU: 0x204B2F8
        NA: 0x204AFC0
        JP: 0x204B328
      description: |-
        Gets the value of GAME_MODE.
        
        return: game mode
    - name: InitScriptVariableValues
      address:
        EU: 0x204B384
        NA: 0x204B04C
        JP: 0x204B3B4
      description: |-
        Initialize the script variable values table (SCRIPT_VARS_VALUES).
        
        The whole table is first zero-initialized. Then, all script variable values are first initialized to their defaults, after which some of them are overwritten with other hard-coded values.
        
        No params.
    - name: InitEventFlagScriptVars
      address:
        EU: 0x204B63C
        NA: 0x204B304
        JP: 0x204B668
      description: |-
        Initializes an assortment of event flag script variables (see the code for an exhaustive list).
        
        No params.
    - name: ZinitScriptVariable
      address:
        EU: 0x204B76C
        NA: 0x204B434
        JP: 0x204B794
      description: |-
        Zero-initialize the values of the given script variable.
        
        r0: pointer to the local variable table (only needed if id >= VAR_LOCAL0)
        r1: script variable ID
    - name: LoadScriptVariableRaw
      address:
        EU: 0x204B7D4
        NA: 0x204B49C
        JP: 0x204B7FC
      description: |-
        Loads a script variable descriptor for a given ID.
        
        r0: [output] script variable descriptor pointer
        r1: pointer to the local variable table (doesn't need to be valid; just controls the output value pointer)
        r2: script variable ID
    - name: LoadScriptVariableValue
      address:
        EU: 0x204B824
        NA: 0x204B4EC
        JP: 0x204B84C
      description: |-
        Loads the value of a script variable.
        
        r0: pointer to the local variable table (only needed if id >= VAR_LOCAL0)
        r1: script variable ID
        return: value
    - name: LoadScriptVariableValueAtIndex
      address:
        EU: 0x204B9B0
        NA: 0x204B678
        JP: 0x204B9D8
      description: |-
        Loads the value of a script variable at some index (for script variables that are arrays).
        
        r0: pointer to the local variable table (only needed if id >= VAR_LOCAL0)
        r1: script variable ID
        r2: value index for the given script var
        return: value
    - name: SaveScriptVariableValue
      address:
        EU: 0x204BB58
        NA: 0x204B820
        JP: 0x204BB80
      description: |-
        Saves the given value to a script variable.
        
        r0: pointer to local variable table (only needed if id >= VAR_LOCAL0)
        r1: script variable ID
        r2: value to save
    - name: SaveScriptVariableValueAtIndex
      address:
        EU: 0x204BCC0
        NA: 0x204B988
        JP: 0x204BCE8
      description: |-
        Saves the given value to a script variable at some index (for script variables that are arrays).
        
        r0: pointer to local variable table (only needed if id >= VAR_LOCAL0)
        r1: script variable ID
        r2: value index for the given script var
        r3: value to save
    - name: LoadScriptVariableValueSum
      address:
        EU: 0x204BE38
        NA: 0x204BB00
        JP: 0x204BE60
      description: |-
        Loads the sum of all values of a given script variable (for script variables that are arrays).
        
        r0: pointer to the local variable table (only needed if id >= VAR_LOCAL0)
        r1: script variable ID
        return: sum of values
    - name: LoadScriptVariableValueBytes
      address:
        EU: 0x204BE9C
        NA: 0x204BB64
        JP: 0x204BEC4
      description: |-
        Loads some number of bytes from the value of a given script variable.
        
        r0: script variable ID
        r1: [output] script variable value bytes
        r2: number of bytes to load
    - name: SaveScriptVariableValueBytes
      address:
        EU: 0x204BF04
        NA: 0x204BBCC
        JP: 0x204BF2C
      description: |-
        Saves some number of bytes to the given script variable.
        
        r0: script variable ID
        r1: bytes to save
        r2: number of bytes
    - name: ScriptVariablesEqual
      address:
        EU: 0x204BF50
        NA: 0x204BC18
        JP: 0x204BF78
      description: |-
        Checks if two script variables have equal values. For arrays, compares elementwise for the length of the first variable.
        
        r0: pointer to the local variable table (only needed if id >= VAR_LOCAL0)
        r1: script variable ID 1
        r2: script variable ID 2
        return: true if values are equal, false otherwise
    - name: EventFlagResume
      address:
        EU: 0x204C2F8
        NA: 0x204BFC0
        JP: 0x204C320
      description: |-
        Restores BACKUP event flag script variables (see the code for an exhaustive list) to their
        respective script variables, but only in certain game modes.
        
        This function prints the debug string "EventFlag BackupGameMode %d" with the game mode.
        
        No params.
    - name: EventFlagBackup
      address:
        EU: 0x204C51C
        NA: 0x204C1E4
        JP: 0x204C544
      description: |-
        Saves event flag script variables (see the code for an exhaustive list) to their respective BACKUP script variables, but only in certain game modes.
        
        This function prints the debug string "EventFlag BackupGameMode %d" with the game mode.
        
        No params.
    - name: DumpScriptVariableValues
      address:
        EU: 0x204C740
        NA: 0x204C408
        JP: 0x204C768
      description: |-
        Runs EventFlagBackup, then copies the script variable values table (SCRIPT_VARS_VALUES) to the given pointer.
        
        r0: destination pointer for the data dump
        return: always 1
    - name: RestoreScriptVariableValues
      address:
        EU: 0x204C768
        NA: 0x204C430
        JP: 0x204C790
      description: |-
        Restores the script variable values table (SCRIPT_VARS_VALUES) with the given data. The source data is assumed to be exactly 1024 bytes in length.
        
        Irdkwia's notes: CheckCorrectVersion
        
        r0: raw data to copy to the values table
        return: whether the restored value for VAR_VERSION is equal to its default value
    - name: InitScenarioScriptVars
      address:
        EU: 0x204C7C0
        NA: 0x204C488
        JP: 0x204C7E8
      description: |-
        Initializes most of the SCENARIO_* script variables (except SCENARIO_TALK_BIT_FLAG for some reason). Also initializes the PLAY_OLD_GAME variable.
        
        No params.
    - name: SetScenarioScriptVar
      address:
        EU: 0x204C950
        NA: 0x204C618
        JP: 0x204C978
      description: |-
        Sets the given SCENARIO_* script variable with a given pair of values [val0, val1].
        
        In the special case when the ID is VAR_SCENARIO_MAIN, and the set value is different from the old one, the REQUEST_CLEAR_COUNT script variable will be set to 0.
        
        r0: script variable ID
        r1: val0
        r2: val1
    - name: GetSpecialEpisodeType
      address:
        EU: 0x204CC24
        NA: 0x204C8EC
        JP: 0x204CC4C
      description: |-
        Gets the special episode type from the SPECIAL_EPISODE_TYPE script variable.
        
        return: special episode type
    - name: SetSpecialEpisodeType
      address:
        EU: 0x204CC38
        NA: 0x204C900
        JP: 0x204CC60
      description: |-
        Sets the special episode type by changing the SPECIAL_EPISODE_TYPE script variable.
        
        r0: special episode type
    - name: GetExecuteSpecialEpisodeType
      address:
        EU: 0x204CC70
        NA: 0x204C938
        JP: 0x204CC98
      description: |-
        Gets the special episode type from the EXECUTE_SPECIAL_EPISODE_TYPE script variable.
        
        return: special episode type
    - name: IsSpecialEpisodeOpen
      address:
        EU: 0x204CC84
        NA: 0x204C94C
        JP: 0x204CCAC
      description: |-
        Checks if a special episode is unlocked from the SPECIAL_EPISODE_OPEN script variable.
        
        r0: special episode type
        return: bool
    - name: HasPlayedOldGame
      address:
        EU: 0x204CDA8
        NA: 0x204CA70
        JP: 0x204CDD0
      description: |-
        Returns the value of the VAR_PLAY_OLD_GAME script variable.
        
        return: bool
    - name: GetPerformanceFlagWithChecks
      address:
        EU: 0x204CDCC
        NA: 0x204CA94
        JP: 0x204CDF4
      description: |-
        Returns the value of one of the flags in VAR_PERFORMANCE_PROGRESS_LIST, with some edge cases.
        
        List of cases where the function behaves differently:
        - If the requested flag is 0, returns true if and only if SCENARIO_MAIN == 0x35
        - If the requested flag is 1 or 2 and GAME_MODE == GAME_MODE_SPECIAL_EPISODE, returns true
        - If the requested flag is between 3 and 7 (both included) and GAME_MODE == GAME_MODE_SPECIAL_EPISODE, returns false
        
        r0: ID of the flag to get
        return: Value of the flag
    - name: GetScenarioBalance
      address:
        EU: 0x204CECC
        NA: 0x204CB94
        JP: 0x204CEF4
      description: |-
        Returns the current SCENARIO_BALANCE value.
        
        The exact value returned depends on multiple factors:
        - If the first special episode is active, returns 1
        - If a different special episode is active, returns 3
        - If the SCENARIO_BALANCE_DEBUG variable is >= 0, returns its value
        - In all other cases, the value of the SCENARIO_BALANCE_FLAG variable is returned
        
        return: Current SCENARIO_BALANCE value.
    - name: ScenarioFlagBackup
      address:
        EU: 0x204CFF0
        NA: 0x204CCB8
        JP: 0x204D018
      description: |-
        Saves scenario flag script variables (SCENARIO_SELECT, SCENARIO_MAIN_BIT_FLAG) to their respective BACKUP script variables, but only in certain game modes.
        
        This function prints the debug string "ScenarioFlag BackupGameMode %d" with the game mode.
        
        No params.
    - name: InitWorldMapScriptVars
      address:
        EU: 0x204D0C0
        NA: 0x204CD88
        JP: 0x204D0E8
      description: |-
        Initializes the WORLD_MAP_* script variable values (IDs 0x55-0x57).
        
        No params.
    - name: InitDungeonListScriptVars
      address:
        EU: 0x204D1C8
        NA: 0x204CE90
        JP: 0x204D1F0
      description: |-
        Initializes the DUNGEON_*_LIST script variable values (IDs 0x4f-0x54).
        
        No params.
    - name: SetDungeonConquest
      address:
        EU: 0x204D270
        NA: 0x204CF38
        JP: 0x204D298
      description: |-
        Note: unverified, ported from Irdkwia's notes
        
        r0: dungeon ID
        r1: bit_value
    - name: GetDungeonMode
      address:
        EU: 0x204D2D4
        NA: 0x204CF9C
        JP: 0x204D2FC
      description: |-
        Returns the mode of the specified dungeon
        
        r0: Dungeon ID
        return: Dungeon mode
    - name: GlobalProgressAlloc
      address:
        EU: 0x204D440
        NA: 0x204D108
        JP: 0x204D468
      description: |-
        Allocates a new global progress struct.
        
        This updates the global pointer and returns a copy of that pointer.
        
        return: pointer to a newly allocated global progress struct
    - name: ResetGlobalProgress
      address:
        EU: 0x204D468
        NA: 0x204D130
        JP: 0x204D490
      description: |-
        Zero-initializes the global progress struct.
        
        No params.
    - name: SetMonsterFlag1
      address:
        EU: 0x204D484
        NA: 0x204D14C
        JP: 0x204D4AC
      description: |-
        Note: unverified, ported from Irdkwia's notes
        
        r0: monster ID
    - name: GetMonsterFlag1
      address:
        EU: 0x204D4C0
        NA: 0x204D188
        JP: 0x204D4E8
      description: |-
        Note: unverified, ported from Irdkwia's notes
        
        r0: monster ID
        return: ?
    - name: SetMonsterFlag2
      address:
        EU: 0x204D4FC
        NA: 0x204D1C4
        JP: 0x204D524
      description: |-
        Note: unverified, ported from Irdkwia's notes
        
        r0: monster ID
    - name: HasMonsterBeenAttackedInDungeons
      address:
        EU: 0x204D540
        NA: 0x204D208
        JP: 0x204D568
      description: |-
        Checks whether the specified monster has been attacked by the player at some point in their adventure during an exploration.
        
        The check is performed using the result of passing the ID to FemaleToMaleForm.
        
        r0: Monster ID
        return: True if the specified mosnter (after converting its ID through FemaleToMaleForm) has been attacked by the player before, false otherwise.
    - name: SetDungeonTipShown
      address:
        EU: 0x204D588
        NA: 0x204D250
        JP: 0x204D5B0
      description: |-
        Marks a dungeon tip as already shown to the player
        
        r0: Dungeon tip ID
    - name: GetDungeonTipShown
      address:
        EU: 0x204D5C8
        NA: 0x204D290
        JP: 0x204D5F0
      description: |-
        Checks if a dungeon tip has already been shown before or not.
        
        r0: Dungeon tip ID
        return: True if the tip has been shown before, false otherwise.
    - name: SetMaxReachedFloor
      address:
        EU: 0x204D614
        NA: 0x204D2DC
        JP: 0x204D63C
      description: |-
        Note: unverified, ported from Irdkwia's notes
        
        r0: dungeon ID
        r1: max floor
    - name: GetMaxReachedFloor
      address:
        EU: 0x204D630
        NA: 0x204D2F8
        JP: 0x204D658
      description: |-
        Note: unverified, ported from Irdkwia's notes
        
        r0: dungeon ID
        return: max floor
    - name: IncrementNbAdventures
      address:
        EU: 0x204D650
        NA: 0x204D318
        JP: 0x204D678
      description: |-
        Note: unverified, ported from Irdkwia's notes
        
        No params.
    - name: GetNbAdventures
      address:
        EU: 0x204D684
        NA: 0x204D34C
        JP: 0x204D6AC
      description: |-
        Note: unverified, ported from Irdkwia's notes
        
        return: # adventures
    - name: CanMonsterSpawn
      address:
        EU: 0x204D698
        NA: 0x204D360
        JP: 0x204D6C0
      description: |-
        Always returns true.
        
        This function seems to be a debug switch that the developers may have used to disable the random enemy spawn. 
        If it returned false, the call to SpawnMonster inside TrySpawnMonsterAndTickSpawnCounter would not be executed.
        
        r0: monster ID
        return: bool (always true)
    - name: IncrementExclusiveMonsterCounts
      address:
        EU: 0x204D6A0
        NA: 0x204D368
        JP: 0x204D6C8
      description: |-
        Note: unverified, ported from Irdkwia's notes
        
        r0: monster ID
    - name: CopyProgressInfoTo
      address:
        EU: 0x204D6F8
        NA: 0x204D3C0
        JP: 0x204D720
      description: |-
        Note: unverified, ported from Irdkwia's notes
        
        r0: write_info
        others: ?
    - name: CopyProgressInfoFromScratchTo
      address:
        EU: 0x204D880
        NA: 0x204D548
        JP: 0x204D8A8
      description: |-
        Note: unverified, ported from Irdkwia's notes
        
        r0: start_address
        r1: total_length
        return: ?
    - name: CopyProgressInfoFrom
      address:
        EU: 0x204D8B8
        NA: 0x204D580
        JP: 0x204D8E0
      description: |-
        Note: unverified, ported from Irdkwia's notes
        
        r0: read_info
    - name: CopyProgressInfoFromScratchFrom
      address:
        EU: 0x204DA80
        NA: 0x204D748
        JP: 0x204DAA8
      description: |-
        Note: unverified, ported from Irdkwia's notes
        
        r0: start_address
        r1: total_length
    - name: InitKaomadoStream
      address:
        EU: 0x204DAB8
        NA: 0x204D780
        JP: 0x204DAE0
      description: |-
        Initializes the stream used to load all Kaomado portraits, called once on game start!
        
        No params.
    - name: InitPortraitParams
      address:
        EU: 0x204DAD4
        NA: 0x204D79C
        JP: 0x204DAFC
      description: |-
        Initializes a struct portrait_params.
        
        The emote is set to PORTRAIT_NONE and the layout to the default. Everything else is initialized to 0.
        
        r0: portrait params pointer
    - name: InitPortraitParamsWithMonsterId
      address:
        EU: 0x204DB0C
        NA: 0x204D7D4
        JP: 0x204DB34
      description: |-
        Calls InitPortraitParams, and also initializes emote to PORTRAIT_NORMAL and monster ID to the passed argument.
        
        r0: portrait params pointer
        r1: monster ID
    - name: SetPortraitEmotion
      address:
        EU: 0x204DB2C
        NA: 0x204D7F4
        JP: 0x204DB54
      description: |-
        Sets the emote in the passed portrait params, only if the monster ID isn't MONSTER_NONE.
        
        r0: portrait params pointer
        r1: emotion ID
    - name: SetPortraitLayout
      address:
        EU: 0x204DB3C
        NA: 0x204D804
        JP: 0x204DB64
      description: |-
        Sets the layout in the passed portrait from the array of possible layouts.
        
        If the layout is 32 or if the monster ID is MONSTER_NONE, then it does nothing.
        
        r0: portrait params pointer
        r1: layout index
    - name: SetPortraitOffset
      address:
        EU: 0x204DB80
        NA: 0x204D848
        JP: 0x204DBA8
      description: |-
        Offsets the portrait from the original offset determined by the layout, by the vector passed as argument.
        
        If the monster ID is MONSTER_NONE, then it does nothing.
        
        r0: portrait params pointer
        r1: (x, y) offset in tiles from the original offset, derived from the layout
    - name: AllowPortraitDefault
      address:
        EU: 0x204DBCC
        NA: 0x204D894
        JP: 0x204DBF4
      description: |-
        Allows the portrait to try and load the default emote (PORTRAIT_NORMAL) if it can't find the specified emote.
        
        r0: portrait params pointer
        r1: allow default
    - name: IsValidPortrait
      address:
        EU: 0x204DBD4
        NA: 0x204D89C
        JP: 0x204DBFC
      description: |-
        Returns whether this portrait params represents a valid portrait.
        
        r0: portrait params pointer
        return: bool
    - name: LoadPortrait
      address:
        EU: 0x204DBF4
        NA: 0x204D8BC
        JP: 0x204DC1C
      description: |-
        Tries to load the portrait data associated with the passed portrait params.
        
        Returns whether the operation was successful (the portrait could be found). If the passed buffer is null, the check if performed without loading any data.
        
        This function also modifies the flip fields in the passed portrait params.
        
        r0: portrait params pointer
        r1: kaomado_buffer pointer
        return: portrait exists
    - name: WonderMailPasswordToMission
      address:
        EU: 0x204E0B8
        NA: 0x204DD80
        JP: 0x204E0E0
      description: |-
        Tries to convert a Wonder Mail S password to a mission struct.
        
        Returns whether the conversion was successful. This function does not include any checks if the mission itself is valid, only if the code is valid.
        
        r0: string
        r1: [output] Pointer to the struct where the data of the converted mission will be written to
        return: successful conversion
    - name: MissionToWonderMailPassword
      address:
        EU: 0x204E1B4
        NA: 0x204DE7C
        JP: 0x204E1DC
      description: |-
        Converts a mission struct to a Wonder Mail S password.
        
        r0: [output] Pointer to the buffer where the string will be written
        r1: mission struct pointer
    - name: SetEnterDungeon
      address:
        EU: 0x204EC84
        NA: 0x204E94C
        JP: 0x204ECA4
      description: |-
        Used to set the dungeon that will be accessed when switching from ground to dungeon mode.
        
        r0: Dungeon ID
    - name: InitDungeonInit
      address:
        EU: 0x204ED94
        NA: 0x204EA5C
        JP: 0x204EDB4
      description: |-
        Initializes the dungeon_init struct before entering a dungeon.
        
        r0: [output] Pointer to the struct to init
        r1: Dungeon ID
    - name: IsNoLossPenaltyDungeon
      address:
        EU: 0x204F318
        NA: 0x204EFE0
        JP: 0x204F338
      description: |-
        Returns true if the specified dungeon shouldn't have a loss penalty.
        
        If true you won't lose your money and items upon fainting. Also used to initialize dungeon_init::skip_faint_animation_flag.
        
        Returns: True for DUNGEON_CRYSTAL_LAKE and DUNGEON_5TH_STATION_CLEARING, as well as for DUNGEON_DEEP_STAR_CAVE_TEAM_ROGUE if the ground variable SIDE01_BOSS2ND is 0; false otherwise.
    - name: CheckMissionRestrictions
      address:
        EU: 0x204F6FC
        NA: 0x204F3C4
        JP: 0x204F71C
      description: |-
        Seems to be used to check if you have any missions that have unmet restrictions when trying to access a dungeon.
        
        r0: ?
        return: (?) Seems to be composed of multiple bitflags.
    - name: GetNbFloors
      address:
        EU: 0x204F8B4
        NA: 0x204F57C
        JP: 0x204F8D4
      description: |-
        Returns the number of floors of the given dungeon.
        
        The result is hardcoded for certain dungeons, such as dojo mazes.
        
        r0: Dungeon ID
        return: Number of floors
    - name: GetNbFloorsPlusOne
      address:
        EU: 0x204F8EC
        NA: 0x204F5B4
        JP: 0x204F90C
      description: |-
        Returns the number of floors of the given dungeon + 1.
        
        r0: Dungeon ID
        return: Number of floors + 1
    - name: GetDungeonGroup
      address:
        EU: 0x204F900
        NA: 0x204F5C8
        JP: 0x204F920
      description: |-
        Returns the dungeon group associated to the given dungeon.
        
        For IDs greater or equal to dungeon_id::DUNGEON_NORMAL_FLY_MAZE, returns dungeon_group_id::DGROUP_MAROWAK_DOJO.
        
        r0: Dungeon ID
        return: Group ID
    - name: GetNbPrecedingFloors
      address:
        EU: 0x204F918
        NA: 0x204F5E0
        JP: 0x204F938
      description: |-
        Given a dungeon ID, returns the total amount of floors summed by all the previous dungeons in its group.
        
        The value is normally pulled from dungeon_data_list_entry::n_preceding_floors_group, except for dungeons with an ID >= dungeon_id::DUNGEON_NORMAL_FLY_MAZE, for which this function always returns 0.
        
        r0: Dungeon ID
        return: Number of preceding floors of the dungeon
    - name: GetNbFloorsDungeonGroup
      address:
        EU: 0x204F930
        NA: 0x204F5F8
        JP: 0x204F950
      description: |-
        Returns the total amount of floors among all the dungeons in the dungeon group of the specified dungeon.
        
        r0: Dungeon ID
        return: Total number of floors in the group of the specified dungeon
    - name: DungeonFloorToGroupFloor
      address:
        EU: 0x204F984
        NA: 0x204F64C
        JP: 0x204F9A4
      description: |-
        Given a dungeon ID and a floor number, returns a struct with the corresponding dungeon group and floor number in that group.
        
        The function normally uses the data in mappa_s.bin to calculate the result, but there's some dungeons (such as dojo mazes) that have hardcoded return values.
        
        Irdkwia's notes:
          [r1]: dungeon_id
          [r1+1]: dungeon_floor_id
          [r0]: group_id
          [r0+1]: group_floor_id
        
        r0: [output] Struct containing the dungeon group and floor group
        r1: Struct containing the dungeon ID and floor number
    - name: GetMissionRank
      address:
        EU: 0x204FB4C
        NA: 0x204F814
        JP: 0x204FB68
      description: |-
        Gets the mission rank for the given dungeon and floor.
        
        If the dungeon ID is >= DUNGEON_NORMAL_FLY_MAZE or the group of the dungeon is > DGROUP_DUMMY_0x63, returns MISSION_RANK_E.
        
        r0: Dungeon and floor
        return: Mission rank
    - name: GetOutlawLevel
      address:
        EU: 0x204FBC4
        NA: 0x204F88C
        JP: 0x204FBE0
      description: |-
        Gets the level that should be used for outlaws for the given dungeon and floor
        
        r0: Dungeon and floor
        return: Outlaw level
    - name: GetOutlawLeaderLevel
      address:
        EU: 0x204FBE0
        NA: 0x204F8A8
        JP: 0x204FBFC
      description: |-
        Gets the level that should be used for team leader outlaws for the given dungeon and floor. Identical to GetOutlawLevel.
        
        r0: Dungeon and floor
        return: Outlaw leader level
    - name: GetOutlawMinionLevel
      address:
        EU: 0x204FBFC
        NA: 0x204F8C4
        JP: 0x204FC18
      description: |-
        Gets the level that should be used for minion outlaws for the given dungeon and floor.
        
        r0: Dungeon and floor
        return: Outlaw minion level
    - name: AddGuestMonster
      address:
        EU: 0x204FC18
        NA: 0x204F8E0
        JP: 0x204FC34
      description: |-
        Adds a guest monster to the active team
        
        r0: dungeon_init struct for the dungeon that is about to be entered
        r1: Number of the guest monster to add. Used when more than one monster is added.
        r2: Pointer to the guest monster entry to add to the team (usually located within GUEST_MONSTER_DATA)
    - name: GetGroundNameId
      address:
        EU: 0x204FC90
        NA: 0x204F958
        JP: 0x204FCAC
      description: "Note: unverified, ported from Irdkwia's notes"
    - name: SetAdventureLogStructLocation
      address:
        EU: 0x204FD5C
        NA: 0x204FA24
        JP: 0x204FD70
      description: |-
        Sets the location of the adventure log struct in memory.
        
        Sets it in a static memory location (At 0x22AB69C [US], 0x22ABFDC [EU], 0x22ACE58 [JP])
        
        No params.
    - name: SetAdventureLogDungeonFloor
      address:
        EU: 0x204FD74
        NA: 0x204FA3C
        JP: 0x204FD88
      description: |-
        Sets the current dungeon floor pair.
        
        r0: struct dungeon_floor_pair
    - name: GetAdventureLogDungeonFloor
      address:
        EU: 0x204FD94
        NA: 0x204FA5C
        JP: 0x204FDA8
      description: |-
        Gets the current dungeon floor pair.
        
        return: struct dungeon_floor_pair
    - name: ClearAdventureLogStruct
      address:
        EU: 0x204FDA8
        NA: 0x204FA70
        JP: 0x204FDBC
      description: |-
        Clears the adventure log structure.
        
        No params.
    - name: SetAdventureLogCompleted
      address:
        EU: 0x204FED4
        NA: 0x204FB9C
        JP: 0x204FEE8
      description: |-
        Marks one of the adventure log entry as completed.
        
        r0: entry ID
    - name: IsAdventureLogNotEmpty
      address:
        EU: 0x204FEFC
        NA: 0x204FBC4
        JP: 0x204FF10
      description: |-
        Checks if at least one of the adventure log entries is completed.
        
        return: bool
    - name: GetAdventureLogCompleted
      address:
        EU: 0x204FF34
        NA: 0x204FBFC
        JP: 0x204FF48
      description: |-
        Checks if one adventure log entry is completed.
        
        r0: entry ID
        return: bool
    - name: IncrementNbDungeonsCleared
      address:
        EU: 0x204FF60
        NA: 0x204FC28
        JP: 0x204FF74
      description: |-
        Increments by 1 the number of dungeons cleared.
        
        Implements SPECIAL_PROC_INCREMENT_DUNGEONS_CLEARED (see ScriptSpecialProcessCall).
        
        No params.
    - name: GetNbDungeonsCleared
      address:
        EU: 0x204FFA4
        NA: 0x204FC6C
        JP: 0x204FFB8
      description: |-
        Gets the number of dungeons cleared.
        
        return: the number of dungeons cleared
    - name: IncrementNbFriendRescues
      address:
        EU: 0x204FFB8
        NA: 0x204FC80
        JP: 0x204FFCC
      description: |-
        Increments by 1 the number of successful friend rescues.
        
        No params.
    - name: GetNbFriendRescues
      address:
        EU: 0x2050000
        NA: 0x204FCC8
        JP: 0x2050014
      description: |-
        Gets the number of successful friend rescues.
        
        return: the number of successful friend rescues
    - name: IncrementNbEvolutions
      address:
        EU: 0x2050014
        NA: 0x204FCDC
        JP: 0x2050028
      description: |-
        Increments by 1 the number of evolutions.
        
        No params.
    - name: GetNbEvolutions
      address:
        EU: 0x205005C
        NA: 0x204FD24
        JP: 0x2050070
      description: |-
        Gets the number of evolutions.
        
        return: the number of evolutions
    - name: IncrementNbSteals
      address:
        EU: 0x2050070
        NA: 0x204FD38
        JP: 0x2050084
      description: |-
        Leftover from Time & Darkness. Does not do anything.
        
        Calls to this matches the ones for incrementing the number of successful steals in Time & Darkness.
        
        No params.
    - name: IncrementNbEggsHatched
      address:
        EU: 0x2050074
        NA: 0x204FD3C
        JP: 0x2050088
      description: |-
        Increments by 1 the number of eggs hatched.
        
        No params.
    - name: GetNbEggsHatched
      address:
        EU: 0x20500B0
        NA: 0x204FD78
        JP: 0x20500C4
      description: |-
        Gets the number of eggs hatched.
        
        return: the number of eggs hatched
    - name: GetNbPokemonJoined
      address:
        EU: 0x20500C4
        NA: 0x204FD8C
        JP: 0x20500D8
      description: |-
        Gets the number of different pokémon that joined.
        
        return: the number of different pokémon that joined
    - name: GetNbMovesLearned
      address:
        EU: 0x20500D8
        NA: 0x204FDA0
        JP: 0x20500EC
      description: |-
        Gets the number of different moves learned.
        
        return: the number of different moves learned
    - name: SetVictoriesOnOneFloor
      address:
        EU: 0x20500EC
        NA: 0x204FDB4
        JP: 0x2050100
      description: |-
        Sets the record of victories on one floor.
        
        r0: the new record of victories
    - name: GetVictoriesOnOneFloor
      address:
        EU: 0x2050120
        NA: 0x204FDE8
        JP: 0x2050134
      description: |-
        Gets the record of victories on one floor.
        
        return: the record of victories
    - name: SetPokemonJoined
      address:
        EU: 0x2050134
        NA: 0x204FDFC
        JP: 0x2050148
      description: |-
        Marks one pokémon as joined.
        
        r0: monster ID
    - name: SetPokemonBattled
      address:
        EU: 0x2050190
        NA: 0x204FE58
        JP: 0x20501A4
      description: |-
        Marks one pokémon as battled.
        
        r0: monster ID
    - name: GetNbPokemonBattled
      address:
        EU: 0x20501EC
        NA: 0x204FEB4
        JP: 0x2050200
      description: |-
        Gets the number of different pokémon that battled against you.
        
        return: the number of different pokémon that battled against you
    - name: IncrementNbBigTreasureWins
      address:
        EU: 0x2050200
        NA: 0x204FEC8
        JP: 0x2050214
      description: |-
        Increments by 1 the number of big treasure wins.
        
        Implements SPECIAL_PROC_INCREMENT_BIG_TREASURE_WINS (see ScriptSpecialProcessCall).
        
        No params.
    - name: SetNbBigTreasureWins
      address:
        EU: 0x2050220
        NA: 0x204FEE8
        JP: 0x2050234
      description: |-
        Sets the number of big treasure wins.
        
        r0: the new number of big treasure wins
    - name: GetNbBigTreasureWins
      address:
        EU: 0x2050258
        NA: 0x204FF20
        JP: 0x205026C
      description: |-
        Gets the number of big treasure wins.
        
        return: the number of big treasure wins
    - name: SetNbRecycled
      address:
        EU: 0x205026C
        NA: 0x204FF34
        JP: 0x2050280
      description: |-
        Sets the number of items recycled.
        
        r0: the new number of items recycled
    - name: GetNbRecycled
      address:
        EU: 0x20502A4
        NA: 0x204FF6C
        JP: 0x20502B8
      description: |-
        Gets the number of items recycled.
        
        return: the number of items recycled
    - name: IncrementNbSkyGiftsSent
      address:
        EU: 0x20502B8
        NA: 0x204FF80
        JP: 0x20502CC
      description: |-
        Increments by 1 the number of sky gifts sent.
        
        Implements SPECIAL_PROC_SEND_SKY_GIFT_TO_GUILDMASTER (see ScriptSpecialProcessCall).
        
        No params.
    - name: SetNbSkyGiftsSent
      address:
        EU: 0x20502D8
        NA: 0x204FFA0
        JP: 0x20502EC
      description: |-
        Sets the number of Sky Gifts sent.
        
        return: the number of Sky Gifts sent
    - name: GetNbSkyGiftsSent
      address:
        EU: 0x2050310
        NA: 0x204FFD8
        JP: 0x2050324
      description: |-
        Gets the number of Sky Gifts sent.
        
        return: the number of Sky Gifts sent
    - name: ComputeSpecialCounters
      address:
        EU: 0x2050324
        NA: 0x204FFEC
        JP: 0x2050338
      description: |-
        Computes the counters from the bit fields in the adventure log, as they are not updated automatically when bit fields are altered.
        
        Affects GetNbPokemonJoined, GetNbMovesLearned, GetNbPokemonBattled and GetNbItemAcquired.
        
        No params.
    - name: RecruitSpecialPokemonLog
      address:
        EU: 0x205057C
        NA: 0x2050244
        JP: 0x2050590
      description: |-
        Marks a specified special pokémon as recruited in the adventure log.
        
        Irdkwia's notes: Useless in Sky
        
        r0: monster ID
    - name: IncrementNbFainted
      address:
        EU: 0x20505E8
        NA: 0x20502B0
        JP: 0x20505FC
      description: |-
        Increments by 1 the number of times you fainted.
        
        No params.
    - name: GetNbFainted
      address:
        EU: 0x2050624
        NA: 0x20502EC
        JP: 0x2050638
      description: |-
        Gets the number of times you fainted.
        
        return: the number of times you fainted
    - name: SetItemAcquired
      address:
        EU: 0x2050638
        NA: 0x2050300
        JP: 0x205064C
      description: |-
        Marks one specific item as acquired.
        
        r0: item
    - name: GetNbItemAcquired
      address:
        EU: 0x2050704
        NA: 0x20503CC
        JP: 0x2050718
      description: |-
        Gets the number of items acquired.
        
        return: the number of items acquired
    - name: SetChallengeLetterCleared
      address:
        EU: 0x2050758
        NA: 0x2050420
        JP: 0x205076C
      description: |-
        Sets a challenge letter as cleared.
        
        r0: challenge ID
    - name: GetSentryDutyGamePoints
      address:
        EU: 0x20507DC
        NA: 0x20504A4
        JP: 0x20507F0
      description: |-
        Gets the points for the associated rank in the footprints minigame.
        
        r0: the rank (range 0-4, 1st to 5th)
        return: points
    - name: SetSentryDutyGamePoints
      address:
        EU: 0x20507F4
        NA: 0x20504BC
        JP: 0x2050808
      description: |-
        Sets a new record in the footprints minigame.
        
        r0: points
        return: the rank (range 0-4, 1st to 5th; -1 if out of ranking)
    - name: CopyLogTo
      address:
        EU: 0x2050884
        NA: 0x205054C
        JP: 0x2050898
      description: |-
        Note: unverified, ported from Irdkwia's notes
        
        r0: write_info
    - name: CopyLogFrom
      address:
        EU: 0x2050A70
        NA: 0x2050738
        JP: 0x2050A84
      description: |-
        Note: unverified, ported from Irdkwia's notes
        
        r0: read_info
    - name: GetAbilityString
      address:
        EU: 0x2050C54
        NA: 0x205091C
        JP: 0x2050C68
      description: |-
        Copies the string for the ability id into the buffer.
        
        r0: [output] buffer
        r1: ability ID
    - name: GetAbilityDescStringId
      address:
        EU: 0x2050C74
        NA: 0x205093C
        JP: 0x2050C88
      description: |-
        Gets the ability description string ID for the corresponding ability.
        
        r0: ability ID
        return: string ID
    - name: GetTypeStringId
      address:
        EU: 0x2050C88
        NA: 0x2050950
        JP: 0x2050C9C
      description: |-
        Note: unverified, ported from Irdkwia's notes
        
        r0: type ID
        return: string ID
    - name: GetConversion2ConvertToType
      address:
        EU: 0x2050C9C
        NA: 0x2050964
        JP: 0x2050CB0
      description: |-
        Determines which type a monster with Conversion2 should turn into after being hit by a certain
        type of move.
        
        r0: type ID
        return: type ID
    - name: CopyBitsTo
      address:
        EU: 0x2050CF8
        NA: 0x20509C0
        JP: 0x2050D0C
      description: |-
        Note: unverified, ported from Irdkwia's notes
        
        r0: write_info
        r1: buffer_write
        r2: nb_bits
    - name: CopyBitsFrom
      address:
        EU: 0x2050D78
        NA: 0x2050A40
        JP: 0x2050D8C
      description: |-
        Note: unverified, ported from Irdkwia's notes
        
        r0: read_info
        r1: buffer_read
        r2: nb_bits
    - name: StoreDefaultTeamData
      address:
        EU: 0x2050E04
        NA: 0x2050ACC
        JP: 0x2050E18
      description: |-
        Sets the name of the team for the main story to the default team name Poképals. Also initializes
        the team to Normal Rank and possibly set Secret Rank unlocked to false?
        
        No params.
    - name: GetMainTeamNameWithCheck
      address:
        EU: 0x2050E48
        NA: 0x2050B10
        JP: 0x2050E60
      description: |-
        Gets the name of the team for the main story with an additional check if the team name should be
        "???" because the story has not progressed enough.
        
        r0: [output] buffer
    - name: GetMainTeamName
      address:
        EU: 0x2050EB4
        NA: 0x2050B7C
        JP: 0x2050ECC
      description: |-
        Gets the name of the team for the main story.
        
        r0: [output] buffer
    - name: SetMainTeamName
      address:
        EU: 0x2050ECC
        NA: 0x2050B94
        JP: 0x2050EE4
      description: |-
        Sets the main team name to the name in the passed buffer.
        
        r0: buffer
    - name: GetRankupPoints
      address:
        EU: 0x2050EF0
        NA: 0x2050BB8
        JP: 0x2050F08
      description: |-
        Returns the number of points required to reach the next rank.
        
        If PERFORMANCE_PROGRESS_LIST[8] is 0 and the current rank is RANK_MASTER, or if the current rank is RANK_GUILDMASTER, returns 0.
        
        return: Points required to reach the next rank
    - name: GetRank
      address:
        EU: 0x2050FAC
        NA: 0x2050C74
        JP: 0x2050FC4
      description: |-
        Returns the team's rank
        
        If PERFORMANCE_PROGRESS_LIST[8] is 0, the maximum rank that can be returned is RANK_MASTER.
        
        return: Rank
    - name: GetRankStorageSize
      address:
        EU: 0x205101C
        NA: 0x2050CE4
        JP: 0x2051034
      description: |-
        Gets the size of storage for the current rank.
        
        return: storage size
    - name: ResetPlayTimer
      address:
        EU: 0x2051140
        NA: 0x2050E08
        JP: 0x2051158
      description: |-
        Reset the file timer.
        
        r0: play_time
    - name: PlayTimerTick
      address:
        EU: 0x2051150
        NA: 0x2050E18
        JP: 0x2051168
      description: |-
        Advance the file timer by 1 frame.
        
        r0: play_time
    - name: GetPlayTimeSeconds
      address:
        EU: 0x205118C
        NA: 0x2050E54
        JP: 0x20511A4
      description: |-
        Returns the current play time in seconds.
        
        return: play time in seconds
    - name: SubFixedPoint
      address:
        EU: 0x2051248
        NA: 0x2050F10
        JP: 0x2051260
      description: |-
        Compute the subtraction of two decimal fixed-point numbers (16 fraction bits).
        
        Numbers are in the format {16-bit integer part, 16-bit thousandths}, where the integer part is the lower word. Probably used primarily for belly.
        
        r0: number
        r1: decrement
        return: max(number - decrement, 0)
    - name: BinToDecFixedPoint
      address:
        EU: 0x2051358
        NA: 0x2051020
        JP: 0x2051370
      description: |-
        Convert a binary fixed-point number (16 fraction bits) to the decimal fixed-point number (16 fraction bits) used for belly calculations. Thousandths are floored.
        
        If <data> holds the raw binary data, a binary fixed-point number (16 fraction bits) has the value ((unsigned)data) * 2^-16), and the decimal fixed-point number (16 fraction bits) used for belly has the value (data & 0xffff) + (data >> 16)/1000.
        
        r0: pointer p, where ((const unsigned *)p)[1] is the fractional number in binary fixed-point format to convert
        return: fractional number in decimal fixed-point format
    - name: CeilFixedPoint
      address:
        EU: 0x205139C
        NA: 0x2051064
        JP: 0x20513B4
      description: |-
        Compute the ceiling of a decimal fixed-point number (16 fraction bits).
        
        Numbers are in the format {16-bit integer part, 16-bit thousandths}, where the integer part is the lower word. Probably used primarily for belly.
        
        r0: number
        return: ceil(number)
    - name: DungeonGoesUp
      address:
        EU: 0x20515C0
        NA: 0x2051288
        JP: 0x20515D8
      description: |-
        Returns whether the specified dungeon is considered as going upward or not
        
        r0: dungeon id
        return: bool
    - name: GetTurnLimit
      address:
        EU: 0x20515E8
        NA: 0x20512B0
        JP: 0x2051600
      description: |-
        Note: unverified, ported from Irdkwia's notes
        
        r0: dungeon ID
        return: turn limit
    - name: DoesNotSaveWhenEntering
      address:
        EU: 0x2051600
        NA: 0x20512C8
        JP: 0x2051618
      description: |-
        Note: unverified, ported from Irdkwia's notes
        
        r0: dungeon ID
        return: bool
    - name: TreasureBoxDropsEnabled
      address:
        EU: 0x2051628
        NA: 0x20512F0
        JP: 0x2051640
      description: |-
        Checks if enemy Treasure Box drops are enabled in the dungeon.
        
        r0: dungeon ID
        return: bool
    - name: IsLevelResetDungeon
      address:
        EU: 0x2051650
        NA: 0x2051318
        JP: 0x2051668
      description: |-
        Note: unverified, ported from Irdkwia's notes
        
        r0: dungeon ID
        return: bool
    - name: GetMaxItemsAllowed
      address:
        EU: 0x2051678
        NA: 0x2051340
        JP: 0x2051690
      description: |-
        Note: unverified, ported from Irdkwia's notes
        
        r0: dungeon ID
        return: max items allowed
    - name: IsMoneyAllowed
      address:
        EU: 0x2051690
        NA: 0x2051358
        JP: 0x20516A8
      description: |-
        Note: unverified, ported from Irdkwia's notes
        
        r0: dungeon ID
        return: bool
    - name: GetMaxRescueAttempts
      address:
        EU: 0x20516B8
        NA: 0x2051380
        JP: 0x20516D0
      description: |-
        Returns the maximum rescue attempts allowed in the specified dungeon.
        
        r0: dungeon id
        return: Max rescue attempts, or -1 if rescues are disabled.
    - name: IsRecruitingAllowed
      address:
        EU: 0x20516D0
        NA: 0x2051398
        JP: 0x20516E8
      description: |-
        Note: unverified, ported from Irdkwia's notes
        
        r0: dungeon ID
        return: bool
    - name: GetLeaderChangeFlag
      address:
        EU: 0x20516F8
        NA: 0x20513C0
        JP: 0x2051710
      description: |-
        Returns true if the flag that allows changing leaders is set in the restrictions of the specified dungeon
        
        r0: dungeon id
        return: True if the restrictions of the current dungeon allow changing leaders, false otherwise.
    - name: GetRandomMovementChance
      address:
        EU: 0x2051720
        NA: 0x20513E8
        JP: 0x2051738
      description: |-
        Returns dungeon_restriction::random_movement_chance for the specified dungeon ID.
        
        r0: dungeon ID
        return: Random movement chance
    - name: CanEnemyEvolve
      address:
        EU: 0x2051738
        NA: 0x2051400
        JP: 0x2051750
      description: |-
        Note: unverified, ported from Irdkwia's notes
        
        r0: dungeon ID
        return: bool
    - name: GetMaxMembersAllowed
      address:
        EU: 0x2051760
        NA: 0x2051428
        JP: 0x2051778
      description: |-
        Note: unverified, ported from Irdkwia's notes
        
        r0: dungeon ID
        return: max members allowed
    - name: IsIqEnabled
      address:
        EU: 0x2051778
        NA: 0x2051440
        JP: 0x2051790
      description: |-
        Note: unverified, ported from Irdkwia's notes
        
        r0: dungeon ID
        return: bool
    - name: IsTrapInvisibleWhenAttacking
      address:
        EU: 0x20517A0
        NA: 0x2051468
        JP: 0x20517B8
      description: |-
        Note: unverified, ported from Irdkwia's notes
        
        r0: dungeon ID
        return: bool
    - name: JoinedAtRangeCheck
      address:
        EU: 0x20517C8
        NA: 0x2051490
        JP: 0x20517E0
      description: |-
        Returns whether a certain joined_at field value is between dungeon_id::DUNGEON_JOINED_AT_BIDOOF and dungeon_id::DUNGEON_DUMMY_0xE3.
        
        Irdkwia's notes: IsSupportPokemon
        
        r0: joined_at id
        return: bool
    - name: IsDojoDungeon
      address:
        EU: 0x20517E8
        NA: 0x20514B0
        JP: 0x2051800
      description: |-
        Checks if the given dungeon is a Marowak Dojo dungeon.
        
        r0: dungeon ID
        return: bool
    - name: IsFutureDungeon
      address:
        EU: 0x2051804
        NA: 0x20514CC
        JP: 0x205181C
      description: |-
        Checks if the given dungeon is a dungeon in the future arc of the main story.
        
        r0: dungeon ID
        return: bool
    - name: IsSpecialEpisodeDungeon
      address:
        EU: 0x2051820
        NA: 0x20514E8
        JP: 0x2051838
      description: |-
        Checks if the given dungeon is a special episode dungeon.
        
        r0: dungeon ID
        return: bool
    - name: RetrieveFromItemList1
      address:
        EU: 0x205183C
        NA: 0x2051504
        JP: 0x2051854
      description: |-
        Note: unverified, ported from Irdkwia's notes
        
        r0: dungeon_info
        r1: ?
        return: ?
    - name: IsForbiddenFloor
      address:
        EU: 0x20518A0
        NA: 0x2051568
        JP: 0x20518B8
      description: |-
        Related to missions floors forbidden
        
        Note: unverified, ported from Irdkwia's notes
        
        r0: dungeon_info
        others: ?
        return: bool
    - name: Copy16BitsFrom
      address:
        EU: 0x2051924
        NA: 0x20515EC
        JP: 0x205193C
      description: |-
        Note: unverified, ported from Irdkwia's notes
        
        r0: read_info
        r1: buffer_read
    - name: RetrieveFromItemList2
      address:
        EU: 0x20519B4
        NA: 0x205167C
        JP: 0x20519CC
      description: |-
        Same as RetrieveFromItemList1, except there is one more comparison
        
        Note: unverified, ported from Irdkwia's notes
        
        r0: dungeon_info
    - name: IsInvalidForMission
      address:
        EU: 0x2051A14
        NA: 0x20516DC
        JP: 0x2051A2C
      description: |-
        It's a guess
        
        Note: unverified, ported from Irdkwia's notes
        
        r0: dungeon_id
        return: bool
    - name: IsExpEnabledInDungeon
      address:
        EU: 0x2051A54
        NA: 0x205171C
        JP: 0x2051A6C
      description: |-
        Note: unverified, ported from Irdkwia's notes
        
        r0: dungeon_id
        return: bool
    - name: IsSkyExclusiveDungeon
      address:
        EU: 0x2051A7C
        NA: 0x2051744
        JP: 0x2051A94
      description: |-
        Also the dungeons where Giratina has its Origin Form
        
        Note: unverified, ported from Irdkwia's notes
        
        r0: dungeon_id
        return: bool
    - name: JoinedAtRangeCheck2
      address:
        EU: 0x2051A98
        NA: 0x2051760
        JP: 0x2051AB0
      description: |-
        Returns whether a certain joined_at field value is equal to dungeon_id::DUNGEON_BEACH or is between dungeon_id::DUNGEON_DUMMY_0xEC and dungeon_id::DUNGEON_DUMMY_0xF0.
        
        Irdkwia's notes: IsSEPokemon
        
        r0: joined_at id
        return: bool
    - name: GetBagCapacity
      address:
        EU: 0x2051B0C
        NA: 0x20517D4
        JP: 0x2051B24
      description: |-
        Returns the player's bag capacity for a given point in the game.
        
        r0: scenario_balance
        return: bag capacity
    - name: GetBagCapacitySpecialEpisode
      address:
        EU: 0x2051B1C
        NA: 0x20517E4
        JP: 0x2051B34
      description: |-
        Note: unverified, ported from Irdkwia's notes
        
        r0: se_type
        return: bag capacity
    - name: GetRankUpEntry
      address:
        EU: 0x2051B2C
        NA: 0x20517F4
        JP: 0x2051B44
      description: |-
        Gets the rank up data for the specified rank.
        
        r0: rank index
        return: struct rankup_table_entry*
    - name: GetBgRegionArea
      address:
        EU: 0x20521C4
        NA: 0x2051E8C
        JP: 0x20521DC
      description: |-
        Note: unverified, ported from Irdkwia's notes
        
        r0: offset
        r1: subregion_id
        r2: region_id
        return: ?
    - name: LoadMonsterMd
      address:
        EU: 0x2052690
        NA: 0x2052358
        JP: 0x20526A8
      description: |-
        Note: unverified, ported from Irdkwia's notes
        
        No params.
    - name: GetNameRaw
      address:
        EU: 0x20526CC
        NA: 0x2052394
        JP: 0x20526E4
      description: |-
        Note: unverified, ported from Irdkwia's notes
        
        r0: dst_ptr
        r1: id
    - name: GetName
      address:
        EU: 0x2052708
        NA: 0x20523D0
        JP: 0x2052720
      description: |-
        Note: unverified, ported from Irdkwia's notes
        
        r0: dst_ptr
        r1: id
        r2: color_id
    - name: GetNameWithGender
      address:
        EU: 0x2052778
        NA: 0x2052440
        JP: 0x2052790
      description: |-
        Note: unverified, ported from Irdkwia's notes
        
        r0: dst_ptr
        r1: id
        r2: color_id
    - name: GetSpeciesString
      address:
        EU: 0x2052838
        NA: 0x2052500
        JP: 0x205283C
      description: |-
        Note: unverified, ported from Irdkwia's notes
        
        r0: dst_ptr
        r1: id
    - name: GetNameString
      address:
        EU: 0x2052A00
        NA: 0x20526C8
        JP: 0x2052A04
      description: |-
        Note: unverified, ported from Irdkwia's notes
        
        r0: id
        return: name
    - name: GetSpriteIndex
      address:
        EU:
          - 0x2052A24
          - 0x2052A40
          - 0x2052A5C
        NA:
          - 0x20526EC
          - 0x2052708
          - 0x2052724
        JP:
          - 0x2052A28
          - 0x2052A44
          - 0x2052A60
      description: |-
        Return the sprite index for this monster (inside m_attack.bin, m_ground.bin and monster.bin)
        All three sprites have the same index
        
        r0: monster id
        return: sprite index
    - name: GetDexNumber
      address:
        EU: 0x2052A78
        NA: 0x2052740
        JP: 0x2052A7C
      description: |-
        Note: unverified, ported from Irdkwia's notes
        
        r0: id
        return: dex number
    - name: GetCategoryString
      address:
        EU: 0x2052A94
        NA: 0x205275C
        JP: 0x2052A98
      description: |-
        Note: unverified, ported from Irdkwia's notes
        
        r0: id
        return: category
    - name: GetMonsterGender
      address:
        EU: 0x2052AE0
        NA: 0x20527A8
        JP: 0x2052AE0
      description: |-
        Returns the gender field of a monster given its ID.
        
        r0: monster id
        return: monster gender
    - name: GetBodySize
      address:
        EU: 0x2052AFC
        NA: 0x20527C4
        JP: 0x2052AFC
      description: |-
        Note: unverified, ported from Irdkwia's notes
        
        r0: id
        return: body size
    - name: GetSpriteSize
      address:
        EU: 0x2052B18
        NA: 0x20527E0
        JP: 0x2052B18
      description: |-
        Returns the sprite size of the specified monster. If the size is between 1 and 6, 6 will be returned.
        
        r0: monster id
        return: sprite size
    - name: GetSpriteFileSize
      address:
        EU: 0x2052B54
        NA: 0x205281C
        JP: 0x2052B54
      description: |-
        Returns the sprite file size of the specified monster.
        
        r0: monster id
        return: sprite file size
    - name: GetShadowSize
      address:
        EU: 0x2052B74
        NA: 0x205283C
        JP: 0x2052B74
      description: |-
        Note: unverified, ported from Irdkwia's notes
        
        r0: id
        return: shadow size
    - name: GetSpeedStatus
      address:
        EU: 0x2052B90
        NA: 0x2052858
        JP: 0x2052B90
      description: |-
        Note: unverified, ported from Irdkwia's notes
        
        r0: id
        return: speed status
    - name: GetMobilityType
      address:
        EU: 0x2052BAC
        NA: 0x2052874
        JP: 0x2052BAC
      description: |-
        Gets the mobility type for a given monster species.
        
        r0: species ID
        return: mobility type
    - name: GetRegenSpeed
      address:
        EU: 0x2052BC8
        NA: 0x2052890
        JP: 0x2052BC8
      description: |-
        Note: unverified, ported from Irdkwia's notes
        
        r0: id
        return: regen speed
    - name: GetCanMoveFlag
      address:
        EU: 0x2052BEC
        NA: 0x20528B4
        JP: 0x2052BEC
      description: |-
        Returns the flag that determines if a monster can move in dungeons.
        
        r0: Monster ID
        return: "Can move" flag
    - name: GetChanceAsleep
      address:
        EU: 0x2052C18
        NA: 0x20528E0
        JP: 0x2052C18
      description: |-
        Note: unverified, ported from Irdkwia's notes
        
        r0: id
        return: chance asleep
    - name: GetWeightMultiplier
      aliases:
        - GetLowKickMultiplier
      address:
        EU: 0x2052C34
        NA: 0x20528FC
        JP: 0x2052C34
      description: |-
        Gets the weight multiplier value for the given species. This value is passed as the damage_mult_fp parameter to DealDamage when calculating the damage dealt by Low Kick and Grass Knot.
        
        r0: monster ID
        return: Monster weight multiplier, as a binary fixed-point number with 8 fraction bits.
    - name: GetSize
      address:
        EU: 0x2052C50
        NA: 0x2052918
        JP: 0x2052C50
      description: |-
        Note: unverified, ported from Irdkwia's notes
        
        r0: id
        return: size
    - name: GetBaseHp
      address:
        EU: 0x2052C6C
        NA: 0x2052934
        JP: 0x2052C6C
      description: |-
        Note: unverified, ported from Irdkwia's notes
        
        r0: id
        return: base HP
    - name: CanThrowItems
      address:
        EU: 0x2052C88
        NA: 0x2052950
        JP: 0x2052C88
      description: |-
        Note: unverified, ported from Irdkwia's notes
        
        r0: id
        return: bool
    - name: CanEvolve
      address:
        EU: 0x2052CB4
        NA: 0x205297C
        JP: 0x2052CB4
      description: |-
        Note: unverified, ported from Irdkwia's notes
        
        r0: id
        return: bool
    - name: GetMonsterPreEvolution
      address:
        EU: 0x2052CE0
        NA: 0x20529A8
        JP: 0x2052CE0
      description: |-
        Returns the pre-evolution id of a monster given its ID.
        
        r0: monster id
        return: ID of the monster that evolves into the one specified in r0
    - name: GetBaseOffensiveStat
      address:
        EU: 0x2052CFC
        NA: 0x20529C4
        JP: 0x2052CFC
      description: |-
        Note: unverified, ported from Irdkwia's notes
        
        r0: id
        r1: stat index
        return: base attack/special attack stat
    - name: GetBaseDefensiveStat
      address:
        EU: 0x2052D1C
        NA: 0x20529E4
        JP: 0x2052D1C
      description: |-
        Note: unverified, ported from Irdkwia's notes
        
        r0: id
        r1: stat index
        return: base defense/special defense stat
    - name: GetType
      address:
        EU: 0x2052D3C
        NA: 0x2052A04
        JP: 0x2052D3C
      description: |-
        Note: unverified, ported from Irdkwia's notes
        
        r0: id
        r1: type index (0 for primary type or 1 for secondary type)
        return: type
    - name: GetAbility
      address:
        EU: 0x2052D5C
        NA: 0x2052A24
        JP: 0x2052D5C
      description: |-
        Note: unverified, ported from Irdkwia's notes
        
        r0: id
        r1: ability index (0 for primary ability or 1 for secondary ability)
        return: ability
    - name: GetRecruitRate2
      address:
        EU: 0x2052D7C
        NA: 0x2052A44
        JP: 0x2052D7C
      description: |-
        Note: unverified, ported from Irdkwia's notes
        
        r0: id
        return: recruit rate 2
    - name: GetRecruitRate1
      address:
        EU: 0x2052D98
        NA: 0x2052A60
        JP: 0x2052D98
      description: |-
        Note: unverified, ported from Irdkwia's notes
        
        r0: id
        return: recruit rate 1
    - name: GetExp
      address:
        EU: 0x2052DB4
        NA: 0x2052A7C
        JP: 0x2052DB4
      description: |-
        Base Formula = ((Level-1)*ExpYield)//10+ExpYield
        Note: Defeating an enemy without using a move will divide this amount by 2
        
        r0: id
        r1: level
        return: exp
    - name: GetEvoParameters
      address:
        EU: 0x2052DE8
        NA: 0x2052AB0
        JP: 0x2052DE8
      description: |-
        Bx
        Has something to do with evolution
        
        Note: unverified, ported from Irdkwia's notes
        
        r0: [output] struct_evo_param
        r1: id
    - name: GetTreasureBoxChances
      address:
        EU: 0x2052E18
        NA: 0x2052AE0
        JP: 0x2052E18
      description: |-
        Has something to do with bytes 3C-3E
        
        Note: unverified, ported from Irdkwia's notes
        
        r0: id
        r1: [output] struct_chances
    - name: GetIqGroup
      address:
        EU: 0x2052E60
        NA: 0x2052B28
        JP: 0x2052E60
      description: |-
        Note: unverified, ported from Irdkwia's notes
        
        r0: id
        return: IQ group
    - name: GetSpawnThreshold
      address:
        EU: 0x2052E7C
        NA: 0x2052B44
        JP: 0x2052E7C
      description: |-
        Returns the spawn threshold of the given monster ID
        
        The spawn threshold determines the minimum SCENARIO_BALANCE_FLAG value required by a monster to spawn in dungeons.
        
        r0: monster id
        return: Spawn threshold
    - name: NeedsItemToSpawn
      address:
        EU: 0x2052E98
        NA: 0x2052B60
        JP: 0x2052E98
      description: |-
        Note: unverified, ported from Irdkwia's notes
        
        r0: id
        return: bool
    - name: GetExclusiveItem
      address:
        EU: 0x2052EC4
        NA: 0x2052B8C
        JP: 0x2052EC4
      description: |-
        Note: unverified, ported from Irdkwia's notes
        
        r0: id
        r1: determines which exclusive item
        return: exclusive item
    - name: GetFamilyIndex
      address:
        EU: 0x2052EF0
        NA: 0x2052BB8
        JP: 0x2052EF0
      description: |-
        Note: unverified, ported from Irdkwia's notes
        
        r0: id
        return: family index
    - name: LoadM2nAndN2m
      address:
        EU: 0x2052F0C
        NA: 0x2052BD4
        JP: 0x2052F0C
      description: |-
        Note: unverified, ported from Irdkwia's notes
        
        No params.
    - name: GuestMonsterToGroundMonster
      address:
        EU: 0x20531CC
        NA: 0x2052E50
        JP: 0x2053188
      description: |-
        Inits a ground_monster entry with the given guest_monster struct.
        
        r0: [output] ground_monster struct to init
        r1: guest_monster struct to use
    - name: SetBaseStatsMovesGroundMonster
      address:
        EU: 0x2053278
        NA: 0x2052EFC
        JP: 0x2053234
      description: |-
        Sets a ground monster to have the base stats and Level 1 moves of its species, along with 1 IQ.
        
        r0: ground monster pointer
    - name: StrcmpMonsterName
      address:
        EU: 0x205332C
        NA: 0x2052FB0
        JP: 0x20532E8
      description: |-
        Checks if the string_buffer matches the name of the species
        
        Note: unverified, ported from Irdkwia's notes
        
        r0: string_buffer
        r1: monster ID
        return: bool
    - name: GetLvlUpEntry
      address:
        EU: 0x2053B18
        NA: 0x205379C
        JP: 0x2053AD4
      description: |-
        Gets the level-up entry of the given monster ID at the specified level.
        
        The monster's entire level up data is also decompressed to LEVEL_UP_DATA_DECOMPRESS_BUFFER, and its ID is stored in LEVEL_UP_DATA_MONSTER_ID.
        
        r0: [output] Level-up entry
        r1: monster ID
        r2: level
    - name: GetEncodedHalfword
      address:
        EU: 0x2053BC8
        NA: 0x205384C
        JP: 0x2053B84
      description: |-
        Decodes a 2-byte value that may be encoded using 1 or 2 bytes and writes it to the specified buffer.
        
        The encoding system uses the most significant bit of the first byte to signal if the value is encoded as a single byte or as a halfword. If the bit is unset, the value is read as (encoded byte) & 0x7F. If it's set, the value is read as ((first encoded byte) & 0x7F << 7) | (second encoded byte) & 0x7F.
        
        r0: Pointer to encoded value
        r1: [output] Buffer where the resulting 2-byte value will be stored.
        return: Pointer to the next byte to decode
    - name: GetEvoFamily
      address:
        EU: 0x205414C
        NA: 0x2053DD0
        JP: 0x2054108
      description: |-
        Note: unverified, ported from Irdkwia's notes
        
        r0: monster_str
        r1: evo_family_str
        return: nb_family
    - name: GetEvolutions
      address:
        EU: 0x2054204
        NA: 0x2053E88
        JP: 0x20541C0
      description: |-
        Returns a list of all the possible evolutions for a given monster id.
        
        r0: Monster id
        r1: [Output] Array that will hold the list of monster ids the specified monster can evolve into
        r2: True to skip the check that prevents returning monsters with a different sprite size than the current one
        r3: True to skip the check that prevents Shedinja from being counted as a potential evolution
        return: Number of possible evolutions for the specified monster id
    - name: ShuffleHiddenPower
      address:
        EU: 0x2054344
        NA: 0x2053FC8
        JP: 0x2054300
      description: |-
        Note: unverified, ported from Irdkwia's notes
        
        r0: dmons_addr
    - name: GetBaseForm
      address:
        EU: 0x20543A0
        NA: 0x2054024
        JP: 0x205435C
      description: |-
        Checks if the specified monster ID corresponds to any of the pokémon that have multiple forms and returns the ID of the base form if so. If it doesn't, the same ID is returned.
        
        Some of the pokémon included in the check are Castform, Unown, Deoxys, Cherrim, Shaymin, and Giratina
        
        r0: Monster ID
        return: ID of the base form of the specified monster, or the same if the specified monster doesn't have a base form.
    - name: GetBaseFormBurmyWormadamShellosGastrodonCherrim
      address:
        EU: 0x20545CC
        NA: 0x2054250
        JP: 0x2054588
      description: |-
        Note: unverified, ported from Irdkwia's notes
        
        r0: id
        return: base form
    - name: GetBaseFormCastformCherrimDeoxys
      address:
        EU: 0x2054714
        NA: 0x2054398
        JP: 0x20546D0
      description: |-
        Note: unverified, ported from Irdkwia's notes
        
        r0: id
        return: base form
    - name: GetAllBaseForms
      address:
        EU: 0x20547E0
        NA: 0x2054464
        JP: 0x205479C
      description: |-
        Note: unverified, ported from Irdkwia's notes
        
        r0: id
        return: base form
    - name: GetDexNumberVeneer
      address:
        EU: 0x20547F0
        NA: 0x2054474
        JP: 0x20547AC
      description: |-
        Likely a linker-generated veneer for GetDexNumber.
        
        See https://developer.arm.com/documentation/dui0474/k/image-structure-and-generation/linker-generated-veneers/what-is-a-veneer-
        
        r0: id
        return: dex number
    - name: GetMonsterIdFromSpawnEntry
      address:
        EU: 0x20547FC
        NA: 0x2054480
        JP: 0x20547B8
      description: |-
        Returns the monster ID of the specified monster spawn entry
        
        r0: Pointer to the monster spawn entry
        return: monster_spawn_entry::id
    - name: SetMonsterId
      address:
        EU: 0x205481C
        NA: 0x20544A0
        JP: 0x20547D8
      description: |-
        Note: unverified, ported from Irdkwia's notes
        
        r0: mons_spawn_str
        r1: monster ID
    - name: SetMonsterLevelAndId
      address:
        EU: 0x2054824
        NA: 0x20544A8
        JP: 0x20547E0
      description: |-
        Note: unverified, ported from Irdkwia's notes
        
        r0: mons_spawn_str
        r1: level
        r2: monster ID
    - name: GetMonsterLevelFromSpawnEntry
      address:
        EU: 0x2054834
        NA: 0x20544B8
        JP: 0x20547F0
      description: |-
        Returns the level of the specified monster spawn entry.
        
        r0: pointer to the monster spawn entry
        return: uint8_t
    - name: ApplyLevelUpBoostsToGroundMonster
      address:
        EU: 0x2054844
        NA: 0x20544C8
        JP: 0x2054800
      description: |-
        Applies the level up boosts to stats and moves (until moveset is full) to a target monster.
        
        r0: ground monster pointer
        r1: level
        r2: flag that enables further editing of the monster
    - name: GetMonsterGenderVeneer
      address:
        EU: 0x2054ADC
        NA: 0x2054760
        JP: 0x2054A98
      description: |-
        Likely a linker-generated veneer for GetMonsterGender.
        
        See https://developer.arm.com/documentation/dui0474/k/image-structure-and-generation/linker-generated-veneers/what-is-a-veneer-
        
        r0: monster id
        return: monster gender
    - name: IsMonsterValid
      address:
        EU: 0x2054AE8
        NA: 0x205476C
        JP: 0x2054AA4
      description: |-
        Checks if an monster ID is valid.
        
        r0: monster ID
        return: bool
    - name: IsUnown
      address:
        EU: 0x2054E04
        NA: 0x2054A88
        JP: 0x2054DC0
      description: |-
        Checks if a monster ID is an Unown.
        
        r0: monster ID
        return: bool
    - name: IsShaymin
      address:
        EU: 0x2054E20
        NA: 0x2054AA4
        JP: 0x2054DDC
      description: |-
        Checks if a monster ID is a Shaymin form.
        
        r0: monster ID
        return: bool
    - name: IsCastform
      address:
        EU: 0x2054E50
        NA: 0x2054AD4
        JP: 0x2054E0C
      description: |-
        Checks if a monster ID is a Castform form.
        
        r0: monster ID
        return: bool
    - name: IsCherrim
      address:
        EU: 0x2054EA8
        NA: 0x2054B2C
        JP: 0x2054E64
      description: |-
        Checks if a monster ID is a Cherrim form.
        
        r0: monster ID
        return: bool
    - name: IsDeoxys
      address:
        EU: 0x2054EF0
        NA: 0x2054B74
        JP: 0x2054EAC
      description: |-
        Checks if a monster ID is a Deoxys form.
        
        r0: monster ID
        return: bool
    - name: GetSecondFormIfValid
      address:
        EU: 0x2054F20
        NA: 0x2054BA4
        JP: 0x2054EDC
      description: |-
        Note: unverified, ported from Irdkwia's notes
        
        r0: monster ID
        return: second form
    - name: FemaleToMaleForm
      address:
        EU: 0x2054F5C
        NA: 0x2054BE0
        JP: 0x2054F18
      description: |-
        Returns the ID of the first form of the specified monster if the specified ID corresponds to a secondary form with female gender and the first form has male gender. If those conditions don't meet, returns the same ID unchanged.
        
        r0: Monster ID
        return: ID of the male form of the monster if the requirements meet, same ID otherwise.
    - name: GetBaseFormCastformDeoxysCherrim
      address:
        EU: 0x2054FA0
        NA: 0x2054C24
        JP: 0x2054F5C
      description: |-
        Note: unverified, ported from Irdkwia's notes
        
        r0: id
        return: base form
    - name: BaseFormsEqual
      address:
        EU: 0x2055054
        NA: 0x2054CD8
        JP: 0x2055010
      description: |-
        Note: unverified, ported from Irdkwia's notes
        
        r0: id1
        r1: id2
        return: if the base forms are the same
    - name: DexNumbersEqual
      address:
        EU: 0x2055140
        NA: 0x2054DC4
        JP: 0x20550FC
      description: |-
        Each Unown is considered as different
        
        Note: unverified, ported from Irdkwia's notes
        
        r0: id1
        r1: id2
        return: bool
    - name: GendersEqual
      address:
        EU: 0x20551C8
        NA: 0x2054E4C
        JP: 0x2055184
      description: |-
        Checks if the genders for two monster IDs are equal.
        
        r0: id1
        r1: id2
        return: bool
    - name: GendersEqualNotGenderless
      address:
        EU: 0x20551F4
        NA: 0x2054E78
        JP: 0x20551B0
      description: |-
        Checks if the genders for two monster IDs are equal. Always returns false if either gender is GENDER_GENDERLESS.
        
        r0: id1
        r1: id2
        return: bool
    - name: GendersNotEqualNotGenderless
      address:
        EU: 0x2055244
        NA: 0x2054EC8
        JP: 0x2055200
      description: |-
        Checks if the genders for two monster IDs are not equal. Always returns false
        if either gender is GENDER_GENDERLESS.
        
        r0: id1
        r1: id2
        return: bool
    - name: IsMonsterOnTeam
      address:
        EU: 0x20554C4
        NA: 0x2055148
        JP: 0x2055480
      description: |-
        Checks if a given monster is on the exploration team (not necessarily the active party)?
        
        Irdkwia's notes:
          recruit_strategy=0: strict equality
          recruit_strategy=1: relative equality
        
        r0: monster ID
        r1: recruit_strategy
        return: bool
    - name: GetNbRecruited
      address:
        EU: 0x20555F0
        NA: 0x2055274
        JP: 0x2055610
      description: |-
        Note: unverified, ported from Irdkwia's notes
        
        r0: recruit_str
    - name: IsValidTeamMember
      address:
        EU: 0x205570C
        NA: 0x2055390
        JP: 0x205572C
      description: |-
        Returns whether or not the team member at the given index is valid for the current game mode.
        
        During normal play, this will only be false for the special-episode-reserved indexes (2, 3, 4). During special episodes, this will be false for the hero and partner (0, 1).
        
        r0: team member index
        return: bool
    - name: IsMainCharacter
      address:
        EU: 0x20558A4
        NA: 0x2055528
        JP: 0x20558C4
      description: |-
        Returns whether or not the team member at the given index is a "main character".
        
        During normal play, this will only be true for the hero and partner (0, 1). During special episodes, this will be true for the special-episode-reserved indexes (2, 3, 4).
        
        r0: team member index
        return: bool
    - name: GetTeamMember
      address:
        EU: 0x2055924
        NA: 0x20555A8
        JP: 0x2055944
      description: |-
        Gets the team member at the given index.
        
        r0: team member index
        return: ground monster pointer
    - name: GetHeroMemberIdx
      address:
        EU: 0x20559CC
        NA: 0x2055650
        JP: 0x20559EC
      description: |-
        Returns the team member index of the hero (0) if the hero is valid, otherwise return -1.
        
        return: team member index
    - name: GetPartnerMemberIdx
      address:
        EU: 0x20559F8
        NA: 0x205567C
        JP: 0x2055A18
      description: |-
        Returns the team member index of the partner (1) if the partner is valid, otherwise return -1.
        
        return: team member index
    - name: GetMainCharacter1MemberIdx
      address:
        EU: 0x2055A24
        NA: 0x20556A8
        JP: 0x2055A44
      description: |-
        Returns the team member index of the first main character for the given game mode, if valid, otherwise return -1.
        
        In normal play, this will be the hero (0). During special episodes, this will be 2.
        
        return: team member index
    - name: GetMainCharacter2MemberIdx
      address:
        EU: 0x2055A68
        NA: 0x20556EC
        JP: 0x2055A88
      description: |-
        Returns the team member index of the second main character for the given game mode, if valid, otherwise return -1.
        
        In normal play, this will be the partner (1). During special episodes, this will be 3 if there's a second main character.
        
        return: team member index
    - name: GetMainCharacter3MemberIdx
      address:
        EU: 0x2055AAC
        NA: 0x2055730
        JP: 0x2055ACC
      description: |-
        Returns the team member index of the third main character for the given game mode, if valid, otherwise return -1.
        
        In normal play, this will be invalid (-1). During special episodes, this will be 4 if there's a third main character.
        
        return: team member index
    - name: GetHero
      address:
        EU: 0x2055AEC
        NA: 0x2055770
        JP: 0x2055B0C
      description: |-
        Returns the ground monster data of the hero.
        
        return: ground monster pointer
    - name: GetPartner
      address:
        EU: 0x2055B14
        NA: 0x2055798
        JP: 0x2055B34
      description: |-
        Returns the ground monster data of the partner.
        
        return: ground monster pointer
    - name: GetMainCharacter1
      address:
        EU: 0x2055B40
        NA: 0x20557C4
        JP: 0x2055B60
      description: |-
        Returns the ground monster data of the first main character for the given game mode.
        
        In normal play, this will be the hero. During special episodes, this will be the first special episode main character (index 2).
        
        return: ground monster pointer
    - name: GetMainCharacter2
      address:
        EU: 0x2055B88
        NA: 0x205580C
        JP: 0x2055BA8
      description: |-
        Returns the ground monster data of the second main character for the given game mode, or null if invalid.
        
        In normal play, this will be the partner. During special episodes, this will be the second special episode main character (index 3) if one is present.
        
        return: ground monster pointer
    - name: GetMainCharacter3
      address:
        EU: 0x2055BD0
        NA: 0x2055854
        JP: 0x2055BF0
      description: |-
        Returns the ground monster data of the third main character for the given game mode, or null if invalid.
        
        In normal play, this will be null. During special episodes, this will be the third special episode main character (index 4) if one is present.
        
        return: ground monster pointer
    - name: GetFirstMatchingMemberIdx
      address:
        EU: 0x2055C70
        NA: 0x20558F4
        JP: 0x2055C90
      description: |-
        Gets the first team member index (in the Chimecho Assembly) that has a specific monster ID, or -1 if there is none.
        
        If valid, this will always be 5 or greater, since indexes 0-4 are reserved for main characters.
        
        r0: monster ID
        return: team member index of the first matching slot
    - name: GetFirstEmptyMemberIdx
      address:
        EU: 0x2055CE0
        NA: 0x2055964
        JP: 0x2055D00
      description: |-
        Gets the first unoccupied team member index (in the Chimecho Assembly), or -1 if there is none.
        
        If valid, this will always be 5 or greater, since indexes 0-4 are reserved for main characters.
        
        r0: ?
        return: team member index of the first available slot
    - name: IsMonsterNotNicknamed
      address:
        EU: 0x20563EC
        NA: 0x2056070
        JP: 0x205640C
      description: |-
        Checks if the string_buffer matches the name of the species
        
        r0: ground monster pointer
        return: bool
    - name: RemoveActiveMembersFromAllTeams
      address:
        EU: 0x2056444
        NA: 0x20560C8
        JP: 0x2056464
      description: |-
        Removes all of the active monsters on every type of team from the team member table.
        
        No params.
    - name: RemoveActiveMembersFromSpecialEpisodeTeam
      address:
        EU: 0x20564D4
        NA: 0x2056158
        JP: 0x20564F4
      description: |-
        Removes the active monsters on the Special Episode Team from the team member table.
        
        No params.
    - name: RemoveActiveMembersFromRescueTeam
      address:
        EU: 0x205653C
        NA: 0x20561C0
        JP: 0x205655C
      description: |-
        Removes the active monsters on the Rescue Team from the team member table.
        
        No params.
    - name: CheckTeamMemberIdx
      address:
        EU: 0x20565E0
        NA: 0x2056264
        JP: 0x2056600
      description: |-
        Checks if a team member's member index (team_member::member_idx) is equal to certain values.
        
        This is known to return true for some or all of the guest monsters.
        
        r0: member index
        return: True if the value is equal to 0x55AA or 0x5AA5
    - name: IsMonsterIdInNormalRange
      address:
        EU: 0x2056610
        NA: 0x2056294
        JP: 0x2056630
      description: |-
        Checks if a monster ID is in the range [0, 554], meaning it's before the special story monster IDs and secondary gender IDs.
        
        r0: monster ID
        return: bool
    - name: SetActiveTeam
      address:
        EU: 0x2056648
        NA: 0x20562CC
        JP: 0x2056668
      description: |-
        Sets the specified team to active in TEAM_MEMBER_TABLE.
        
        r0: team ID
    - name: GetActiveTeamMember
      address:
        EU: 0x2056708
        NA: 0x205638C
        JP: 0x2056728
      description: |-
        Returns a struct containing information about the active team member in the given slot index.
        
        r0: roster index
        return: team member pointer, or null if index is -1
    - name: GetActiveRosterIndex
      address:
        EU: 0x2056738
        NA: 0x20563BC
        JP: 0x2056758
      description: |-
        Searches for the roster index for the given team member within the current active roster.
        
        r0: team member index
        return: roster index if the team member is active, -1 otherwise
    - name: TryAddMonsterToActiveTeam
      address:
        EU: 0x2056AD0
        NA: 0x2056754
        JP: 0x2056AF0
      description: |-
        Attempts to add a monster from the team member table to the active team.
        
        Returns the team index of the newly added monster. If the monster was already on the team, returns its current team index. If the monster is not on the team and there's no space left, returns -1.
        
        r0: member index
        return: Team index
    - name: RemoveActiveMembersFromMainTeam
      address:
        EU: 0x2056CDC
        NA: 0x2056960
        JP: 0x2056CFC
      description: |-
        Removes the active monsters on the Main Team from the team member table.
        
        No params.
    - name: SetTeamSetupHeroAndPartnerOnly
      address:
        EU: 0x2056D48
        NA: 0x20569CC
        JP: 0x2056D68
      description: |-
        Implements SPECIAL_PROC_SET_TEAM_SETUP_HERO_AND_PARTNER_ONLY (see ScriptSpecialProcessCall).
        
        No params.
    - name: SetTeamSetupHeroOnly
      address:
        EU: 0x2056E2C
        NA: 0x2056AB0
        JP: 0x2056E48
      description: |-
        Implements SPECIAL_PROC_SET_TEAM_SETUP_HERO_ONLY (see ScriptSpecialProcessCall).
        
        No params.
    - name: GetPartyMembers
      address:
        EU: 0x2056F9C
        NA: 0x2056C20
        JP: 0x2056FB4
      description: |-
        Appears to get the team's active party members. Implements most of SPECIAL_PROC_IS_TEAM_SETUP_SOLO (see ScriptSpecialProcessCall).
        
        r0: [output] Array of 4 2-byte values (they seem to be indexes of some sort) describing each party member, which will be filled in by the function. The input can be a null pointer if the party members aren't needed
        return: Number of party members
    - name: RefillTeam
      address:
        EU: 0x20580D4
        NA: 0x2057D58
        JP: 0x20580EC
      description: |-
        Note: unverified, ported from Irdkwia's notes
        
        No params.
    - name: ClearItem
      address:
        EU: 0x205856C
        NA: 0x20581F0
        JP: 0x20584F0
      description: |-
        Note: unverified, ported from Irdkwia's notes
        
        r0: team_id
        r1: check
    - name: ChangeGiratinaFormIfSkyDungeon
      address:
        EU: 0x2058954
        NA: 0x20585D8
        JP: 0x20588D8
      description: |-
        Note: unverified, ported from Irdkwia's notes
        
        r0: dungeon ID
    - name: RevertGiratinaAndShaymin
      address:
        EU: 0x20589F0
        NA: 0x2058674
        JP: 0x2058974
      description: |-
        Reverts Giratina and Shaymin party members to their standard forms.
        
        r0: team member index in party
        r1: ?
    - name: GetIqSkillStringId
      address:
        EU: 0x2058F98
        NA: 0x2058C1C
        JP: 0x2058F18
      description: |-
        Note: unverified, ported from Irdkwia's notes
        
        r0: iq skill id
        return: iq skill string id
    - name: DoesTacticFollowLeader
      address:
        EU: 0x2058FB8
        NA: 0x2058C3C
        JP: 0x2058F38
      description: |-
        Returns whether or not the tactic involves following the team leader.
        
        r0: tactic_id
        return: bool
    - name: GetUnlockedTactics
      address:
        EU: 0x2058FC8
        NA: 0x2058C4C
        JP: 0x2058F48
      description: |-
        Returns an array with all the enabled tactics. TACTIC_NONE is used to fill the empty/unused entries
        in the array.
        
        r0: [output] Array of tactic_ids that are enabled
        r1: Monster level
    - name: GetUnlockedTacticFlags
      address:
        EU: 0x2059018
        NA: 0x2058C9C
        JP: 0x2058F98
      description: |-
        Returns an array with an entry for each tactic and if they're unlocked at the passed level.
        
        r0: [output] bool Array where the unlocked status of each tactic is stored
        r1: Monster level
    - name: CanLearnIqSkill
      address:
        EU: 0x2059054
        NA: 0x2058CD8
        JP: 0x2058FD4
      description: |-
        Returns whether an IQ skill can be learned with a given IQ amount or not.
        
        If the specified amount is 0, it always returns false.
        
        r0: IQ amount
        r1: IQ skill
        return: True if the specified skill can be learned with the specified IQ amount.
    - name: GetLearnableIqSkills
      address:
        EU: 0x2059080
        NA: 0x2058D04
        JP: 0x2059000
      description: |-
        Determines the list of IQ skills that a given monster can learn given its IQ value.
        
        The list of skills is written in the array specified in r0. The array has 69 slots in total. Unused slots are set to 0.
        
        r0: [output] Array where the list of skills will be written
        r1: Monster species
        r2: Monster IQ
        return: Amount of skills written to the output array
    - name: DisableIqSkill
      address:
        EU: 0x2059120
        NA: 0x2058DA4
        JP: 0x20590A0
      description: |-
        Disables an IQ skill.
        
        r0: Pointer to the bitarray containing the list of enabled IQ skills
        r1: ID of the skill to disable
    - name: EnableIqSkill
      address:
        EU: 0x2059170
        NA: 0x2058DF4
        JP: 0x20590F0
      description: |-
        Enables an IQ skill and disables any other skills that are incompatible with it.
        
        r0: Pointer to the bitarray containing the list of enabled IQ skills
        r1: ID of the skill to enable
    - name: GetSpeciesIqSkill
      address:
        EU: 0x20591E4
        NA: 0x2058E68
        JP: 0x2059164
      description: |-
        Gets the <index>th skill on the list of IQ skills that a given monster species can learn.
        
        r0: Species ID
        r1: Index (starting at 0)
        return: IQ skill ID
    - name: DisableAllIqSkills
      address:
        EU: 0x2059208
        NA: 0x2058E8C
        JP: 0x2059188
      description: |-
        Disables all IQ skills in the bitarray.
        
        r0: Pointer to the bitarray containing the list of enabled IQ skills
    - name: EnableAllLearnableIqSkills
      address:
        EU: 0x205922C
        NA: 0x2058EB0
        JP: 0x20591AC
      description: |-
        Attempts to enable all the IQ skills available to the monster. If there are incompatible IQ skils,
        the one with the highest ID will be activated while the others will be inactivated.
        
        r0: [output] Array where the list of skills will be written
        r1: Monster species
        r2: Monster IQ
    - name: IqSkillFlagTest
      address:
        EU: 0x2059280
        NA: 0x2058F04
        JP: 0x2059200
      description: |-
        Tests whether an IQ skill with a given ID is active.
        
        r0: IQ skill bitvector to test
        r1: IQ skill ID
        return: bool
    - name: GetNextIqSkill
      address:
        EU: 0x20592A0
        NA: 0x2058F24
        JP: 0x2059220
      description: |-
        Returns the next IQ skill that a given monster will learn given its current IQ value, or IQ_NONE if the monster won't learn any more skills.
        
        r0: Monster ID
        r1: Monster IQ
        return: ID of the next skill learned by the monster, or IQ_NONE if the monster won't learn any more skills.
    - name: GetExplorerMazeTeamName
      address:
        EU: 0x20593DC
        NA: 0x2059060
        JP: 0x205935C
      description: |-
        Returns the name of the explorer maze team. If the language of the team name is different from the
        language of selected in this game a default team name is written to the buffer instead.
        
        r0: [output] Buffer
    - name: GetExplorerMazeMonster
      address:
        EU: 0x2059474
        NA: 0x20590F8
        JP: 0x20593F4
      description: |-
        Returns the data of a monster sent into the Explorer Dojo using the "exchange teams" option.
        
        r0: Entry number (0-3)
        return: Ground monster data of the specified entry
    - name: WriteMonsterInfoToSave
      address:
        EU: 0x2059494
        NA: 0x2059118
        JP: 0x2059414
      description: |-
        Note: unverified, ported from Irdkwia's notes
        
        r0: start_address
        r1: total_length
        return: ?
    - name: ReadMonsterInfoFromSave
      address:
        EU: 0x20595A0
        NA: 0x2059224
        JP: 0x2059520
      description: |-
        Note: unverified, ported from Irdkwia's notes
        
        r0: start_address
        r1: total_length
    - name: WriteMonsterToSave
      address:
        EU: 0x20596B0
        NA: 0x2059334
        JP: 0x2059630
      description: |-
        Note: unverified, ported from Irdkwia's notes
        
        r0: write_info
        r1: ground_monster
    - name: ReadMonsterFromSave
      address:
        EU: 0x20597C0
        NA: 0x2059444
        JP: 0x2059740
      description: |-
        Note: unverified, ported from Irdkwia's notes
        
        r0: read_info
        r1: ground_monster
    - name: GetEvolutionPossibilities
      address:
        EU: 0x2059E94
        NA: 0x2059B18
        JP: 0x2059E14
      description: |-
        Note: unverified, ported from Irdkwia's notes
        
        r0: ground_monster
        r1: evo_struct_addr
    - name: GetMonsterEvoStatus
      address:
        EU: 0x205A58C
        NA: 0x205A210
        JP: 0x205A50C
      description: |-
        evo_status = 0: Not possible now
        evo_status = 1: Possible now
        evo_status = 2: No further
        
        Note: unverified, ported from Irdkwia's notes
        
        r0: ground_monster
        return: evo_status
    - name: CopyTacticString
      address:
        EU: 0x205A7AC
        NA: 0x205A430
        JP: 0x205A72C
      description: |-
        Gets the string corresponding to a given string ID and copies it to the buffer specified in r0.
        
        This function won't write more than 64 bytes.
        
        r0: [output] buffer
        r1: tactic_id
    - name: GetStatBoostsForMonsterSummary
      address:
        EU: 0x205A7CC
        NA: 0x205A450
        JP: 0x205A74C
      description: |-
        Gets the stat boosts from held items, exclusive items, and iq skills and stores them into the
        monster_summary struct.
        
        r0: monster_summary
        r1: enum monster_id monster_id
        r2: pointer to held item
        r3: iq
        stack[0]: bool if Klutz is active
    - name: CreateMonsterSummaryFromTeamMember
      address:
        EU: 0x205B1A4
        NA: 0x205AE28
        JP: 0x205B128
      description: |-
        Creates a snapshot of the condition of a team_member struct in a monster_summary struct.
        
        r0: [output] monster_summary
        r1: team_member
        r2: bool is leader
    - name: GetSosMailCount
      address:
        EU: 0x205BCF8
        NA: 0x205B97C
        JP: 0x205BC7C
      description: |-
        Implements SPECIAL_PROC_GET_SOS_MAIL_COUNT (see ScriptSpecialProcessCall).
        
        r0: ?
        r1: some flag?
        return: SOS mail count
    - name: IsMissionSuspendedAndValid
      address:
        EU: 0x205CBD0
        NA: 0x205C854
        JP: 0x205CB54
      description: |-
        Checks if a mission is currently suspended and contains valid fields. Calls IsMissionValid for the validity check.
        
        r0: mission to check
        return: bool
    - name: AreMissionsEquivalent
      address:
        EU: 0x205CCB0
        NA: 0x205C934
        JP: 0x205CC34
      description: |-
        Checks if two missions are equivalent.
        
        r0: mission1
        r1: mission2
        return: bool
    - name: IsMissionValid
      address:
        EU: 0x205CDBC
        NA: 0x205CA40
        JP: 0x205CD40
      description: |-
        Checks if a mission contains valid fields.
        
        For example, a mission will be considered invalid if the ID of the monsters or items involved are out of bounds, if their entries are marked as invalid, if the destination floor does not exist, etc.
        If the mission fails one of the checks, the game will print an error message explaining what is wrong using DebugPrint0.
        
        r0: mission to check
        return: True if the mission is valid, false if it's not.
    - name: GenerateMission
      address:
        EU: 0x205D5A0
        NA: 0x205D224
        JP: 0x205D524
      description: |-
        Attempts to generate a random mission.
        
        r0: Pointer to something
        r1: Pointer to the struct where the data of the generated mission will be written to
        return: MISSION_GENERATION_SUCCESS if the mission was successfully generated, MISSION_GENERATION_FAILURE if it failed and MISSION_GENERATION_GLOBAL_FAILURE if it failed and the game shouldn't try to generate more.
    - name: IsMissionTypeSpecialEpisode
      address:
        EU: 0x205E5B4
        NA: 0x205E238
        JP: 0x205E538
      description: |-
        Checks if a mission is for a Special Episode Transmission, which unlocks Special Episode 3. This specifically checks for a mission of type MISSION_SPECIAL_EPISODE and subtype 0x2.
        
        r0: mission pointer
        return: bool
    - name: GenerateDailyMissions
      address:
        EU: 0x205E94C
        NA: 0x205E5D0
        JP: 0x205E8D0
      description: |-
        Generates the missions displayed on the Job Bulletin Board and the Outlaw Notice Board.
        
        No params.
    - name: AlreadyHaveMission
      address:
        EU: 0x205F014
        NA: 0x205EC98
        JP: 0x205EF98
      description: |-
        Checks if a specified mission already exists in the Job List.
        
        r0: mission to check
        return: bool
    - name: CountJobListMissions
      address:
        EU: 0x205F100
        NA: 0x205ED84
        JP: 0x205F084
      description: |-
        Gets the number of missions currently in the Job List.
        
        return: number of missions
    - name: DungeonRequestsDone
      address:
        EU: 0x205F120
        NA: 0x205EDA4
        JP: 0x205F0A4
      description: |-
        Seems to return the number of missions completed.
        
        Part of the implementation for SPECIAL_PROC_DUNGEON_HAD_REQUEST_DONE (see ScriptSpecialProcessCall).
        
        r0: ?
        r1: some flag?
        return: number of missions completed
    - name: DungeonRequestsDoneWrapper
      address:
        EU: 0x205F18C
        NA: 0x205EE10
        JP: 0x205F110
      description: |-
        Calls DungeonRequestsDone with the second argument set to false.
        
        r0: ?
        return: number of mission completed
    - name: AnyDungeonRequestsDone
      address:
        EU: 0x205F19C
        NA: 0x205EE20
        JP: 0x205F120
      description: |-
        Calls DungeonRequestsDone with the second argument set to true, and converts the integer output to a boolean.
        
        r0: ?
        return: bool: whether the number of missions completed is greater than 0
    - name: AddMissionToJobList
      address:
        EU: 0x205F434
        NA: 0x205F0B8
        JP: 0x205F3B8
      description: |-
        Adds a mission to the Job List.
        
        r0: mission to add
    - name: GetAcceptedMission
      address:
        EU: 0x205F454
        NA: 0x205F0D8
        JP: 0x205F3D8
      description: |-
        Gets the mission struct corresponding to a certain mission number in the player's job list.
        
        r0: mission id in player's job list
        return: mission struct pointer
    - name: GetMissionByTypeAndDungeon
      address:
        EU: 0x205F728
        NA: 0x205F3AC
        JP: 0x205F69C
      description: |-
        Returns the position on the mission list of the first mission of the specified type that takes place in the specified dungeon.
        
        If the type of the mission has a subtype, the subtype of the checked mission must match the one in [r2] too for it to be returned.
        
        r0: Position on the mission list where the search should start. Missions before this position on the list will be ignored.
        r1: Mission type
        r2: Pointer to some struct that contains the subtype of the mission to check on its first byte
        r3: Dungeon ID
        return: Index of the first mission that meets the specified requirements, or -1 if there aren't any missions that do so.
    - name: CheckAcceptedMissionByTypeAndDungeon
      address:
        EU: 0x205F820
        NA: 0x205F4A4
        JP: 0x205F794
      description: |-
        Returns true if there are any accepted missions on the mission list that are of the specified type and take place in the specified dungeon.
        
        If the type of the mission has a subtype, the subtype of the checked mission must match the one in [r2] too for it to be returned.
        
        r0: Mission type
        r1: Pointer to some struct that contains the subtype of the mission to check on its first byte
        r2: Dungeon ID
        return: True if at least one mission meets the specified requirements, false otherwise.
    - name: GetAllPossibleMonsters
      address:
        EU: 0x205FAB4
        NA: 0x205F738
        JP: 0x205FA28
      description: |-
        Stores MISSION_MONSTER_LIST_PTR into the passed buffer and retrieves the number of monsters that can be used in a mission.
        
        r0: buffer
        return: Number of monsters usable for a mission
    - name: GenerateAllPossibleMonstersList
      address:
        EU: 0x205FAD4
        NA: 0x205F758
        JP: 0x205FA48
      description: |-
        Attempts to add monster IDs 1 (Bulbasaur) through 535 (Shaymin Sky) as entries to a heap-allocated list.
        
        If no monsters are valid mission targets, the heap-allocated list is freed. Otherwise, sets MISSION_MONSTER_LIST_PTR and MISSION_MONSTER_COUNT.
        
        return: Number of monsters usable for a mission
    - name: DeleteAllPossibleMonstersList
      address:
        EU: 0x205FB40
        NA: 0x205F7C4
        JP: 0x205FAB4
      description: |-
        If MISSION_MONSTER_LIST_PTR is not null, frees its heap-allocated list and nulls MISSION_MONSTER_LIST_PTR and MISSION_MONSTER_COUNT.
        
        No params.
    - name: GenerateAllPossibleDungeonsList
      address:
        EU: 0x205FB70
        NA: 0x205F7F4
        JP: 0x205FAE4
      description: |-
        Attempts to add dungeon IDs 1 (DUNGEON_TEST_DUNGEON) through 179 (DUNGEON_RESCUE) as entries to a heap-allocated list.
        
        If no dungeons are valid mission targets, the heap-allocated list is freed. Otherwise, sets MISSION_DUNGEON_LIST_PTR and MISSION_DUNGEON_COUNT.
        
        return: Number of dungeons usable for a mission
    - name: DeleteAllPossibleDungeonsList
      address:
        EU: 0x205FC1C
        NA: 0x205F8A0
        JP: 0x205FB90
      description: |-
        If MISSION_DUNGEON_LIST_PTR is not null, frees its heap-allocated list and nulls MISSION_DUNGEON_LIST_PTR and MISSION_DUNGEON_COUNT.
        
        No params.
    - name: GenerateAllPossibleDeliverList
      address:
        EU: 0x205FC4C
        NA: 0x205F8D0
        JP: 0x205FBC0
      description: |-
        Attempts to add all items in ITEM_DELIVERY_TABLE as entries to a heap-allocated list.
        
        If no items are valid for a delivery mission, the heap-allocated list is freed. Otherwise, sets MISSION_DELIVER_LIST_PTR and MISSION_DELIVER_COUNT.
        
        return: Number of deliverable items for a mission
    - name: DeleteAllPossibleDeliverList
      address:
        EU: 0x205FC88
        NA: 0x205F90C
        JP: 0x205FBFC
      description: |-
        If MISSION_DELIVER_LIST_PTR is not null, frees its heap-allocated list and nulls MISSION_DELIVER_LIST_PTR and MISSION_DELIVER_COUNT.
        
        No params.
    - name: ClearMissionData
      address:
        EU: 0x205FD34
        NA: 0x205F9B8
        JP: 0x205FCA8
      description: |-
        Given a mission struct, clears some of its fields.
        
        In particular, mission::status is set to mission_status::MISSION_STATUS_INVALID, mission::dungeon_id is set to -1, mission::floor is set to 0 and mission::reward_type is set to mission_reward_type::MISSION_REWARD_MONEY.
        
        r0: Pointer to the mission to clear
    - name: GenerateMissionDetailsStruct
      address:
<<<<<<< HEAD
        EU: 0x20604CC
=======
        EU: 0x020604CC
>>>>>>> 7f09aae1
      description: |-
        Generates a mission_details struct, to be used for printing mission details such as the title, summary, and objective.
        
        r0: mission struct pointer
        r1: [output] location of mission_details struct
        r2: unknown
        r3: unknown
    - name: ValidateNormalChallengeMission
      address:
        EU: 0x2060B80
        NA: 0x2060804
        JP: 0x2060AF4
      description: |-
        Validates a normal (non-legendary) challenge letter mission by checking whether its client (leader), target (second member), and outlaw_backup_species (third member) match those of some mission_rescue_bin struct (alongside some other conditions).
        
        r0: mission_template struct pointer
        r1: mission struct pointer
        return: bool
    - name: ValidateLegendaryChallengeMission
      address:
        EU: 0x2060C80
        NA: 0x2060904
        JP: 0x2060BF4
      description: |-
        Validates a legendary challenge letter mission by checking whether its dungeon matches the restricted dungeon of some mission_rescue_bin struct (alongside some other conditions).
        
        r0: mission_template struct pointer
        r1: mission struct pointer
        return: bool
    - name: AppendMissionTitle
      address:
<<<<<<< HEAD
        EU: 0x2060D8C
=======
        EU: 0x02060D8C
>>>>>>> 7f09aae1
      description: |-
        Generates the mission title of a mission, and appends it to the string location.
        r0: [output] output buffer
        r1: intermediate buffer, filled then concatenated to output buffer
        r2: pointer to preprocessor args
        r3: pointer to mission_window_details struct
    - name: AppendMissionSummary
      address:
<<<<<<< HEAD
        EU: 0x2061230
=======
        EU: 0x02061230
>>>>>>> 7f09aae1
      description: |-
        Generates the mission title of a mission, and appends it to the string location.
        r0: [output] main string location
        r1: temporary string buffer, concatenated to main string
        r2: window_id for DrawTextInWindow
        r3: y offset for DrawTextInWindow
        stack[0]: pointer to preprocessor args
        stack[1]: pointer to mission_window_details struct
    - name: IsMonsterMissionAllowed
      address:
        EU: 0x2062D90
        NA: 0x2062A14
        JP: 0x2062CFC
      description: |-
        Checks if the specified monster is contained in the MISSION_BANNED_MONSTERS array.
        
        The function converts the ID by calling GetBaseForm and FemaleToMaleForm first.
        
        r0: Monster ID
        return: False if the monster ID (after converting it) is contained in MISSION_BANNED_MONSTERS, true if it isn't.
    - name: CanMonsterBeUsedForMissionWrapper
      address:
        EU: 0x2062DD4
        NA: 0x2062A58
        JP: 0x2062D40
      description: |-
        Calls CanMonsterBeUsedForMission with r1 = 1.
        
        r0: Monster ID
        return: Result of CanMonsterBeUsedForMission
    - name: CanMonsterBeUsedForMission
      address:
        EU: 0x2062DE4
        NA: 0x2062A68
        JP: 0x2062D50
      description: |-
        Returns whether a certain monster can be used (probably as the client or as the target) when generating a mission.
        
        Excluded monsters include those that haven't been fought in dungeons yet, the second form of certain monsters and, if PERFOMANCE_PROGRESS_FLAG[9] is 0, monsters in MISSION_BANNED_STORY_MONSTERS, the species of the player and the species of the partner.
        
        r0: Monster ID
        r1: True to exclude monsters in the MISSION_BANNED_MONSTERS array, false to allow them
        return: True if the specified monster can be part of a mission
    - name: IsMonsterMissionAllowedStory
      address:
        EU: 0x2062E60
        NA: 0x2062AE4
        JP: 0x2062DCC
      description: |-
        Checks if the specified monster should be allowed to be part of a mission (probably as the client or the target), accounting for the progress on the story.
        
        If PERFOMANCE_PROGRESS_FLAG[9] is true, the function returns true.
        If it isn't, the function checks if the specified monster is contained in the MISSION_BANNED_STORY_MONSTERS array, or if it corresponds to the ID of the player or the partner.
        
        The function converts the ID by calling GetBaseForm and FemaleToMaleForm first.
        
        r0: Monster ID
        return: True if PERFOMANCE_PROGRESS_FLAG[9] is true, false if it isn't and the monster ID (after converting it) is contained in MISSION_BANNED_STORY_MONSTERS or if it's the ID of the player or the partner, true otherwise.
    - name: IsMonsterIllegalForMissions
      address:
        EU: 0x2062EE0
        NA: 0x2062B64
        JP: 0x2062E4C
      description: |-
        Checks if the monster index is illegal to be used for any mission.
        
        Illegal indexes include Shaymin-Sky, Giratina-Origin, Purple Kecleon, Shiny Celebi, Primal Dialga, and all the unused Arceus forms.
        
        r0: Monster ID
        return: True if the specified monster is illegal for missions
    - name: CanDungeonBeUsedForMission
      address:
        EU: 0x2062F34
        NA: 0x2062BB8
        JP: 0x2062EA0
      description: |-
        Returns whether a certain dungeon can be used when generating a mission.
        
        Excluded dungeons include DUNGEON_ICE_AEGIS_CAVE, DUNGEON_DESTINY_TOWER, all Special Episode dungeons, dungeons with IDs greater than 174 (DUNGEON_STAR_CAVE), DUNGEON_CRYSTAL_CAVE and DUNGEON_CRYSTAL_CROSSING if PERFORMANCE_PROGRESS_LIST[9] is false, and any dungeon that does not have a dungeon mode of DMODE_OPEN_AND_REQUEST.
        
        r0: Dungeon ID
        return: True if the specified dungeon can be part of a mission
    - name: CanSendItem
      address:
        EU: 0x2063158
        NA: 0x2062DDC
        JP: 0x20630C4
      description: |-
        Returns whether a certain item can be sent to another player via Wonder Mail.
        
        r0: item ID
        r1: to_sky
        return: bool
    - name: IsAvailableItem
      address:
        EU: 0x20637D8
        NA: 0x206345C
        JP: 0x2063744
      description: |-
        Checks if a certain item is valid to be used in delivery missions. 
        
        Validity entails a loop throughout all dungeons, checking if they have been visited before (via a call to GetMaxReachedFloor), and checking if the item is available within a dungeon's group (via a call to IsItemAvailableInDungeonGroup).
        
        r0: item ID
        return: bool
    - name: GetAvailableItemDeliveryList
      address:
        EU: 0x2063824
        NA: 0x20634A8
        JP: 0x2063790
      description: |-
        Iterates through ITEM_DELIVERY_TABLE and checks if each entry is valid to be used in delivery missions.
        
        r0: item_buffer
        return: Number of deliverable items for a mission
    - name: GetActorMatchingStorageId
      address:
        EU: 0x2065D14
        NA: 0x2065998
        JP: 0x2065C80
      description: |-
        Note: unverified, ported from Irdkwia's notes
        
        r0: actor_id
        return: storage ID
    - name: SetActorTalkMainAndActorTalkSub
      address:
        EU: 0x2065EB8
        NA: 0x2065B3C
        JP: 0x2065E24
      description: |-
        Sets ACTOR_TALK_MAIN and ACTOR_TALK_SUB to given actor IDs.
        
        r0: actor_id for ACTOR_TALK_MAIN
        r1: actor_id for ACTOR_TALK_SUB
    - name: SetActorTalkMain
      address:
        EU: 0x2065ECC
        NA: 0x2065B50
        JP: 0x2065E38
      description: |-
        Sets ACTOR_TALK_MAIN to be actor_id.
        Implements SPECIAL_PROC_SET_ACTOR_TALK_MAIN (see ScriptSpecialProcessCall).
        
        r0: actor_id
    - name: SetActorTalkSub
      address:
        EU: 0x2065EDC
        NA: 0x2065B60
        JP: 0x2065E48
      description: |-
        Sets ACTOR_TALK_SUB to be actor_id.
        Implements SPECIAL_PROC_SET_ACTOR_TALK_SUB (see ScriptSpecialProcessCall).
        
        r0: actor_id
    - name: RandomizeDemoActors
      address:
        EU: 0x2065FC4
        NA: 0x2065C48
        JP: 0x2065F30
      description: |-
        Randomly picks one of the 18 teams from DEMO_TEAMS and sets ENTITY_NPC_DEMO_HERO and ENTITY_NPC_DEMO_PARTNER
        to the randomly selected hero and partner.
        Implements SPECIAL_PROC_RANDOMIZE_DEMO_ACTORS (see ScriptSpecialProcessCall).
        
        No params.
    - name: ItemAtTableIdx
      address:
        EU: 0x2066074
        NA: 0x2065CF8
        JP: 0x2065FE0
      description: |-
        Gets info about the item at a given item table (not sure what this table is...) index.
        
        Used by SPECIAL_PROC_COUNT_TABLE_ITEM_TYPE_IN_BAG and friends (see ScriptSpecialProcessCall).
        
        r0: table index
        r1: [output] pointer to an owned_item
    - name: MainLoop
      address:
        EU: 0x2066098
        NA: 0x2065D1C
        JP: 0x2066004
      description: |-
        This function gets called shortly after the game is started. Contains a single infinite loop and has no return statement.
        
        No params.
    - name: CreateJobSummary
      address:
        EU: 0x2069B98
        NA: 0x2069800
        JP: 0x2069AF0
      description: |-
        Creates a window containing a summary of a specific mission on the Top Screen.
        
        r0: mission pointer
        r1: ?
    - name: DungeonSwapIdToIdx
      address:
        EU: 0x206AAAC
        NA: 0x206A714
        JP: 0x206AA08
      description: |-
        Converts a dungeon ID to its corresponding index in DUNGEON_SWAP_ID_TABLE, or -1 if not found.
        
        r0: dungeon ID
        return: index
    - name: DungeonSwapIdxToId
      address:
        EU: 0x206AAE8
        NA: 0x206A750
        JP: 0x206AA44
      description: |-
        Converts an index in DUNGEON_SWAP_ID_TABLE to the corresponding dungeon ID, or DUNGEON_DUMMY_0xFF if the index is -1.
        
        r0: index
        return: dungeon ID
    - name: GetDungeonModeSpecial
      address:
        EU: 0x206AB04
        NA: 0x206A76C
        JP: 0x206AA60
      description: |-
        Returns the status of the given dungeon, with some modifications.
        
        If the dungeon ID is DUNGEON_BEACH, returns DMODE_REQUEST.
        If it's DUNGEON_JOINED_AT_UNKNOWN, returns DMODE_OPEN_AND_REQUEST.
        If it's >= DUNGEON_NORMAL_FLY_MAZE and <= DUNGEON_DOJO_0xD3, returns DMODE_OPEN_AND_REQUEST.
        Else, calls GetDungeonMode and returns DMODE_REQUEST if the dungeon has been cleared, or DMODE_OPEN if it's not.
        
        r0: Dungeon ID
        return: Dungeon mode
  data:
    - name: SECURE
      address:
        EU: 0x2000000
        NA: 0x2000000
        JP: 0x2000000
      length:
        EU: 0x800
        NA: 0x800
        JP: 0x800
      description: "The header of the DS cartridge secure area. See https://problemkaputt.de/gbatek.htm#dscartridgesecurearea"
    - name: START_MODULE_PARAMS
      address:
        EU: 0x2000BA0
        NA: 0x2000BA0
        JP: 0x2000BA0
      length:
        EU: 0xCC
        NA: 0xCC
        JP: 0xCC
      description: Parameters used by the NitroSDK to read the ROM.
    - name: DEFAULT_MEMORY_ARENA_SIZE
      address:
        EU: 0x2000E58
        NA: 0x2000E58
        JP: 0x2000E58
      length:
        EU: 0x4
        NA: 0x4
        JP: 0x4
      description: "Length in bytes of the default memory allocation arena, 1991680."
    - name: LOG_MAX_ARG
      address:
        NA: 0x2002220
        JP: 0x2002220
      length:
        NA: 0x4
        JP: 0x4
      description: "The maximum argument value for the Log function, 2047."
    - name: DAMAGE_SOURCE_CODE_ORB_ITEM
      address:
        NA: 0x200CA84
        JP: 0x200CA84
      description: "The damage source value for any item in CATEGORY_ORBS, 0x262."
    - name: DAMAGE_SOURCE_CODE_NON_ORB_ITEM
      address:
        NA: 0x200CA88
        JP: 0x200CA88
      description: "The damage source value for any item not in CATEGORY_ORBS, 0x263."
    - name: AURA_BOW_ID_LAST
      address:
        EU: 0x200CCBC
        NA: 0x200CC34
        JP: 0x200CC34
      length:
        EU: 0x4
        NA: 0x4
      description: Highest item ID of the aura bows.
    - name: NUMBER_OF_ITEMS
      address:
        EU:
          - 0x200E88C
          - 0x200E930
        NA:
          - 0x200E7BC
          - 0x200E860
      length:
        EU: 0x4
        NA: 0x4
      description: Number of items in the game.
    - name: MAX_MONEY_CARRIED
      address:
        EU: 0x200EDF8
        NA: 0x200ED50
        JP: 0x200ED80
      length:
        EU: 0x4
        NA: 0x4
        JP: 0x4
      description: "Maximum amount of money the player can carry, 99999."
    - name: MAX_MONEY_STORED
      address:
        EU: 0x20107F8
        NA: 0x2010750
        JP: 0x2010720
      length:
        EU: 0x4
        NA: 0x4
      description: "Maximum amount of money the player can store in the Duskull Bank, 9999999."
    - name: WINDOW_LIST_PTR
      address:
        NA: 0x2028350
      length:
        NA: 0x4
      description: Hard-coded pointer to WINDOW_LIST.
    - name: SCRIPT_VARS_VALUES_PTR
      address:
        EU:
          - 0x204B630
          - 0x204B81C
          - 0x204C764
          - 0x204C7BC
        NA:
          - 0x204B2F8
          - 0x204B4E4
          - 0x204C42C
          - 0x204C484
      length:
        EU: 0x4
        NA: 0x4
      description: Hard-coded pointer to SCRIPT_VARS_VALUES.
    - name: MAX_PLAY_TIME
      address:
        EU: 0x2051188
      length:
        EU: 0x4
      description: |-
        Maximum number of seconds that the file timer counts up to.
        
        35999999 seconds (one second under 10000 hours).
    - name: MONSTER_ID_LIMIT
      address:
        EU: 0x2054818
        NA: 0x205449C
      length:
        EU: 0x4
        NA: 0x4
      description: One more than the maximum valid monster ID (0x483).
    - name: MAX_RECRUITABLE_TEAM_MEMBERS
      address:
        EU:
          - 0x20555B4
          - 0x20559C8
        NA:
          - 0x2055238
          - 0x205564C
      length:
        EU: 0x4
        NA: 0x4
      description: "555, appears to be the maximum number of members recruited to an exploration team, at least for the purposes of some checks that need to iterate over all team members."
    - name: NATURAL_LOG_VALUE_TABLE
      address:
        EU: 0x20917E0
        NA: 0x2091448
        JP: 0x2091730
      length:
        NA: 0x1000
      description: |-
        A table of values for the natural log function corresponding to integer arguments in the range [0, 2047].
        
        Each value is stored as a 16-bit fixed-point number with 12 fractional bits. I.e., to get the actual natural log value, take the table entry and divide it by 2^12.
        
        The value at an input of 0 is just listed as 0; the Log function makes sure the input is always at least 1 before reading the table.
        
        type: fx16_12[2048]
    - name: CART_REMOVED_IMG_DATA
      address:
        EU: 0x2092EE4
        NA: 0x2092AE8
        JP: 0x2092DD0
      length:
        EU: 0x2000
        NA: 0x2000
        JP: 0x2000
    - name: STRING_DEBUG_EMPTY
      address:
        EU: 0x2094EF8
        NA: 0x2094AFC
        JP: 0x2094DE4
      length:
        NA: 0x4
    - name: STRING_DEBUG_FORMAT_LINE_FILE
      address:
        EU: 0x2094EFC
        NA: 0x2094B00
        JP: 0x2094DE8
      length:
        NA: 0x1C
    - name: STRING_DEBUG_NO_PROG_POS
      address:
        EU: 0x2094F18
        NA: 0x2094B1C
        JP: 0x2094E04
      length:
        NA: 0x18
    - name: STRING_DEBUG_SPACED_PRINT
      address:
        EU: 0x2094F30
        NA: 0x2094B34
        JP: 0x2094E1C
      length:
        NA: 0xC
    - name: STRING_DEBUG_FATAL
      address:
        EU: 0x2094F3C
        NA: 0x2094B40
        JP: 0x2094E28
      length:
        NA: 0x14
    - name: STRING_DEBUG_NEWLINE
      address:
        EU: 0x2094F50
        NA: 0x2094B54
        JP: 0x2094E3C
      length:
        NA: 0x4
    - name: STRING_DEBUG_LOG_NULL
      address:
        EU: 0x2094F54
        NA: 0x2094B58
        JP: 0x2094E40
      length:
        NA: 0x8
    - name: STRING_DEBUG_STRING_NEWLINE
      address:
        EU: 0x2094F5C
        NA: 0x2094B60
        JP: 0x2094E48
      length:
        NA: 0x4
    - name: STRING_EFFECT_EFFECT_BIN
      address:
        EU: 0x2094F60
        NA: 0x2094B64
        JP: 0x2094E4C
      length:
        NA: 0x14
    - name: STRING_MONSTER_MONSTER_BIN
      address:
        EU: 0x2094F74
        NA: 0x2094B78
        JP: 0x2094E60
      length:
        NA: 0x14
    - name: STRING_BALANCE_M_LEVEL_BIN
      address:
        EU: 0x2094F88
        NA: 0x2094B8C
        JP: 0x2094E74
      length:
        NA: 0x14
    - name: STRING_DUNGEON_DUNGEON_BIN
      address:
        EU: 0x2094F9C
        NA: 0x2094BA0
        JP: 0x2094E88
      length:
        NA: 0x14
    - name: STRING_MONSTER_M_ATTACK_BIN
      address:
        EU: 0x2094FB0
        NA: 0x2094BB4
        JP: 0x2094E9C
      length:
        NA: 0x18
    - name: STRING_MONSTER_M_GROUND_BIN
      address:
        EU: 0x2094FC8
        NA: 0x2094BCC
        JP: 0x2094EB4
      length:
        NA: 0x18
    - name: STRING_FILE_DIRECTORY_INIT
      address:
        EU: 0x2094FE0
        NA: 0x2094BE4
        JP: 0x2094ECC
      length:
        NA: 0x28
    - name: AVAILABLE_ITEMS_IN_GROUP_TABLE
      address:
        EU: 0x2095130
        NA: 0x2094D34
        JP: 0x2095028
      length:
        EU: 0x3200
        NA: 0x3200
        JP: 0x3200
      description: |-
        100*0x80
        Linked to the dungeon group id
        
        Note: unverified, ported from Irdkwia's notes
    - name: ARM9_UNKNOWN_TABLE__NA_2097FF8
      address:
        EU: 0x2098444
        NA: 0x2097FF8
        JP: 0x20982EC
      length:
        EU: 0x40
        NA: 0x40
        JP: 0x40
      description: |-
        16*0x4 (0x2+0x2)
        
        Note: unverified, ported from Irdkwia's notes
    - name: KECLEON_SHOP_ITEM_TABLE_LISTS_1
      address:
        EU: 0x2098504
        NA: 0x20980C0
        JP: 0x20983B4
      length:
        EU: 0x10
        NA: 0x10
        JP: 0x10
      description: |-
        Note: unverified, ported from Irdkwia's notes
        
        type: enum item_id[4]
    - name: KECLEON_SHOP_ITEM_TABLE_LISTS_2
      address:
        EU: 0x2098514
        NA: 0x20980D0
        JP: 0x20983C4
      length:
        EU: 0x10
        NA: 0x10
        JP: 0x10
      description: |-
        Note: unverified, ported from Irdkwia's notes
        
        type: enum item_id[4]
    - name: EXCLUSIVE_ITEM_STAT_BOOST_DATA
      aliases:
        - EXCLUSIVE_ITEM_ATTACK_BOOSTS
      address:
        EU: 0x209852C
        NA: 0x20980E8
        JP: 0x20983DC
      length:
        EU: 0x3C
        NA: 0x3C
        JP: 0x3C
      description: |-
        Contains stat boost effects for different exclusive item classes.
        
        Each 4-byte entry contains the boost data for (attack, defense, special attack, special defense), 1 byte each, for a specific exclusive item class, indexed according to the stat boost data index list.
        
        type: struct exclusive_item_stat_boost_entry[15]
    - name: EXCLUSIVE_ITEM_DEFENSE_BOOSTS
      address:
        EU: 0x209852D
        NA: 0x20980E9
        JP: 0x20983DD
      length:
        EU: 0x39
        NA: 0x39
        JP: 0x39
      description: "EXCLUSIVE_ITEM_STAT_BOOST_DATA, offset by 1"
    - name: EXCLUSIVE_ITEM_SPECIAL_ATTACK_BOOSTS
      address:
        EU: 0x209852E
        NA: 0x20980EA
        JP: 0x20983DE
      length:
        EU: 0x39
        NA: 0x39
        JP: 0x39
      description: "EXCLUSIVE_ITEM_STAT_BOOST_DATA, offset by 2"
    - name: EXCLUSIVE_ITEM_SPECIAL_DEFENSE_BOOSTS
      address:
        EU: 0x209852F
        NA: 0x20980EB
        JP: 0x20983DF
      length:
        EU: 0x39
        NA: 0x39
        JP: 0x39
      description: "EXCLUSIVE_ITEM_STAT_BOOST_DATA, offset by 3"
    - name: EXCLUSIVE_ITEM_EFFECT_DATA
      address:
        EU: 0x2098568
        NA: 0x2098124
        JP: 0x2098418
      length:
        EU: 0x778
        NA: 0x778
        JP: 0x778
      description: |-
        Contains special effects for each exclusive item.
        
        Each entry is 2 bytes, with the first entry corresponding to the first exclusive item (Prism Ruff). The first byte is the exclusive item effect ID, and the second byte is an index into other data tables (related to the more generic stat boosting effects for specific monsters).
        
        type: struct exclusive_item_effect_entry[956]
    - name: EXCLUSIVE_ITEM_STAT_BOOST_DATA_INDEXES
      address:
        EU: 0x2098569
        NA: 0x2098125
        JP: 0x2098419
      length:
        EU: 0x777
        NA: 0x777
      description: "EXCLUSIVE_ITEM_EFFECT_DATA, offset by 1"
    - name: RECYCLE_SHOP_ITEM_LIST
      address:
        EU: 0x2098D10
        NA: 0x20988CC
        JP: 0x2098BC0
      length:
        EU: 0x360
        NA: 0x360
        JP: 0x360
      description: "Note: unverified, ported from Irdkwia's notes"
    - name: TYPE_SPECIFIC_EXCLUSIVE_ITEMS
      address:
        EU: 0x2099070
        NA: 0x2098C2C
        JP: 0x2098F20
      length:
        EU: 0x88
        NA: 0x88
        JP: 0x88
      description: |-
        Lists of type-specific exclusive items (silk, dust, gem, globe) for each type.
        
        type: struct item_id_16[17][4]
    - name: RECOIL_MOVE_LIST
      address:
        EU: 0x20991B8
        NA: 0x2098D74
        JP: 0x2099068
      length:
        EU: 0x16
        NA: 0x16
        JP: 0x16
      description: |-
        Null-terminated list of all the recoil moves, as 2-byte move IDs.
        
        type: struct move_id_16[11]
    - name: PUNCH_MOVE_LIST
      address:
        EU: 0x20991CE
        NA: 0x2098D8A
        JP: 0x209907E
      length:
        EU: 0x20
        NA: 0x20
        JP: 0x20
      description: |-
        Null-terminated list of all the punch moves, as 2-byte move IDs.
        
        type: struct move_id_16[16]
    - name: MOVE_POWER_STARS_TABLE
      address:
        EU: 0x209A150
        NA: 0x2099CD4
        JP: 0x2099FC8
      length:
        NA: 0x18
        JP: 0x18
      description: |-
        Note: unverified, ported from Irdkwia's notes
        
        type: int[6]
    - name: MOVE_ACCURACY_STARS_TABLE
      address:
        EU: 0x209A168
        NA: 0x2099CEC
        JP: 0x2099FE0
      length:
        NA: 0x20
        JP: 0x20
      description: |-
        Note: unverified, ported from Irdkwia's notes
        
        type: int[8]
    - name: PARENT_MENU_DEFAULT_WINDOW_PARAMS
      address:
        EU: 0x209B3CC
        NA: 0x209AE90
        JP: 0x209B7E4
      length:
        NA: 0x10
      description: |-
        Default window_params for a simple_menu created with CreateParentMenuInternal.
        
        Note that x_offset and y_offset refer to the right and bottom edges, since they will be paired with the x_offset_end and y_offset_end window flags in CreateParentMenuInternal.
        
        Additionally, width and height are 0, and will be computed in CreateParentMenuInternal.
    - name: SIMPLE_MENU_DEFAULT_WINDOW_PARAMS
      address:
        EU: 0x209B3DC
        NA: 0x209AEA0
        JP: 0x209B7F4
      length:
        NA: 0x10
      description: |-
        Default window_params for a simple_menu.
        
        Note that x_offset and y_offset refer to the right and bottom edges, since they will be paired with the x_offset_end and y_offset_end window flags in CreateSimpleMenuInternal.
        
        Additionally, width and height are 0, and will be computed in CreateSimpleMenuInternal.
    - name: ADVANCED_MENU_DEFAULT_WINDOW_PARAMS
      address:
        EU: 0x209B3EC
        NA: 0x209AEB0
        JP: 0x209B804
      length:
        NA: 0x10
      description: |-
        Default window_params for an advanced_menu.
        
        Note that x_offset and y_offset refer to the right and bottom edges, since they will be paired with the x_offset_end and y_offset_end window flags in CreateAdvancedMenu.
        
        Additionally, width and height are 0, and will be computed in CreateAdvancedMenu.
    - name: COLLECTION_MENU_DEFAULT_WINDOW_PARAMS
      address:
        EU: 0x209B3FC
        NA: 0x209AEC0
        JP: 0x209B814
      length:
        NA: 0x10
      description: |-
        Default window_params for a collection_menu.
        
        Note that x_offset and y_offset refer to the right and bottom edges, since they will be paired with the x_offset_end and y_offset_end window flags in CreateCollectionMenu.
        
        Additionally, width and height are 0, and will be computed in CreateCollectionMenu.
    - name: OPTIONS_MENU_DEFAULT_WINDOW_PARAMS
      address:
        EU: 0x209B40C
        NA: 0x209AED0
        JP: 0x209B824
      length:
        NA: 0x10
      description: |-
        Default window_params for an options_menu.
        
        Note that x_offset and y_offset refer to the right and bottom edges, since they will be paired with the x_offset_end and y_offset_end window flags in CreateOptionsMenu.
        
        Additionally, width and height are 0, and will be computed in CreateOptionsMenu.
    - name: DEBUG_MENU_DEFAULT_WINDOW_PARAMS
      address:
        EU: 0x209B448
        NA: 0x209AF0C
        JP: 0x209B860
      length:
        NA: 0x10
      description: |-
        Default window_params for a debug_menu.
        
        Note that x_offset and y_offset refer to the right and bottom edges, since they will be paired with the x_offset_end and y_offset_end window flags in CreateDebugMenu.
        
        Additionally, width and height are 0, and will be computed in CreateDebugMenu.
    - name: SCROLL_BOX_DEFAULT_WINDOW_PARAMS
      address:
        EU: 0x209B458
        NA: 0x209AF1C
        JP: 0x209B870
      length:
        NA: 0x10
      description: Default window_params for a scroll_box.
    - name: DIALOGUE_BOX_DEFAULT_WINDOW_PARAMS
      address:
        EU: 0x209B468
        NA: 0x209AF2C
        JP: 0x209B880
      length:
        NA: 0x10
      description: Default window_params for a dialogue_box.
    - name: PORTRAIT_BOX_DEFAULT_WINDOW_PARAMS
      address:
        EU: 0x209B478
        NA: 0x209AF3C
        JP: 0x209B890
      length:
        NA: 0x10
      description: |-
        Default window_params for a portrait_box.
        
        Note that the screen and box type are unset, and are determined in CreatePortraitBox.
    - name: TEXT_BOX_DEFAULT_WINDOW_PARAMS
      address:
        EU: 0x209B488
        NA: 0x209AF4C
        JP: 0x209B8A0
      length:
        NA: 0x10
      description: Default window_params for a text_box.
    - name: AREA_NAME_BOX_DEFAULT_WINDOW_PARAMS
      address:
        EU: 0x209B498
        NA: 0x209AF5C
        JP: 0x209B8B0
      length:
        NA: 0x10
      description: |-
        Default window_params for an area_name_box.
        
        Note that x_offset and y_offset refer to the right and bottom edges, since they will be paired with the x_offset_end and y_offset_end window flags in CreateAreaNameBox.
        
        Additionally, width and height are 0, and will be computed in CreateAreaNameBox.
    - name: CONTROLS_CHART_DEFAULT_WINDOW_PARAMS
      address:
        EU: 0x209B4B4
        NA: 0x209AF78
        JP: 0x209B8CC
      length:
        NA: 0x10
      description: Default window_params for a controls_chart.
    - name: ALERT_BOX_DEFAULT_WINDOW_PARAMS
      address:
        EU: 0x209B4D0
        NA: 0x209AF94
        JP: 0x209B8E8
      length:
        NA: 0x10
      description: Default window_params for an alert_box.
    - name: ADVANCED_TEXT_BOX_DEFAULT_WINDOW_PARAMS
      address:
        EU: 0x209B4E0
        NA: 0x209AFA4
        JP: 0x209B8F8
      length:
        NA: 0x10
      description: |-
        Default window_params for an advanced_text_box.
        
        Note that x_offset and y_offset refer to the right and bottom edges, since they will be paired with the x_offset_end and y_offset_end window flags in CreateAdvancedTextBoxInternal.
    - name: TEAM_SELECTION_MENU_DEFAULT_WINDOW_PARAMS
      address:
        EU: 0x209B4F0
        NA: 0x209AFB4
        JP: 0x209B908
      length:
        NA: 0x10
      description: |-
        Default window_params for a team_selection_menu.
        
        Note that x_offset and y_offset refer to the right and bottom edges, since they will be paired with the x_offset_end and y_offset_end window flags in CreateTeamSelectionMenu.
        
        Additionally, width and height are 0, and will be computed in CreateTeamSelectionMenu.
    - name: PARTNER_TALK_KIND_TABLE
      address:
        EU: 0x209D268
        NA: 0x209CCE4
        JP: 0x209E0B8
      length:
        EU: 0x58
        NA: 0x58
        JP: 0x58
      description: |-
        Table of values for the PARTNER_TALK_KIND script variable.
        
        type: struct partner_talk_kind_table_entry[11]
    - name: SCRIPT_VARS_LOCALS
      address:
        EU: 0x209D450
        NA: 0x209CECC
        JP: 0x209E2A0
      length:
        EU: 0x40
        NA: 0x40
        JP: 0x40
      description: |-
        List of special "local" variables available to the script engine. There are 4 16-byte entries.
        
        Each entry has the same structure as an entry in SCRIPT_VARS.
        
        type: struct script_local_var_table
    - name: SCRIPT_VARS
      address:
        EU: 0x209DDF4
        NA: 0x209D870
        JP: 0x209EC44
      length:
        EU: 0x730
        NA: 0x730
        JP: 0x730
      description: |-
        List of predefined global variables that track game state, which are available to the script engine. There are 115 16-byte entries.
        
        These variables underpin the various ExplorerScript global variables you can use in the SkyTemple SSB debugger.
        
        type: struct script_var_table
    - name: PORTRAIT_LAYOUTS
      address:
        EU: 0x209E598
        NA: 0x209E014
        JP: 0x209F3E8
      length:
        EU: 0xC0
        NA: 0xC0
        JP: 0xC0
      description: |-
        All the possible layouts a portrait can be placed in by default.
        
        type: struct portrait_layout[32]
    - name: KAOMADO_FILEPATH
      address:
        EU: 0x209E658
        NA: 0x209E0D4
        JP: 0x209F4A8
      length:
        NA: 0x14
      description: |-
        "Path of the file where all the portraits are stored. \"FONT/kaomado.kao\", padded with null to a multiple of 4"
        
        type: char[20]
    - name: WONDER_MAIL_BITS_MAP
      address:
        EU: 0x209E66C
        NA: 0x209E0E8
        JP: 0x209F4BC
      length:
        EU: 0x20
        NA: 0x20
        JP: 0x20
      description: |-
        Note: unverified, ported from Irdkwia's notes
        
        type: uint8_t[32]
    - name: WONDER_MAIL_BITS_SWAP
      address:
        EU: 0x209E68C
        NA: 0x209E108
        JP: 0x209F4DC
      length:
        EU: 0x24
        NA: 0x24
        JP: 0x24
      description: |-
        Last 2 bytes are unused
        
        Note: unverified, ported from Irdkwia's notes
        
        type: uint8_t[36]
    - name: ARM9_UNKNOWN_TABLE__NA_209E12C
      address:
        EU: 0x209E6B0
        NA: 0x209E12C
        JP: 0x209F500
      length:
        EU: 0x38
        NA: 0x38
        JP: 0x38
      description: |-
        52*0x2 + 2 bytes unused
        
        Note: unverified, ported from Irdkwia's notes
    - name: ARM9_UNKNOWN_TABLE__NA_209E164
      address:
        EU: 0x209E6E8
        NA: 0x209E164
        JP: 0x209F538
      length:
        EU: 0x100
        NA: 0x100
        JP: 0x100
      description: |-
        256*0x1
        
        Note: unverified, ported from Irdkwia's notes
    - name: ARM9_UNKNOWN_TABLE__NA_209E280
      address:
        EU: 0x209E804
        NA: 0x209E280
        JP: 0x209F654
      length:
        EU: 0x20
        NA: 0x20
        JP: 0x20
      description: |-
        32*0x1
        
        Note: unverified, ported from Irdkwia's notes
    - name: WONDER_MAIL_ENCRYPTION_TABLE
      address:
        EU: 0x209E824
        NA: 0x209E2A0
        JP: 0x209F674
      length:
        EU: 0x100
        NA: 0x100
        JP: 0x100
      description: |-
        Note: unverified, ported from Irdkwia's notes
        
        type: uint8_t[256]
    - name: DUNGEON_DATA_LIST
      address:
        EU: 0x209E924
        NA: 0x209E3A0
        JP: 0x209F774
      length:
        EU: 0x2D0
        NA: 0x2D0
        JP: 0x2D0
      description: |-
        Data about every dungeon in the game.
        
        This is an array of 180 dungeon data list entry structs. Each entry is 4 bytes, and contains floor count information along with an index into the bulk of the dungeon's data in mappa_s.bin.
        
        See the struct definitions and Frostbyte's dungeon data document for more info.
        
        type: struct dungeon_data_list_entry[180]
    - name: ADVENTURE_LOG_ENCOUNTERS_MONSTER_IDS
      address:
        EU: 0x209EBF4
        NA: 0x209E670
        JP: 0x209FA44
      length:
        EU: 0x4C
        NA: 0x4C
        JP: 0x4C
      description: |-
        List of monster IDs with a corresponding milestone in the Adventure Log.
        
        type: struct monster_id_16[38]
    - name: ARM9_UNKNOWN_DATA__NA_209E6BC
      address:
        EU: 0x209EC40
        NA: 0x209E6BC
        JP: 0x209FA90
      length:
        EU: 0x4
        NA: 0x4
        JP: 0x4
      description: "Note: unverified, ported from Irdkwia's notes"
    - name: TACTIC_NAME_STRING_IDS
      address:
        EU: 0x209EC44
        NA: 0x209E6C0
        JP: 0x209FA94
      length:
        EU: 0x18
        NA: 0x18
        JP: 0x18
      description: |-
        Note: unverified, ported from Irdkwia's notes
        
        type: int16_t[12]
    - name: STATUS_NAME_STRING_IDS
      address:
        EU: 0x209EC5C
        NA: 0x209E6D8
        JP: 0x209FAAC
      length:
        EU: 0xCC
        NA: 0xCC
        JP: 0xCC
      description: |-
        Note: unverified, ported from Irdkwia's notes
        
        type: int16_t[102]
    - name: DUNGEON_RETURN_STATUS_TABLE
      address:
        EU: 0x209ED28
        NA: 0x209E7A4
        JP: 0x209FB78
      length:
        EU: 0x16C
        NA: 0x16C
        JP: 0x16C
      description: |-
        Note: unverified, ported from Irdkwia's notes
        
        type: struct dungeon_return_status[91]
    - name: STATUSES_FULL_DESCRIPTION_STRING_IDS
      address:
        EU: 0x209EE94
        NA: 0x209E910
        JP: 0x209FCE4
      length:
        EU: 0x19C
        NA: 0x19C
        JP: 0x19C
      description: |-
        Note: unverified, ported from Irdkwia's notes
        
        type: struct status_description[103]
    - name: ARM9_UNKNOWN_DATA__NA_209EAAC
      address:
        EU: 0x209F030
        NA: 0x209EAAC
        JP: 0x209FE80
      length:
        EU: 0x4
        NA: 0x4
        JP: 0x4
      description: "Note: unverified, ported from Irdkwia's notes"
    - name: MISSION_FLOOR_RANKS_AND_ITEM_LISTS_1
      address:
        EU: 0x209F034
        NA: 0x209EAB0
        JP: 0x209FE84
      length:
        EU: 0xC64
        NA: 0xC64
        JP: 0xC64
      description: "Note: unverified, ported from Irdkwia's notes"
    - name: MISSION_FLOORS_FORBIDDEN
      address:
        EU: 0x209FC98
        NA: 0x209F714
        JP: 0x20A0AE8
      length:
        EU: 0xC8
        NA: 0xC8
        JP: 0xC8
      description: |-
        Note: unverified, ported from Irdkwia's notes
        
        type: struct mission_floors_forbidden[100]
    - name: MISSION_FLOOR_RANKS_AND_ITEM_LISTS_2
      address:
        EU: 0x209FD60
        NA: 0x209F7DC
        JP: 0x20A0BB0
      length:
        EU: 0x12F8
        NA: 0x12F8
        JP: 0x12F8
      description: "Note: unverified, ported from Irdkwia's notes"
    - name: MISSION_FLOOR_RANKS_PTRS
      address:
        EU: 0x20A1058
        NA: 0x20A0AD4
        JP: 0x20A1EA8
      length:
        EU: 0x190
        NA: 0x190
        JP: 0x190
      description: |-
        Uses MISSION_FLOOR_RANKS_AND_ITEM_LISTS
        
        Note: unverified, ported from Irdkwia's notes
    - name: DUNGEON_RESTRICTIONS
      address:
        EU: 0x20A11E8
        NA: 0x20A0C64
        JP: 0x20A2038
      length:
        EU: 0xC00
        NA: 0xC00
        JP: 0xC00
      description: |-
        Data related to dungeon restrictions for every dungeon in the game.
        
        This is an array of 256 dungeon restriction structs. Each entry is 12 bytes, and contains information about restrictions within the given dungeon.
        
        See the struct definitions and Frostbyte's dungeon data document for more info.
        
        type: struct dungeon_restriction[256]
    - name: SPECIAL_BAND_STAT_BOOST
      address:
        EU: 0x20A1DF0
        NA: 0x20A186C
        JP: 0x20A2C40
      length:
        EU: 0x2
        NA: 0x2
        JP: 0x2
      description: Stat boost value for the Special Band.
    - name: UNKNOWN_PP_BOOST_AMOUNT
      address:
        EU: 0x20A1DF8
        NA: 0x20A1874
        JP: 0x20A2C48
      length:
        EU: 0x2
        NA: 0x2
        JP: 0x2
      description: PP boost value for an unknown effect. Corresponds to the flag f_unknown_pp_boost in struct move.
    - name: MUNCH_BELT_STAT_BOOST
      address:
        EU: 0x20A1E00
        NA: 0x20A187C
        JP: 0x20A2C50
      length:
        EU: 0x2
        NA: 0x2
        JP: 0x2
      description: Stat boost value for the Munch Belt.
    - name: GUMMI_STAT_BOOST
      address:
        EU: 0x20A1E0C
        NA: 0x20A1888
        JP: 0x20A2C5C
      length:
        EU: 0x2
        NA: 0x2
        JP: 0x2
      description: Stat boost value if a stat boost occurs when eating normal Gummis.
    - name: MIN_IQ_EXCLUSIVE_MOVE_USER
      address:
        EU: 0x20A1E10
        NA: 0x20A188C
        JP: 0x20A2C60
      length:
        EU: 0x4
        NA: 0x4
        JP: 0x4
      description: Minimum IQ required for enemies to use Exclusive-Move User
    - name: WONDER_GUMMI_IQ_GAIN
      address:
        EU: 0x20A1E14
        NA: 0x20A1890
        JP: 0x20A2C64
      length:
        EU: 0x2
        NA: 0x2
        JP: 0x2
      description: IQ gain when ingesting wonder gummis.
    - name: AURA_BOW_STAT_BOOST
      address:
        EU: 0x20A1E1C
        NA: 0x20A1898
        JP: 0x20A2C6C
      length:
        EU: 0x2
        NA: 0x2
        JP: 0x2
      description: Stat boost value for the aura bows.
    - name: MULTITALENT_PP_BOOST_AMOUNT
      address:
        EU: 0x20A1E24
        NA: 0x20A18A0
        JP: 0x20A2C74
      length:
        EU: 0x2
        NA: 0x2
        JP: 0x2
      description: PP boost value for the Multitalent IQ skill.
    - name: MIN_IQ_ITEM_MASTER
      address:
        EU: 0x20A1E28
        NA: 0x20A18A4
        JP: 0x20A2C78
      length:
        EU: 0x4
        NA: 0x4
        JP: 0x4
      description: Minimum IQ required for enemies to use Item Master
    - name: DEF_SCARF_STAT_BOOST
      address:
        EU: 0x20A1E2C
        NA: 0x20A18A8
        JP: 0x20A2C7C
      length:
        EU: 0x2
        NA: 0x2
        JP: 0x2
      description: Stat boost value for the Defense Scarf.
    - name: POWER_BAND_STAT_BOOST
      address:
        EU: 0x20A1E30
        NA: 0x20A18AC
        JP: 0x20A2C80
      length:
        EU: 0x2
        NA: 0x2
        JP: 0x2
      description: Stat boost value for the Power Band.
    - name: WONDER_GUMMI_STAT_BOOST
      address:
        EU: 0x20A1E34
        NA: 0x20A18B0
        JP: 0x20A2C84
      length:
        EU: 0x2
        NA: 0x2
        JP: 0x2
      description: Stat boost value if a stat boost occurs when eating Wonder Gummis.
    - name: ZINC_BAND_STAT_BOOST
      address:
        EU: 0x20A1E38
        NA: 0x20A18B4
        JP: 0x20A2C88
      length:
        EU: 0x2
        NA: 0x2
        JP: 0x2
      description: Stat boost value for the Zinc Band.
    - name: EGG_HP_BONUS
      address:
        EU: 0x20A1E3C
        NA: 0x20A18B8
        JP: 0x20A2C8C
      length:
        EU: 0x2
        NA: 0x2
        JP: 0x2
      description: "Note: unverified, ported from Irdkwia's notes"
    - name: EVOLUTION_HP_BONUS
      address:
        EU: 0x20A1E48
        NA: 0x20A18C4
        JP: 0x20A2C98
      length:
        EU: 0x2
        NA: 0x2
        JP: 0x2
      description: "Note: unverified, ported from Irdkwia's notes"
    - name: EXCLUSIVE_ITEM_PP_BOOST_AMOUNT
      address:
        EU: 0x20A1E4C
        NA: 0x20A18C8
        JP: 0x20A2C9C
      length:
        EU: 0x2
        NA: 0x2
        JP: 0x2
      description: PP boost value for exclusive items that boost move PP.
    - name: DAMAGE_FORMULA_FLV_SHIFT
      address:
        EU: 0x20A1E50
        NA: 0x20A18CC
        JP: 0x20A2CA0
      length:
        NA: 0x4
        JP: 0x4
      description: "The constant shift added to the \"FLV\" intermediate quantity in the damage formula (see dungeon::last_move_damage_calc_flv), as a binary fixed-point number with 8 fraction bits (50)."
    - name: EVOLUTION_PHYSICAL_STAT_BONUSES
      address:
        EU: 0x20A1E54
        NA: 0x20A18D0
        JP: 0x20A2CA4
      length:
        EU: 0x4
        NA: 0x4
        JP: 0x4
      description: |-
        0x2: Atk + 0x2: Def
        
        Note: unverified, ported from Irdkwia's notes
    - name: DAMAGE_FORMULA_CONSTANT_SHIFT
      address:
        EU: 0x20A1E58
        NA: 0x20A18D4
        JP: 0x20A2CA8
      length:
        NA: 0x4
        JP: 0x4
      description: |-
        The constant shift applied to the overall output of the "unshifted base" damage formula (the sum of the scaled AT, DEF, and ClampedLn terms), as a binary fixed-point number with 8 fraction bits (-311).
        
        The value of -311 is notably equal to -round[DAMAGE_FORMULA_LN_PREFACTOR * ln(DAMAGE_FORMULA_LN_ARG_PREFACTOR * DAMAGE_FORMULA_FLV_SHIFT)]. This is probably not a coincidence.
    - name: DAMAGE_FORMULA_FLV_DEFICIT_DIVISOR
      address:
        EU: 0x20A1E5C
        NA: 0x20A18D8
        JP: 0x20A2CAC
      length:
        NA: 0x4
        JP: 0x4
      description: "The divisor of the (AT - DEF) term within the \"FLV\" intermediate quantity in the damage formula (see dungeon::last_move_damage_calc_flv), as a binary fixed-point number with 8 fraction bits (8)."
    - name: EGG_STAT_BONUSES
      address:
        EU: 0x20A1E60
        NA: 0x20A18DC
        JP: 0x20A2CB0
      length:
        EU: 0x8
        NA: 0x8
        JP: 0x8
      description: |-
        0x2: Atk + 0x2: SpAtk + 0x2: Def + 0x2: SpDef
        
        Note: unverified, ported from Irdkwia's notes
    - name: EVOLUTION_SPECIAL_STAT_BONUSES
      address:
        EU: 0x20A1E68
        NA: 0x20A18E4
        JP: 0x20A2CB8
      length:
        EU: 0x4
        NA: 0x4
        JP: 0x4
      description: |-
        0x2: SpAtk + 0x2: SpDef
        
        Note: unverified, ported from Irdkwia's notes
    - name: DAMAGE_FORMULA_NON_TEAM_MEMBER_MODIFIER
      address:
        EU: 0x20A1E6C
        NA: 0x20A18E8
        JP: 0x20A2CBC
      length:
        NA: 0x4
        JP: 0x4
      description: "The divisor applied to the overall output of the \"shifted base\" damage formula (the sum of the scaled AT, Def, ClampedLn, and DAMAGE_FORMULA_CONSTANT_SHIFT terms) if the attacker is not a team member (and the current fixed room is not the substitute room...for some reason), as a binary fixed-point number with 8 fraction bits (85/64)."
    - name: DAMAGE_FORMULA_LN_PREFACTOR
      address:
        EU: 0x20A1E70
        NA: 0x20A18EC
        JP: 0x20A2CC0
      length:
        NA: 0x4
        JP: 0x4
      description: "The prefactor to the output of the ClampedLn in the damage formula, as a binary fixed-point number with 8 fraction bits (50)."
    - name: DAMAGE_FORMULA_DEF_PREFACTOR
      address:
        EU: 0x20A1E74
        NA: 0x20A18F0
        JP: 0x20A2CC4
      length:
        NA: 0x4
        JP: 0x4
      description: "The prefactor to the \"DEF\" (defense) intermediate quantity in the damage formula (see dungeon::last_move_damage_calc_def), as a binary fixed-point number with 8 fraction bits (-0.5)."
    - name: DAMAGE_FORMULA_AT_PREFACTOR
      address:
        EU: 0x20A1E78
        NA: 0x20A18F4
        JP: 0x20A2CC8
      length:
        NA: 0x4
        JP: 0x4
      description: "The prefactor to the \"AT\" (attack) intermediate quantity in the damage formula (see dungeon::last_move_damage_calc_at), as a binary fixed-point number with 8 fraction bits (153/256, which is close to 0.6)."
    - name: DAMAGE_FORMULA_LN_ARG_PREFACTOR
      address:
        EU: 0x20A1E7C
        NA: 0x20A18F8
        JP: 0x20A2CCC
      length:
        NA: 0x4
        JP: 0x4
      description: "The prefactor to the argument of ClampedLn in the damage formula (FLV + DAMAGE_FORMULA_FLV_SHIFT), as a binary fixed-point number with 8 fraction bits (10)."
    - name: FORBIDDEN_FORGOT_MOVE_LIST
      address:
        EU: 0x20A1E9C
        NA: 0x20A1918
        JP: 0x20A2CEC
      length:
        EU: 0x12
        NA: 0x12
        JP: 0x12
      description: |-
        Note: unverified, ported from Irdkwia's notes
        
        type: struct forbidden_forgot_move_entry[3]
    - name: TACTICS_UNLOCK_LEVEL_TABLE
      address:
        EU: 0x20A1EC4
        NA: 0x20A1940
        JP: 0x20A2D14
      length:
        EU: 0x18
        NA: 0x18
        JP: 0x18
      description: "type: int16_t[12]"
    - name: CLIENT_LEVEL_TABLE
      address:
        EU: 0x20A1EFC
        NA: 0x20A1978
        JP: 0x20A2D4C
      length:
        EU: 0x20
        NA: 0x20
        JP: 0x20
      description: |-
        Still a guess
        
        Note: unverified, ported from Irdkwia's notes
        
        type: int16_t[16]
    - name: OUTLAW_LEVEL_TABLE
      address:
        EU: 0x20A1F1C
        NA: 0x20A1998
        JP: 0x20A2D6C
      length:
        EU: 0x20
        NA: 0x20
        JP: 0x20
      description: |-
        Table of 2-byte outlaw levels for outlaw missions, indexed by mission rank.
        
        type: int16_t[16]
    - name: OUTLAW_MINION_LEVEL_TABLE
      address:
        EU: 0x20A1F3C
        NA: 0x20A19B8
        JP: 0x20A2D8C
      length:
        EU: 0x20
        NA: 0x20
        JP: 0x20
      description: |-
        Table of 2-byte outlaw minion levels for outlaw hideout missions, indexed by mission rank.
        
        type: int16_t[16]
    - name: HIDDEN_POWER_BASE_POWER_TABLE
      address:
        EU: 0x20A1F5C
        NA: 0x20A19D8
        JP: 0x20A2DAC
      length:
        EU: 0x28
        NA: 0x28
        JP: 0x28
      description: |-
        Still a guess
        
        Note: unverified, ported from Irdkwia's notes
        
        type: int[10]
    - name: VERSION_EXCLUSIVE_MONSTERS
      address:
        EU: 0x20A1F84
        NA: 0x20A1A00
        JP: 0x20A2DD4
      length:
        EU: 0x5C
        NA: 0x5C
        JP: 0x5C
      description: |-
        Note: unverified, ported from Irdkwia's notes
        
        type: struct version_exclusive_monster[23]
    - name: IQ_SKILL_RESTRICTIONS
      address:
        EU: 0x20A1FE0
        NA: 0x20A1A5C
        JP: 0x20A2E30
      length:
        EU: 0x8A
        NA: 0x8A
        JP: 0x8A
      description: |-
        Table of 2-byte values for each IQ skill that represent a group. IQ skills in the same group can not be enabled at the same time.
        
        type: int16_t[69]
    - name: SECONDARY_TERRAIN_TYPES
      address:
        EU: 0x20A206C
        NA: 0x20A1AE8
        JP: 0x20A2EBC
      length:
        EU: 0xC8
        NA: 0xC8
        JP: 0xC8
      description: |-
        The type of secondary terrain for each dungeon in the game.
        
        This is an array of 200 bytes. Each byte is an enum corresponding to one dungeon.
        
        type: struct secondary_terrain_type_8[200]
    - name: SENTRY_DUTY_MONSTER_IDS
      address:
        EU: 0x20A2134
        NA: 0x20A1BB0
        JP: 0x20A2F84
      length:
        EU: 0xCC
        NA: 0xCC
        JP: 0xCC
      description: |-
        Table of monster IDs usable in the sentry duty minigame.
        
        type: struct monster_id_16[102]
    - name: IQ_SKILLS
      address:
        EU: 0x20A2200
        NA: 0x20A1C7C
        JP: 0x20A3050
      length:
        EU: 0x114
        NA: 0x114
        JP: 0x114
      description: |-
        Table of 4-byte values for each IQ skill that represent the required IQ value to unlock a skill.
        
        type: int[69]
    - name: IQ_GROUP_SKILLS
      address:
        EU: 0x20A2314
        NA: 0x20A1D90
        JP: 0x20A3164
      length:
        EU: 0x190
        NA: 0x190
        JP: 0x190
      description: "Irdkwia's notes: 25*16*0x1"
    - name: MONEY_QUANTITY_TABLE
      address:
        EU: 0x20A24A4
        NA: 0x20A1F20
        JP: 0x20A32F4
      length:
        EU: 0x190
        NA: 0x190
        JP: 0x190
      description: |-
        Table that maps money quantity codes (as recorded in, e.g., struct item) to actual amounts.
        
        type: int[100]
    - name: ARM9_UNKNOWN_TABLE__NA_20A20B0
      address:
        EU: 0x20A2634
        NA: 0x20A20B0
        JP: 0x20A3484
      length:
        EU: 0x200
        NA: 0x200
        JP: 0x200
      description: |-
        256*0x2
        
        Note: unverified, ported from Irdkwia's notes
    - name: IQ_GUMMI_GAIN_TABLE
      address:
        EU: 0x20A2834
        NA: 0x20A22B0
        JP: 0x20A3684
      length:
        EU: 0x288
        NA: 0x288
        JP: 0x288
      description: "type: int16_t[18][18]"
    - name: GUMMI_BELLY_RESTORE_TABLE
      address:
        EU: 0x20A2ABC
        NA: 0x20A2538
        JP: 0x20A390C
      length:
        EU: 0x288
        NA: 0x288
        JP: 0x288
      description: "type: int16_t[18][18]"
    - name: BAG_CAPACITY_TABLE_SPECIAL_EPISODES
      address:
        EU: 0x20A2D44
        NA: 0x20A27C0
        JP: 0x20A3B94
      length:
        EU: 0x14
        NA: 0x14
        JP: 0x14
      description: |-
        Note: unverified, ported from Irdkwia's notes
        
        type: uint32_t[5]
    - name: BAG_CAPACITY_TABLE
      address:
        EU: 0x20A2D58
        NA: 0x20A27D4
        JP: 0x20A3BA8
      length:
        EU: 0x20
        NA: 0x20
        JP: 0x20
      description: |-
        Array of 4-byte integers containing the bag capacity for each bag level.
        
        type: uint32_t[8]
    - name: SPECIAL_EPISODE_MAIN_CHARACTERS
      address:
        EU: 0x20A2D78
        NA: 0x20A27F4
        JP: 0x20A3BC8
      length:
        EU: 0xC8
        NA: 0xC8
        JP: 0xC8
      description: "type: struct monster_id_16[100]"
    - name: GUEST_MONSTER_DATA
      address:
        EU: 0x20A2E40
        NA: 0x20A28BC
        JP: 0x20A3C90
      length:
        EU: 0x288
        NA: 0x288
        JP: 0x288
      description: |-
        Data for guest monsters that join you during certain story dungeons.
        
        Array of 18 36-byte entries.
        
        See the struct definitions and Frostbyte's dungeon data document for more info.
        
        type: struct guest_monster[18]
    - name: RANK_UP_TABLE
      address:
        EU: 0x20A30C8
        NA: 0x20A2B44
        JP: 0x20A3F18
      length:
        EU: 0xD0
        NA: 0xD0
        JP: 0xD0
    - name: DS_DOWNLOAD_TEAMS
      address:
        EU: 0x20A3198
        NA: 0x20A2C14
        JP: 0x20A3FE8
      length:
        EU: 0x70
        NA: 0x70
        JP: 0x70
      description: |-
        Seems like this is just a collection of null-terminated lists concatenated together.
        
        Note: unverified, ported from Irdkwia's notes
        
        struct monster_id_16[56]
    - name: ARM9_UNKNOWN_PTR__NA_20A2C84
      address:
        EU: 0x20A3208
        NA: 0x20A2C84
        JP: 0x20A4058
      length:
        EU: 0x4
        NA: 0x4
        JP: 0x4
      description: "Note: unverified, ported from Irdkwia's notes"
    - name: UNOWN_SPECIES_ADDITIONAL_CHARS
      address:
        EU: 0x20A320C
        NA: 0x20A2C88
        JP: 0x20A405C
      length:
        EU: 0x80
        NA: 0x80
        JP: 0x80
      description: |-
        Note: unverified, ported from Irdkwia's notes
        
        type: enum monster_id[28]
    - name: MONSTER_SPRITE_DATA
      address:
        EU: 0x20A332C
        NA: 0x20A2D08
        JP: 0x20A40DC
      length:
        EU: 0x4B0
        NA: 0x4B0
        JP: 0x4B0
      description: Contains information about the sprite size and sprite file size of each monster
    - name: REMOTE_STRINGS
      address:
        EU: 0x20A4140
        NA: 0x20A3B40
        JP: 0x20A4F24
      length:
        EU: 0x2C
        NA: 0x2C
        JP: 0x2C
      description: "Note: unverified, ported from Irdkwia's notes"
    - name: RANK_STRINGS_1
      address:
        EU: 0x20A416C
        NA: 0x20A3B6C
        JP: 0x20A4F60
      length:
        EU: 0x30
        NA: 0x30
        JP: 0x30
      description: "Note: unverified, ported from Irdkwia's notes"
    - name: MISSION_MENU_STRING_IDS_1
      address:
        EU: 0x20A419C
        NA: 0x20A3B9C
        JP: 0x20A4F50
      length:
        EU: 0x10
        NA: 0x10
        JP: 0x10
      description: |-
        Note: unverified, ported from Irdkwia's notes
        
        type: int16_t[8]
    - name: RANK_STRINGS_2
      address:
        EU: 0x20A41AC
        NA: 0x20A3BAC
        JP: 0x20A4F90
      length:
        EU: 0x30
        NA: 0x30
        JP: 0x30
      description: "Note: unverified, ported from Irdkwia's notes"
    - name: MISSION_MENU_STRING_IDS_2
      address:
        EU: 0x20A41DC
        NA: 0x20A3BDC
        JP: 0x20A4FC0
      length:
        EU: 0x10
        NA: 0x10
        JP: 0x10
      description: |-
        Note: unverified, ported from Irdkwia's notes
        
        type: int16_t[8]
    - name: RANK_STRINGS_3
      address:
        EU: 0x20A41EC
        NA: 0x20A3BEC
        JP: 0x20A4FD0
      length:
        EU: 0xB4
        NA: 0xB4
        JP: 0xB4
      description: "Note: unverified, ported from Irdkwia's notes"
    - name: MISSION_DUNGEON_UNLOCK_TABLE
      address:
        EU: 0x20A42AC
        NA: 0x20A3CAC
        JP: 0x20A5090
      length:
        EU: 0x6
        NA: 0x6
        JP: 0x6
      description: |-
        Irdkwia's notes: SpecialDungeonMissions
        
        type: struct dungeon_unlock_entry[3]
    - name: NO_SEND_ITEM_TABLE
      address:
        EU: 0x20A42B2
        NA: 0x20A3CB2
        JP: 0x20A5096
      length:
        EU: 0x6
        NA: 0x6
        JP: 0x6
      description: |-
        A list of items that are forbidden from being used in a mission sent by Wonder Mail.
        Alias covers both this and the next table.
        type: struct item_id_16[3]
    - name: CAFE_MISSION_REWARD_TYPE_WEIGHTS
      address:
        EU: 0x20A42C8
        NA: 0x20A3CC8
        JP: 0x20A50AC
      length:
        EU: 0xE
        NA: 0xE
        JP: 0xE
      description: |-
        Weights for each possible mission_reward_type, used only by cafe mission generation.
        Seems identical to DEFAULT_MISSION_REWARD_TYPE_WEIGHTS.
        Alias covers both this and the prior table.
        type: int16_t[7]
    - name: OUTLAW_MISSION_REWARD_TYPE_WEIGHTS
      address:
        EU: 0x20A42D6
        NA: 0x20A3CD6
        JP: 0x20A50BA
      length:
        EU: 0x1C
        NA: 0x1C
        JP: 0x1C
      description: |-
        Weights for each possible mission_reward_type, exclusively for the ARREST_OUTLAW mision type.
        Takes priority over CAFE_MISSION_REWARD_TYPE_WEIGHTS and CAFE_MISSION_REWARD_TYPE_WEIGHTS.
        
        type: int16_t[7]
    - name: DEFAULT_MISSION_REWARD_TYPE_WEIGHTS
      address:
        EU: 0x20A42E4
        NA: 0x20A3CE4
        JP: 0x20A50C8
      length:
        EU: 0xE
        NA: 0xE
        JP: 0xE
      description: |-
        Weights for each possible mission_reward_type, used for non-cafe missions.
        Seems identical to CAFE_MISSION_REWARD_TYPE_WEIGHTS.
        
        type: int16_t[7]
    - name: MISSION_VALIDATION_FUNCTION_LIST
      address:
        EU: 0x20A42F4
        NA: 0x20A3CF4
        JP: 0x20A50D8
      length:
        EU: 0x20
        NA: 0x20
        JP: 0x20
      description: |-
        A list of functions used to validate missions of different types at 02060CEC [EU].
        
        type: function[8]
    - name: MISSION_BANNED_STORY_MONSTERS
      address:
        EU: 0x20A4314
        NA: 0x20A3D14
        JP: 0x20A50F8
      length:
        EU: 0x2A
        NA: 0x2A
        JP: 0x2A
      description: |-
        Null-terminated list of monster IDs that can't be used (probably as clients or targets) when generating missions before a certain point in the story.
        
        To be precise, PERFOMANCE_PROGRESS_FLAG[9] must be enabled so these monsters can appear as mission clients.
        
        type: struct monster_id_16[length / 2]
    - name: ITEM_DELIVERY_TABLE
      address:
        EU: 0x20A433E
        NA: 0x20A3D3E
        JP: 0x20A5122
      length:
        EU: 0x2E
        NA: 0x2E
        JP: 0x2E
      description: |-
        A list of valid items used for delivering an item for a mission client.
        
        type: struct item_id_16[23]
    - name: MISSION_RANK_POINTS
      address:
        EU: 0x20A436C
        NA: 0x20A3D6C
        JP: 0x20A5150
      length:
        EU: 0x40
        NA: 0x40
        JP: 0x40
      description: |-
        Note: unverified, ported from Irdkwia's notes
        
        type: int[16]
    - name: MISSION_BANNED_MONSTERS
      address:
        EU: 0x20A43AC
        NA: 0x20A3DAC
        JP: 0x20A5190
      length:
        EU: 0xF8
        NA: 0xF8
        JP: 0xF8
      description: |-
        Null-terminated list of monster IDs that can't be used (probably as clients or targets) when generating missions.
        
        type: struct monster_id_16[124]
    - name: MISSION_STRING_IDS
      address:
        EU: 0x20A44A4
        NA: 0x20A3EA4
        JP: 0x20A5288
      length:
        EU: 0x788
        NA: 0x788
        JP: 0x788
      description: |-
        String IDs for mission title and summary flavor-text.
        Used by GenerateMissionTitle and GenerateMissionSummary.
        
        type: int16_t[964]
    - name: LEVEL_LIST
      address:
        EU: 0x20A4CEC
        NA: 0x20A46EC
        JP: 0x20A5AD0
      length:
        EU: 0x2470
        NA: 0x21D0
        JP: 0x2234
      description: "Note: unverified, ported from Irdkwia's notes"
    - name: EVENTS
      address:
        EU: 0x20A5BD8
        NA: 0x20A5488
        JP: 0x20A6894
      length:
        EU: 0x1584
        NA: 0x1434
        JP: 0x1470
      description: |-
        Table of levels for the script engine, in which scenes can take place. There are a version-dependent number of 12-byte entries.
        
        type: struct script_level[length / 12]
    - name: ARM9_UNKNOWN_TABLE__NA_20A68BC
      address:
        EU: 0x20A715C
        NA: 0x20A68BC
        JP: 0x20A7D04
      length:
        EU: 0xC
        NA: 0xC
        JP: 0xC
      description: |-
        6*0x2
        
        Note: unverified, ported from Irdkwia's notes
    - name: DEMO_TEAMS
      address:
        EU: 0x20A7168
        NA: 0x20A68C8
        JP: 0x20A7D10
      length:
        EU: 0x48
        NA: 0x48
        JP: 0x48
      description: |-
        18*0x4 (Hero ID 0x2, Partner ID 0x2)
        
        Note: unverified, ported from Irdkwia's notes
    - name: ACTOR_LIST
      address:
        EU: 0x20A71B0
        NA: 0x20A6910
        JP: 0x20A7D58
      length:
        EU: 0x28F8
        NA: 0x28F8
        JP: 0x28F8
      description: "Note: unverified, ported from Irdkwia's notes"
    - name: ENTITIES
      address:
        EU: 0x20A8890
        NA: 0x20A7FF0
        JP: 0x20A9438
      length:
        EU: 0x1218
        NA: 0x1218
        JP: 0x1218
      description: |-
        Table of entities for the script engine, which can move around and do things within a scene. There are 386 12-byte entries.
        
        type: struct script_entity[386]
    - name: JOB_WINDOW_PARAMS_1
      address:
        EU: 0x20A9AB8
        NA: 0x20A9218
        JP: 0x20AA660
      length:
        EU: 0x10
        NA: 0x10
        JP: 0x10
      description: "Note: unverified, ported from Irdkwia's notes"
    - name: JOB_MENU_ITEMS_1
      address:
        EU: 0x20A9AC8
        NA: 0x20A9228
        JP: 0x20AA670
      length:
        EU: 0x20
        NA: 0x20
        JP: 0x20
      description: "Note: unverified, ported from Irdkwia's notes"
    - name: JOB_MENU_ITEMS_2
      address:
        EU: 0x20A9AE8
        NA: 0x20A9248
        JP: 0x20AA690
      length:
        EU: 0x20
        NA: 0x20
        JP: 0x20
      description: "Note: unverified, ported from Irdkwia's notes"
    - name: JOB_MENU_ITEMS_3
      address:
        EU: 0x20A9B58
        NA: 0x20A92B8
        JP: 0x20AA700
      length:
        EU: 0x18
        NA: 0x18
        JP: 0x18
      description: "Note: unverified, ported from Irdkwia's notes"
    - name: JOB_MENU_ITEMS_4
      address:
        EU: 0x20A9B70
        NA: 0x20A92D0
        JP: 0x20AA718
      length:
        EU: 0x18
        NA: 0x18
        JP: 0x18
      description: "Note: unverified, ported from Irdkwia's notes"
    - name: JOB_MENU_ITEMS_5
      address:
        EU: 0x20A9B88
        NA: 0x20A92E8
        JP: 0x20AA730
      length:
        EU: 0x18
        NA: 0x18
        JP: 0x18
      description: "Note: unverified, ported from Irdkwia's notes"
    - name: JOB_MENU_ITEMS_6
      address:
        EU: 0x20A9BA0
        NA: 0x20A9300
        JP: 0x20AA748
      length:
        EU: 0x18
        NA: 0x18
        JP: 0x18
      description: "Note: unverified, ported from Irdkwia's notes"
    - name: JOB_MENU_ITEMS_7
      address:
        EU: 0x20A9BB8
        NA: 0x20A9318
        JP: 0x20AA760
      length:
        EU: 0x18
        NA: 0x18
        JP: 0x18
      description: "Note: unverified, ported from Irdkwia's notes"
    - name: JOB_MENU_ITEMS_8
      address:
        EU: 0x20A9BD0
        NA: 0x20A9330
        JP: 0x20AA778
      length:
        EU: 0x18
        NA: 0x18
        JP: 0x18
      description: "Note: unverified, ported from Irdkwia's notes"
    - name: JOB_MENU_ITEMS_9
      address:
        EU: 0x20A9BE8
        NA: 0x20A9348
        JP: 0x20AA790
      length:
        EU: 0x18
        NA: 0x18
        JP: 0x18
      description: "Note: unverified, ported from Irdkwia's notes"
    - name: JOB_MENU_ITEMS_10
      address:
        EU: 0x20A9C00
        NA: 0x20A9360
        JP: 0x20AA7A8
      length:
        EU: 0x18
        NA: 0x18
        JP: 0x18
      description: "Note: unverified, ported from Irdkwia's notes"
    - name: JOB_MENU_ITEMS_11
      address:
        EU: 0x20A9C18
        NA: 0x20A9378
        JP: 0x20AA7C0
      length:
        EU: 0x18
        NA: 0x18
        JP: 0x18
      description: "Note: unverified, ported from Irdkwia's notes"
    - name: JOB_MENU_ITEMS_12
      address:
        EU: 0x20A9C30
        NA: 0x20A9390
        JP: 0x20AA7D8
      length:
        EU: 0x20
        NA: 0x20
        JP: 0x20
      description: "Note: unverified, ported from Irdkwia's notes"
    - name: JOB_MENU_ITEMS_13
      address:
        EU: 0x20A9C50
        NA: 0x20A93B0
        JP: 0x20AA7F8
      length:
        EU: 0x20
        NA: 0x20
        JP: 0x20
      description: "Note: unverified, ported from Irdkwia's notes"
    - name: JOB_WINDOW_PARAMS_2
      address:
        EU: 0x20A9C70
        NA: 0x20A93D0
        JP: 0x20AA818
      length:
        EU: 0x10
        NA: 0x10
        JP: 0x10
      description: "Note: unverified, ported from Irdkwia's notes"
    - name: DUNGEON_SWAP_ID_TABLE
      address:
        EU: 0x20A9C80
        NA: 0x20A93E0
        JP: 0x20AA828
      length:
        EU: 0xD4
        NA: 0xD4
        JP: 0xD4
      description: |-
        Note: unverified, ported from Irdkwia's notes
        
        type: struct dungeon_id_8[212]
    - name: MAP_MARKER_PLACEMENTS
      address:
        EU: 0x20A9D70
        NA: 0x20A94D0
        JP: 0x20AA918
      length:
        EU: 0x9B0
        NA: 0x9B0
        JP: 0x9B0
      description: |-
        The map marker position of each dungeon on the Wonder Map.
        
        This is an array of 310 map marker structs. Each entry is 8 bytes, and contains positional information about a dungeon on the map.
        
        See the struct definitions and Frostbyte's dungeon data document for more info.
        
        type: struct map_marker[310]
    - name: LFO_OUTPUT_VOICE_UPDATE_FLAGS
      address:
        EU: 0x20AA840
        NA: 0x20A9FA0
        JP: 0x20AB3E8
      length:
        EU: 0x10
        NA: 0x10
    - name: TRIG_TABLE
      address:
        EU: 0x20AA850
        NA: 0x20A9FB0
        JP: 0x20AB3F8
      length:
        EU: 0x4974
        NA: 0x4974
        JP: 0x4974
      description: |-
        Interleaved table of sine and cosine values at 4096 divisions over a full period (2π radians).
        
        More precisely, the trig_values entry at index i corresponds to {sin(i * 2π/4096), cos(i * 2π/4096)} (each division is ~1/10 of a degree). Values are stored as signed fixed-point numbers with 12 fraction bits.
        
        type: struct trig_values[4096]
    - name: FX_ATAN_IDX_TABLE
      address:
        EU: 0x20AE850
        NA: 0x20ADFB0
        JP: 0x20AF3F8
      length:
        EU: 0x102
        NA: 0x102
        JP: 0x102
      description: |-
        Table of arctangent values at 129 divisions over the domain [0, 1].
        
        More precisely, entry at index i corresponds to (atan(i/128) / (π/2)). Values are stored as signed fixed-point numbers with 14 fraction bits.
    - name: TEX_PLTT_START_ADDR_TABLE
      address:
        EU: 0x20AE954
        NA: 0x20AE0B4
        JP: 0x20AF4FC
      length:
        EU: 0x10
        NA: 0x10
    - name: TEX_START_ADDR_TABLE
      address:
        EU: 0x20AE964
        NA: 0x20AE0C4
        JP: 0x20AF50C
      length:
        EU: 0x60
        NA: 0x60
    - name: ARM9_UNKNOWN_TABLE__NA_20AE924
      address:
        EU: 0x20AF1C4
        NA: 0x20AE924
        JP: 0x20AFD6C
      length:
        EU: 0x2D4
        NA: 0x2D4
        JP: 0x2D4
      description: |-
        724*0x1
        
        Note: unverified, ported from Irdkwia's notes
    - name: MEMORY_ALLOCATION_ARENA_GETTERS
      address:
        EU: 0x20AF7A0
        NA: 0x20AEF00
        JP: 0x20B0340
      length:
        EU: 0x8
        NA: 0x8
      description: |-
        Functions to get the desired memory arena for allocating and freeing heap memory.
        
        type: struct mem_arena_getters
    - name: PRNG_SEQUENCE_NUM
      address:
        EU: 0x20AF7CC
        NA: 0x20AEF2C
        JP: 0x20B036C
      length:
        EU: 0x2
        NA: 0x2
        JP: 0x2
      description: "[Runtime] The current PRNG sequence number for the general-purpose PRNG. See Rand16Bit for more information on how the general-purpose PRNG works."
    - name: LOADED_OVERLAY_GROUP_0
      address:
        EU: 0x20AFAD0
        NA: 0x20AF230
        JP: 0x20B0670
      length:
        EU: 0x4
        NA: 0x4
      description: |-
        [Runtime] The overlay group ID of the overlay currently loaded in slot 0. A group ID of 0 denotes no overlay.
        
        Overlay group IDs that can be loaded in slot 0:
        - 0x06 (overlay 3)
        - 0x07 (overlay 6)
        - 0x08 (overlay 4)
        - 0x09 (overlay 5)
        - 0x0A (overlay 7)
        - 0x0B (overlay 8)
        - 0x0C (overlay 9)
        - 0x10 (overlay 12)
        - 0x11 (overlay 13)
        - 0x12 (overlay 14)
        - 0x13 (overlay 15)
        - 0x14 (overlay 16)
        - 0x15 (overlay 17)
        - 0x16 (overlay 18)
        - 0x17 (overlay 19)
        - 0x18 (overlay 20)
        - 0x19 (overlay 21)
        - 0x1A (overlay 22)
        - 0x1B (overlay 23)
        - 0x1C (overlay 24)
        - 0x1D (overlay 25)
        - 0x1E (overlay 26)
        - 0x1F (overlay 27)
        - 0x20 (overlay 28)
        - 0x21 (overlay 30)
        - 0x22 (overlay 31)
        - 0x23 (overlay 32)
        - 0x24 (overlay 33)
        
        type: enum overlay_group_id
    - name: LOADED_OVERLAY_GROUP_1
      address:
        EU: 0x20AFAD4
        NA: 0x20AF234
        JP: 0x20B0674
      length:
        EU: 0x4
        NA: 0x4
        JP: 0x4
      description: |-
        [Runtime] The overlay group ID of the overlay currently loaded in slot 1. A group ID of 0 denotes no overlay.
        
        Overlay group IDs that can be loaded in slot 1:
        - 0x4 (overlay 1)
        - 0x5 (overlay 2)
        - 0xD (overlay 11)
        - 0xE (overlay 29)
        - 0xF (overlay 34)
        
        type: enum overlay_group_id
    - name: LOADED_OVERLAY_GROUP_2
      address:
        EU: 0x20AFAD8
        NA: 0x20AF238
      length:
        EU: 0x4
        NA: 0x4
      description: |-
        [Runtime] The overlay group ID of the overlay currently loaded in slot 2. A group ID of 0 denotes no overlay.
        
        Overlay group IDs that can be loaded in slot 2:
        - 0x1 (overlay 0)
        - 0x2 (overlay 10)
        - 0x3 (overlay 35)
        
        type: enum overlay_group_id
    - name: DEBUG_IS_INITIALIZED
      address:
        EU: 0x20AFF50
        NA: 0x20AF698
        JP: 0x20B0AD8
      length:
        NA: 0x1
    - name: PACK_FILES_OPENED
      aliases:
        - DIRECTORY_FILES_EXTRACTED
      address:
        EU: 0x20AFF54
        NA: 0x20AF69C
        JP: 0x20B0ADC
      length:
        EU: 0x4
        NA: 0x4
      description: |-
        [Runtime] A pointer to the 6 opened Pack files (listed at PACK_FILE_PATHS_TABLE)
        
        type: struct pack_file_opened*
    - name: PACK_FILE_PATHS_TABLE
      aliases:
        - DIRECTORY_FILE_TABLE
      address:
        EU: 0x20AFF58
        NA: 0x20AF6A0
        JP: 0x20B0AE0
      length:
        EU: 0x18
        NA: 0x18
      description: |-
        List of pointers to path strings to all known pack files.
        The game uses this table to load its resources when launching dungeon mode.
        
        type: char*[6]
    - name: GAME_STATE_VALUES
      address:
        EU: 0x20AFF70
        NA: 0x20AF6B8
        JP: 0x20B0AF8
      description: "[Runtime]"
    - name: BAG_ITEMS_PTR_MIRROR
      address:
        EU: 0x20AFF70
        NA: 0x20AF6B8
        JP: 0x20B0AF8
      length:
        EU: 0x4
        NA: 0x4
        JP: 0x4
      description: |-
        [Runtime] Probably a mirror of ram.yml::BAG_ITEMS_PTR?
        
        Note: unverified, ported from Irdkwia's notes
    - name: ITEM_DATA_TABLE_PTRS
      address:
        EU: 0x20AFF78
        NA: 0x20AF6C0
        JP: 0x20B0B00
      length:
        EU: 0xC
        NA: 0xC
      description: |-
        [Runtime] List of pointers to various item data tables.
        
        The first two pointers are definitely item-related (although the order appears to be flipped between EU/NA?). Not sure about the third pointer.
    - name: DUNGEON_MOVE_TABLES
      address:
        EU: 0x20AFFA8
        NA: 0x20AF6DC
        JP: 0x20B0B1C
      description: "[Runtime] Seems to be some sort of region (a table of tables?) that holds pointers to various important tables related to moves."
    - name: MOVE_DATA_TABLE_PTR
      address:
        EU: 0x20AFFB0
        NA: 0x20AF6E4
      length:
        EU: 0x4
        NA: 0x4
      description: |-
        [Runtime] Points to the contents of the move data table loaded from waza_p.bin
        
        type: struct move_data_table*
    - name: WAN_TABLE
      address:
        EU: 0x20B0524
        NA: 0x20AFC68
        JP: 0x20B10A8
      length:
        NA: 0x4
      description: |-
        pointer to the list of wan sprite loaded in RAM
        
        struct wan_table*
    - name: RENDER_3D
      address:
        EU: 0x20B0540
        NA: 0x20AFC80
        JP: 0x20B10C0
      length:
        EU: 0x44
        NA: 0x44
      description: |-
        The (seemingly) unique instance render_3d_global in the game
        
        type: struct render_3d_global
    - name: RENDER_3D_FUNCTIONS_64
      address:
        EU: 0x20B0584
        NA: 0x20AFCC4
        JP: 0x20B1104
      length:
        EU: 0x20
        NA: 0x20
      description: |-
        Pointers to the 8 functions available for rendering a render_3d_element_64
        
        type: render_3d_element_64_fn_t[8]
    - name: LANGUAGE_INFO_DATA
      address:
        EU: 0x20B05A8
        NA: 0x20AFCE8
        JP: 0x20B1128
      description: "[Runtime]"
    - name: TBL_TALK_GROUP_STRING_ID_START
      address:
        EU: 0x20B0614
        NA: 0x20AFCF8
        JP: 0x20B1140
      length:
        NA: 0xC
      description: |-
        Note: unverified, ported from Irdkwia's notes
        
        type: int16_t[6]
    - name: KEYBOARD_STRING_IDS
      address:
        EU: 0x20B0718
        NA: 0x20AFDFC
        JP: 0x20B1240
      length:
        EU: 0x3C
        NA: 0x3C
        JP: 0x3C
      description: |-
        30*0x2
        
        Note: unverified, ported from Irdkwia's notes
        
        type: int16_t[30]
    - name: NOTIFY_NOTE
      address:
        EU: 0x20B0814
        NA: 0x20AFEF8
        JP: 0x20B176C
      length:
        EU: 0x1
        NA: 0x1
        JP: 0x1
      description: |-
        [Runtime] Flag related to saving and loading state?
        
        type: bool
    - name: DEFAULT_HERO_ID
      address:
        EU: 0x20B0818
        NA: 0x20AFEFC
        JP: 0x20B1770
      length:
        EU: 0x2
        NA: 0x2
        JP: 0x2
      description: |-
        The default monster ID for the hero (0x4: Charmander)
        
        type: struct monster_id_16
    - name: DEFAULT_PARTNER_ID
      address:
        EU: 0x20B081A
        NA: 0x20AFEFE
        JP: 0x20B1772
      length:
        EU: 0x2
        NA: 0x2
        JP: 0x2
      description: |-
        The default monster ID for the partner (0x1: Bulbasaur)
        
        type: struct monster_id_16
    - name: GAME_MODE
      address:
        EU: 0x20B088C
        NA: 0x20AFF70
        JP: 0x20B17E4
      length:
        EU: 0x1
        NA: 0x1
        JP: 0x1
      description: |-
        [Runtime] Game mode, see enum game_mode for possible values.
        
        type: uint8_t
    - name: GLOBAL_PROGRESS_PTR
      address:
        EU: 0x20B0890
        NA: 0x20AFF74
        JP: 0x20B17E8
      length:
        EU: 0x4
        NA: 0x4
      description: |-
        [Runtime]
        
        type: struct global_progress*
    - name: ADVENTURE_LOG_PTR
      address:
        EU: 0x20B0894
        NA: 0x20AFF78
        JP: 0x20B17EC
      length:
        EU: 0x4
        NA: 0x4
        JP: 0x4
      description: |-
        [Runtime]
        
        type: struct adventure_log*
    - name: ITEM_TABLES_PTRS_1
      address:
        EU: 0x20B1264
        NA: 0x20B0948
        JP: 0x20B21BC
      length:
        EU: 0x68
        NA: 0x68
        JP: 0x68
      description: "Irdkwia's notes: 26*0x4, uses MISSION_FLOOR_RANKS_AND_ITEM_LISTS"
    - name: MONSTER_DATA_TABLE_PTR
      address:
        EU: 0x20B12D0
        NA: 0x20B09B4
        JP: 0x20B2228
      description: "[Runtime] Points to data about monster species."
    - name: UNOWN_SPECIES_ADDITIONAL_CHAR_PTR_TABLE
      address:
        EU: 0x20B131C
        NA: 0x20B09D8
        JP: 0x20B224C
      length:
        EU: 0x70
        NA: 0x70
        JP: 0x70
      description: |-
        Uses UNOWN_SPECIES_ADDITIONAL_CHARS
        
        Note: unverified, ported from Irdkwia's notes
        
        type: enum monster_id*[28]
    - name: TEAM_MEMBER_TABLE_PTR
      address:
        EU: 0x20B138C
        NA: 0x20B0A48
        JP: 0x20B22BC
      length:
        EU: 0x4
        NA: 0x4
        JP: 0x4
      description: Pointer to TEAM_MEMBER_TABLE
    - name: MISSION_DELIVER_LIST_PTR
      address:
        EU: 0x20B13A4
        NA: 0x20B0A60
        JP: 0x20B22D4
      length:
        EU: 0x4
        NA: 0x4
        JP: 0x4
      description: A pointer to a heap-allocated list of items usable for delivery missions
    - name: MISSION_DELIVER_COUNT
      address:
        EU: 0x20B13A8
        NA: 0x20B0A64
        JP: 0x20B22D8
      length:
        EU: 0x4
        NA: 0x4
        JP: 0x4
      description: The total number of items usable for delivery missions
    - name: MISSION_DUNGEON_LIST_PTR
      address:
        EU: 0x20B13AC
        NA: 0x20B0A68
        JP: 0x20B22DC
      length:
        EU: 0x4
        NA: 0x4
        JP: 0x4
      description: A pointer to a heap-allocated list of dungeons usable for missions
    - name: MISSION_DUNGEON_COUNT
      address:
        EU: 0x20B13B0
        NA: 0x20B0A6C
        JP: 0x20B22E0
      length:
        EU: 0x4
        NA: 0x4
        JP: 0x4
      description: The total number of dungeons usable for missions
    - name: MISSION_MONSTER_LIST_PTR
      address:
        EU: 0x20B13B4
        NA: 0x20B0A70
        JP: 0x20B22E4
      length:
        EU: 0x4
        NA: 0x4
        JP: 0x4
      description: A pointer to a heap-allocated list of monsters usable for missions
    - name: MISSION_MONSTER_COUNT
      address:
        EU: 0x20B13B8
        NA: 0x20B0A74
        JP: 0x20B22E8
      length:
        EU: 0x4
        NA: 0x4
        JP: 0x4
      description: The total number of monsters usable for missions
    - name: MISSION_LIST_PTR
      address:
        EU: 0x20B13BC
        NA: 0x20B0A78
        JP: 0x20B22EC
      length:
        EU: 0x4
        NA: 0x4
        JP: 0x4
      description: "Note: unverified, ported from Irdkwia's notes"
    - name: REMOTE_STRING_PTR_TABLE
      address:
        EU: 0x20B13C0
        NA: 0x20B0A7C
        JP: 0x20B22F0
      length:
        EU: 0x1C
        NA: 0x1C
        JP: 0x1C
      description: |-
        Note: unverified, ported from Irdkwia's notes
        
        type: const char*[7]
    - name: RANK_STRING_PTR_TABLE
      address:
        EU: 0x20B13DC
        NA: 0x20B0A98
        JP: 0x20B230C
      length:
        EU: 0x40
        NA: 0x40
        JP: 0x40
      description: |-
        Note: unverified, ported from Irdkwia's notes
        
        type: const char*[16]
    - name: SMD_EVENTS_FUN_TABLE
      address:
        EU: 0x20B14D4
        NA: 0x20B0B90
        JP: 0x20B2404
      length:
        EU: 0x1FC
        NA: 0x1FC
      description: |-
        Table of all DSE events, see https://projectpokemon.org/docs/mystery-dungeon-nds/procyon-studios-digital-sound-elements-r12/
        
        Irdkwia's notes: named DSEEventFunctionPtrTable with length 0x3C0 (note the disagreement), 240*0x4.
    - name: MUSIC_DURATION_LOOKUP_TABLE_1
      address:
        EU: 0x20B1894
        NA: 0x20B0F50
        JP: 0x20B27C4
      length:
        EU: 0x100
        NA: 0x100
        JP: 0x100
      description: |-
        Note: unverified, ported from Irdkwia's notes
        
        type: int16_t[128]
    - name: MUSIC_DURATION_LOOKUP_TABLE_2
      address:
        EU: 0x20B1994
        NA: 0x20B1050
        JP: 0x20B28C4
      length:
        EU: 0x200
        NA: 0x200
        JP: 0x200
      description: |-
        Note: unverified, ported from Irdkwia's notes
        
        type: int32_t[128]
    - name: LFO_WAVEFORM_CALLBACKS
      address:
        EU: 0x20B1B94
        NA: 0x20B1250
        JP: 0x20B2AC4
      length:
        EU: 0x40
        NA: 0x40
    - name: IS_DISP_ON
      address:
        EU: 0x20B34D8
        NA: 0x20B2B94
        JP: 0x20B4408
      length:
        EU: 0x1
        NA: 0x1
    - name: GXI_DMA_ID
      address:
        EU: 0x20B34DC
        NA: 0x20B2B98
        JP: 0x20B440C
      length:
        EU: 0x4
        NA: 0x4<|MERGE_RESOLUTION|>--- conflicted
+++ resolved
@@ -10484,18 +10484,14 @@
         r0: Pointer to the mission to clear
     - name: GenerateMissionDetailsStruct
       address:
-<<<<<<< HEAD
-        EU: 0x20604CC
-=======
         EU: 0x020604CC
->>>>>>> 7f09aae1
       description: |-
         Generates a mission_details struct, to be used for printing mission details such as the title, summary, and objective.
         
         r0: mission struct pointer
         r1: [output] location of mission_details struct
         r2: unknown
-        r3: unknown
+        r3: unknown   
     - name: ValidateNormalChallengeMission
       address:
         EU: 0x2060B80
@@ -10520,11 +10516,7 @@
         return: bool
     - name: AppendMissionTitle
       address:
-<<<<<<< HEAD
-        EU: 0x2060D8C
-=======
         EU: 0x02060D8C
->>>>>>> 7f09aae1
       description: |-
         Generates the mission title of a mission, and appends it to the string location.
         r0: [output] output buffer
@@ -10533,11 +10525,7 @@
         r3: pointer to mission_window_details struct
     - name: AppendMissionSummary
       address:
-<<<<<<< HEAD
-        EU: 0x2061230
-=======
         EU: 0x02061230
->>>>>>> 7f09aae1
       description: |-
         Generates the mission title of a mission, and appends it to the string location.
         r0: [output] main string location
@@ -12397,7 +12385,7 @@
         EU: 0x20A42C8
         NA: 0x20A3CC8
         JP: 0x20A50AC
-      length:
+      length: 
         EU: 0xE
         NA: 0xE
         JP: 0xE
