arm9:
  versions:
    - EU
    - NA
    - JP
    - EU-ITCM
    - NA-ITCM
    - JP-ITCM
  address:
    EU: 0x2000000
    NA: 0x2000000
    JP: 0x2000000
    EU-ITCM: 0x1FF8000
    NA-ITCM: 0x1FF8000
    JP-ITCM: 0x1FF8000
  length:
    EU: 0xB7D38
    NA: 0xB73F8
    JP: 0xB8CB8
    EU-ITCM: 0x4000
    NA-ITCM: 0x4000
    JP-ITCM: 0x4060
  description: |-
    The main ARM9 binary.
    
    This is the main binary that gets loaded when the game is launched, and contains the core code that runs the game, low level facilities such as memory allocation, compression, other external dependencies (such as linked functions from libc and libgcc), and the functions and tables necessary to load overlays and dispatch execution to them.
    
    Speaking generally, this is the program run by the Nintendo DS's main ARM946E-S CPU, which handles all gameplay mechanisms and graphics rendering.
  subregions:
    - itcm.yml
  functions:
    - name: EntryArm9
      address:
        EU: 0x2000800
        NA: 0x2000800
        JP: 0x2000800
      description: |-
        The entrypoint for the ARM9 CPU. This is like the "main" function for the ARM9 subsystem.
        
        No params.
    - name: InitMemAllocTable
      address:
        EU: 0x2000DE0
        NA: 0x2000DE0
        JP: 0x2000DE0
      description: |-
        Initializes MEMORY_ALLOCATION_TABLE.
        
        Sets up the default memory arena, sets the default memory allocator parameters (calls SetMemAllocatorParams(0, 0)), and does some other stuff.
        
        No params.
    - name: SetMemAllocatorParams
      address:
        EU: 0x2000E70
        NA: 0x2000E70
        JP: 0x2000E70
      description: |-
        Sets global parameters for the memory allocator.
        
        This includes MEMORY_ALLOCATION_ARENA_GETTERS and some other stuff.
        
        Dungeon mode uses the default arena getters. Ground mode uses its own arena getters, which are defined in overlay 11 and set (by calling this function) at the start of GroundMainLoop.
        
        r0: GetAllocArena function pointer (GetAllocArenaDefault is used if null)
        r1: GetFreeArena function pointer (GetFreeArenaDefault is used if null)
    - name: GetAllocArenaDefault
      address:
        EU: 0x2000EC0
        NA: 0x2000EC0
        JP: 0x2000EC0
      description: |-
        The default function for retrieving the arena for memory allocations. This function always just returns the initial arena pointer.
        
        r0: initial memory arena pointer, or null
        r1: flags (see MemAlloc)
        return: memory arena pointer, or null
    - name: GetFreeArenaDefault
      address:
        EU: 0x2000EC4
        NA: 0x2000EC4
        JP: 0x2000EC4
      description: |-
        The default function for retrieving the arena for memory freeing. This function always just returns the initial arena pointer.
        
        r0: initial memory arena pointer, or null
        r1: pointer to free
        return: memory arena pointer, or null
    - name: InitMemArena
      address:
        EU: 0x2000EC8
        NA: 0x2000EC8
        JP: 0x2000EC8
      description: |-
        Initializes a new memory arena with the given specifications, and records it in the global MEMORY_ALLOCATION_TABLE.
        
        r0: arena struct to be initialized
        r1: memory region to be owned by the arena, as {pointer, length}
        r2: pointer to block metadata array for the arena to use
        r3: maximum number of blocks that the arena can hold
    - name: MemAllocFlagsToBlockType
      address:
        EU: 0x2000F44
        NA: 0x2000F44
        JP: 0x2000F44
      description: |-
        Converts the internal alloc flags bitfield (struct mem_block field 0x4) to the block type bitfield (struct mem_block field 0x0).
        
        r0: internal alloc flags
        return: block type flags
    - name: FindAvailableMemBlock
      address:
        EU: 0x2000F88
        NA: 0x2000F88
        JP: 0x2000F88
      description: |-
        Searches through the given memory arena for a block with enough free space.
        
        Blocks are searched in reverse order. For object allocations (i.e., not arenas), the block with the smallest amount of free space that still suffices is returned. For arena allocations, the first satisfactory block found is returned.
        
        r0: memory arena to search
        r1: internal alloc flags
        r2: amount of space needed, in bytes
        return: index of the located block in the arena's block array, or -1 if nothing is available
    - name: SplitMemBlock
      address:
        EU: 0x2001070
        NA: 0x2001070
        JP: 0x2001070
      description: |-
        Given a memory block at a given index, splits off another memory block of the specified size from the end.
        
        Since blocks are stored in an array on the memory arena struct, this is essentially an insertion operation, plus some processing on the block being split and its child.
        
        r0: memory arena
        r1: block index
        r2: internal alloc flags
        r3: number of bytes to split off
        stack[0]: user alloc flags (to assign to the new block)
        return: the newly split-off memory block
    - name: MemAlloc
      address:
        EU: 0x2001170
        NA: 0x2001170
        JP: 0x2001170
      description: |-
        Allocates some memory on the heap, returning a pointer to the starting address.
        
        Memory allocation is done with region-based memory management. See MEMORY_ALLOCATION_TABLE for more information.
        
        This function is just a wrapper around MemLocateSet.
        
        r0: length in bytes
        r1: flags (see the comment on struct mem_block::user_flags)
        return: pointer
    - name: MemFree
      address:
        EU: 0x2001188
        NA: 0x2001188
        JP: 0x2001188
      description: |-
        Frees heap-allocated memory.
        
        This function is just a wrapper around MemLocateUnset.
        
        r0: pointer
    - name: MemArenaAlloc
      address:
        EU: 0x200119C
        NA: 0x200119C
        JP: 0x200119C
      description: |-
        Allocates some memory on the heap and creates a new global memory arena with it.
        
        The actual allocation part works similarly to the normal MemAlloc.
        
        r0: desired parent memory arena, or null
        r1: length of the arena in bytes
        r2: maximum number of blocks that the arena can hold
        r3: flags (see MemAlloc)
        return: memory arena pointer
    - name: CreateMemArena
      address:
        EU: 0x2001280
        NA: 0x2001280
        JP: 0x2001280
      description: |-
        Creates a new memory arena within a given block of memory.
        
        This is essentially a wrapper around InitMemArena, accounting for the space needed by the arena metadata.
        
        r0: memory region in which to create the arena, as {pointer, length}
        r1: maximum number of blocks that the arena can hold
        return: memory arena pointer
    - name: MemLocateSet
      address:
        EU: 0x2001390
        NA: 0x2001390
        JP: 0x2001390
      description: |-
        The implementation for MemAlloc.
        
        At a high level, memory is allocated by choosing a memory arena, looking through blocks in the memory arena until a free one that's large enough is found, then splitting off a new memory block of the needed size.
        
        This function is not fallible, i.e., it hangs the whole program on failure, so callers can assume it never fails.
        
        The name for this function comes from the error message logged on failure, and it reflects what the function does: locate an available block of memory and set it up for the caller.
        
        r0: desired memory arena for allocation, or null (MemAlloc passes null)
        r1: length in bytes
        r2: flags (see MemAlloc)
        return: pointer to allocated memory
    - name: MemLocateUnset
      address:
        EU: 0x2001638
        NA: 0x2001638
        JP: 0x2001638
      description: |-
        The implementation for MemFree.
        
        At a high level, memory is freed by locating the pointer in its memory arena (searching block-by-block) and emptying the block so it's available for future allocations, and merging it with neighboring blocks if they're available.
        
        r0: desired memory arena for freeing, or null (MemFree passes null)
        r1: pointer to free
    - name: RoundUpDiv256
      address:
        EU: 0x2001894
        NA: 0x2001894
        JP: 0x2001894
      description: |-
        Divide a number by 256 and round up to the nearest integer.
        
        r0: number
        return: number // 256
    - name: UFixedPoint64CmpLt
      address:
        EU: 0x2001A30
        NA: 0x2001A30
        JP: 0x2001A30
      description: |-
        Compares two unsigned 64-bit fixed-point numbers (16 fraction bits) x and y.
        
        r0: upper 32 bits of x
        r1: lower 32 bits of x
        r2: upper 32 bits of y
        r3: lower 32 bits of y
        return: x < y
    - name: MultiplyByFixedPoint
      address:
        EU: 0x2001A54
        NA: 0x2001A54
        JP: 0x2001A54
      description: |-
        Multiply a signed integer x by a signed binary fixed-point multiplier (8 fraction bits).
        
        r0: x
        r1: multiplier
        return: x * multiplier
    - name: UMultiplyByFixedPoint
      address:
        EU: 0x2001B0C
        NA: 0x2001B0C
        JP: 0x2001B0C
      description: |-
        Multiplies an unsigned integer x by an unsigned binary fixed-point multiplier (8 fraction bits).
        
        r0: x
        r1: multiplier
        return: x * multiplier
    - name: IntToFixedPoint64
      address:
        EU: 0x2001C80
        NA: 0x2001C80
        JP: 0x2001C80
      description: |-
        Converts a signed integer to a 64-bit fixed-point number (16 fraction bits).
        
        Note that this function appears to be bugged: it appears to try to sign-extend if the input is negative, but in a nonsensical way, checking the sign bit for a 16-bit signed integer, but then doing the sign extension as if the input were a 32-bit signed integer.
        
        r0: [output] 64-bit fixed-point number
        r1: 32-bit signed int
    - name: FixedPoint64ToInt
      address:
        EU: 0x2001CB0
        NA: 0x2001CB0
        JP: 0x2001CB0
      description: |-
        Converts a 64-bit fixed-point number (16 fraction bits) to a signed integer.
        
        r0: 64-bit fixed-point number
        return: 32-bit signed
    - name: FixedPoint32To64
      address:
        EU: 0x2001CD4
        NA: 0x2001CD4
        JP: 0x2001CD4
      description: |-
        Converts a 32-bit fixed-point number (8 fraction bits) to a 64-bit fixed point number (16 fraction bits). Sign-extends as necessary.
        
        r0: [output] 64-bit fixed-point number
        r1: 32-bit signed fixed-point number
    - name: NegateFixedPoint64
      address:
        EU: 0x2001CF8
        NA: 0x2001CF8
        JP: 0x2001CF8
      description: |-
        Negates a 64-bit fixed-point number (16 fraction bits) in-place.
        
        r0: 64-bit fixed-point number to negate
    - name: FixedPoint64IsZero
      address:
        EU: 0x2001D28
        NA: 0x2001D28
        JP: 0x2001D28
      description: |-
        Checks whether a 64-bit fixed-point number (16 fraction bits) is zero.
        
        r0: 64-bit fixed-point number
        return: bool
    - name: FixedPoint64IsNegative
      address:
        EU: 0x2001D50
        NA: 0x2001D50
        JP: 0x2001D50
      description: |-
        Checks whether a 64-bit fixed-point number (16 fraction bits) is negative.
        
        r0: 64-bit fixed-point number
        return: bool
    - name: FixedPoint64CmpLt
      address:
        EU: 0x2001D68
        NA: 0x2001D68
        JP: 0x2001D68
      description: |-
        Compares two signed 64-bit fixed-point numbers (16 fraction bits) x and y.
        
        r0: x
        r1: y
        return: x < y
    - name: MultiplyFixedPoint64
      address:
        EU: 0x2001DF4
        NA: 0x2001DF4
        JP: 0x2001DF4
      description: |-
        Multiplies two signed 64-bit fixed-point numbers (16 fraction bits) x and y.
        
        r0: [output] product (x * y)
        r1: x
        r2: y
    - name: DivideFixedPoint64
      address:
        EU: 0x2001EC8
        NA: 0x2001EC8
        JP: 0x2001EC8
      description: |-
        Divides two signed 64-bit fixed-point numbers (16 fraction bits).
        
        Returns the maximum positive value ((INT64_MAX >> 16) + (UINT16_MAX * 2^-16)) if the divisor is zero.
        
        r0: [output] quotient (dividend / divisor)
        r1: dividend
        r2: divisor
    - name: UMultiplyFixedPoint64
      address:
        EU: 0x2001FA0
        NA: 0x2001FA0
        JP: 0x2001FA0
      description: |-
        Multiplies two unsigned 64-bit fixed-point numbers (16 fraction bits) x and y.
        
        r0: [output] product (x * y)
        r1: x
        r2: y
    - name: UDivideFixedPoint64
      address:
        EU: 0x2002084
        NA: 0x2002084
        JP: 0x2002084
      description: |-
        Divides two unsigned 64-bit fixed-point numbers (16 fraction bits).
        
        Returns the maximum positive value for a signed fixed-point number ((INT64_MAX >> 16) + (UINT16_MAX * 2^-16)) if the divisor is zero.
        
        r0: [output] quotient (dividend / divisor)
        r1: dividend
        r2: divisor
    - name: AddFixedPoint64
      address:
        EU: 0x20021C8
        NA: 0x20021C8
        JP: 0x20021C8
      description: |-
        Adds two 64-bit fixed-point numbers (16 fraction bits) x and y.
        
        r0: [output] sum (x + y)
        r1: x
        r2: y
    - name: ClampedLn
      address:
        EU: 0x20021F4
        NA: 0x20021F4
        JP: 0x20021F4
      description: |-
        The natural log function over the domain of [1, 2047]. The input is clamped to this domain.
        
        r0: [output] ln(x)
        r1: x
    - name: GetRngSeed
      address:
        EU: 0x200222C
        NA: 0x200222C
        JP: 0x200222C
      description: Get the current value of PRNG_SEQUENCE_NUM.
    - name: SetRngSeed
      address:
        EU: 0x200223C
        NA: 0x200223C
        JP: 0x200223C
      description: |-
        Seed PRNG_SEQUENCE_NUM to a given value.
        
        r0: seed
    - name: Rand16Bit
      address:
        EU: 0x200224C
        NA: 0x200224C
        JP: 0x200224C
      description: |-
        Computes a pseudorandom 16-bit integer using the general-purpose PRNG.
        
        Note that much of dungeon mode uses its own (slightly higher-quality) PRNG within overlay 29. See overlay29.yml for more information.
        
        Random numbers are generated with a linear congruential generator (LCG), using a modulus of 2^16, a multiplier of 109, and an increment of 1021. I.e., the recurrence relation is `x = (109*x_prev + 1021) % 2^16`.
        
        The LCG has a hard-coded seed of 13452 (0x348C), but can be seeded with a call to SetRngSeed.
        
        return: pseudorandom int on the interval [0, 65535]
    - name: RandInt
      address:
        EU: 0x2002274
        NA: 0x2002274
        JP: 0x2002274
      description: |-
        Compute a pseudorandom integer under a given maximum value using the general-purpose PRNG.
        
        This function relies on a single call to Rand16Bit. Even though it takes a 32-bit integer as input, the number of unique outcomes is capped at 2^16.
        
        r0: high
        return: pseudorandom integer on the interval [0, high - 1]
    - name: RandRange
      address:
        EU: 0x200228C
        NA: 0x200228C
        JP: 0x200228C
      description: |-
        Compute a pseudorandom value between two integers using the general-purpose PRNG.
        
        This function relies on a single call to Rand16Bit. Even though it takes 32-bit integers as input, the number of unique outcomes is capped at 2^16.
        
        r0: x
        r1: y
        return: pseudorandom integer on the interval [x, y - 1]
    - name: Rand32Bit
      address:
        EU: 0x20022AC
        NA: 0x20022AC
        JP: 0x20022AC
      description: |-
        Computes a random 32-bit integer using the general-purpose PRNG. The upper and lower 16 bits are each generated with a separate call to Rand16Bit (so this function advances the PRNG twice).
        
        return: pseudorandom int on the interval [0, 4294967295]
    - name: RandIntSafe
      address:
        EU: 0x20022F8
        NA: 0x20022F8
        JP: 0x20022F8
      description: |-
        Same as RandInt, except explicitly masking out the upper 16 bits of the output from Rand16Bit (which should be zero anyway).
        
        r0: high
        return: pseudorandom integer on the interval [0, high - 1]
    - name: RandRangeSafe
      address:
        EU: 0x2002318
        NA: 0x2002318
        JP: 0x2002318
      description: |-
        Like RandRange, except reordering the inputs as needed, and explicitly masking out the upper 16 bits of the output from Rand16Bit (which should be zero anyway).
        
        r0: x
        r1: y
        return: pseudorandom integer on the interval [min(x, y), max(x, y) - 1]
    - name: WaitForever
      address:
        EU: 0x2002438
        NA: 0x2002438
        JP: 0x2002438
      description: |-
        Sets some program state and calls WaitForInterrupt in an infinite loop.
        
        This is called on fatal errors to hang the program indefinitely.
        
        No params.
    - name: InterruptMasterDisable
      address:
        EU: 0x20030CC
        NA: 0x20030CC
        JP: 0x20030CC
      description: |-
        Note: unverified, ported from Irdkwia's notes
        
        return: previous state
    - name: InterruptMasterEnable
      address:
        EU: 0x20030E4
        NA: 0x20030E4
        JP: 0x20030E4
      description: |-
        Note: unverified, ported from Irdkwia's notes
        
        return: previous state
    - name: InitMemAllocTableVeneer
      address:
        EU: 0x200321C
        NA: 0x200321C
        JP: 0x200321C
      description: |-
        Likely a linker-generated veneer for InitMemAllocTable.
        
        See https://developer.arm.com/documentation/dui0474/k/image-structure-and-generation/linker-generated-veneers/what-is-a-veneer-
        
        No params.
    - name: ZInit8
      address:
        EU: 0x2003228
        NA: 0x2003228
        JP: 0x2003228
      description: |-
        Zeroes an 8-byte buffer.
        
        r0: ptr
    - name: PointsToZero
      address:
        EU: 0x2003238
        NA: 0x2003238
        JP: 0x2003238
      description: |-
        Checks whether a pointer points to zero.
        
        r0: ptr
        return: bool
    - name: MemZero
      address:
        EU: 0x2003250
        NA: 0x2003250
        JP: 0x2003250
      description: |-
        Zeroes a buffer.
        
        r0: ptr
        r1: len
    - name: MemZero16
      address:
        EU: 0x200326C
        NA: 0x200326C
        JP: 0x200326C
      description: |-
        Zeros a buffer of 16-bit values.
        
        r0: ptr
        r1: len (# bytes)
    - name: MemZero32
      address:
        EU: 0x2003288
        NA: 0x2003288
        JP: 0x2003288
      description: |-
        Zeros a buffer of 32-bit values.
        
        r0: ptr
        r1: len (# bytes)
    - name: MemsetSimple
      address:
        EU: 0x20032A4
        NA: 0x20032A4
        JP: 0x20032A4
      description: |-
        A simple implementation of the memset(3) C library function.
        
        This function was probably manually implemented by the developers. See memset for what's probably the real libc function.
        
        r0: ptr
        r1: value
        r2: len (# bytes)
    - name: Memset32
      address:
        EU: 0x20032BC
        NA: 0x20032BC
        JP: 0x20032BC
      description: |-
        Fills a buffer of 32-bit values with a given value.
        
        r0: ptr
        r1: value
        r2: len (# bytes)
    - name: MemcpySimple
      address:
        EU: 0x20032D4
        NA: 0x20032D4
        JP: 0x20032D4
      description: |-
        A simple implementation of the memcpy(3) C library function.
        
        This function was probably manually implemented by the developers. See memcpy for what's probably the real libc function.
        
        This function copies from src to dst in backwards byte order, so this is safe to call for overlapping src and dst if src <= dst.
        
        r0: dest
        r1: src
        r2: n
    - name: Memcpy16
      address:
        EU: 0x20032F0
        NA: 0x20032F0
        JP: 0x20032F0
      description: |-
        Copies 16-bit values from one buffer to another.
        
        r0: dest
        r1: src
        r2: n (# bytes)
    - name: Memcpy32
      address:
        EU: 0x200330C
        NA: 0x200330C
        JP: 0x200330C
      description: |-
        Copies 32-bit values from one buffer to another.
        
        r0: dest
        r1: src
        r2: n (# bytes)
    - name: TaskProcBoot
      address:
        EU: 0x2003328
        NA: 0x2003328
        JP: 0x2003328
      description: |-
        Probably related to booting the game?
        
        This function prints the debug message "task proc boot".
        
        No params.
    - name: EnableAllInterrupts
      address:
        EU: 0x2003608
        NA: 0x2003608
        JP: 0x2003608
      description: |-
        Sets the Interrupt Master Enable (IME) register to 1, which enables all CPU interrupts (if enabled in the Interrupt Enable (IE) register).
        
        See https://problemkaputt.de/gbatek.htm#dsiomaps.
        
        return: old value in the IME register
    - name: GetTime
      address:
        EU: 0x20037B4
        NA: 0x20037B4
        JP: 0x20037B4
      description: |-
        Seems to get the current (system?) time as an IEEE 754 floating-point number.
        
        return: current time (maybe in seconds?)
    - name: DisableAllInterrupts
      address:
        EU: 0x2003824
        NA: 0x2003824
        JP: 0x2003824
      description: |-
        Sets the Interrupt Master Enable (IME) register to 0, which disables all CPU interrupts (even if enabled in the Interrupt Enable (IE) register).
        
        See https://problemkaputt.de/gbatek.htm#dsiomaps.
        
        return: old value in the IME register
    - name: SoundResume
      address:
        EU: 0x2003CC4
        NA: 0x2003CC4
        JP: 0x2003CC4
      description: |-
        Probably resumes the sound player if paused?
        
        This function prints the debug string "sound resume".
    - name: CardPullOutWithStatus
      address:
        EU: 0x2003D2C
        NA: 0x2003D2C
        JP: 0x2003D2C
      description: |-
        Probably aborts the program with some status code? It seems to serve a similar purpose to the exit(3) function.
        
        This function prints the debug string "card pull out %d" with the status code.
        
        r0: status code
    - name: CardPullOut
      address:
        EU: 0x2003D70
        NA: 0x2003D70
        JP: 0x2003D70
      description: |-
        Sets some global flag that probably triggers system exit?
        
        This function prints the debug string "card pull out".
        
        No params.
    - name: CardBackupError
      address:
        EU: 0x2003D94
        NA: 0x2003D94
        JP: 0x2003D94
      description: |-
        Sets some global flag that maybe indicates a save error?
        
        This function prints the debug string "card backup error".
        
        No params.
    - name: HaltProcessDisp
      address:
        EU: 0x2003DB8
        NA: 0x2003DB8
        JP: 0x2003DB8
      description: |-
        Maybe halts the process display?
        
        This function prints the debug string "halt process disp %d" with the status code.
        
        r0: status code
    - name: OverlayIsLoaded
      address:
        EU: 0x2003ED0
        NA: 0x2003ED0
        JP: 0x2003ED0
      description: |-
        Checks if an overlay with a certain group ID is currently loaded.
        
        See the LOADED_OVERLAY_GROUP_* data symbols or enum overlay_group_id in the C headers for a mapping between group ID and overlay number.
        
        r0: group ID of the overlay to check. A group ID of 0 denotes no overlay, and the return value will always be true in this case.
        return: bool
    - name: LoadOverlay
      address:
        EU: 0x20040AC
        NA: 0x20040AC
        JP: 0x20040AC
      description: |-
        Loads an overlay from ROM by its group ID.
        
        See the LOADED_OVERLAY_GROUP_* data symbols or enum overlay_group_id in the C headers for a mapping between group ID and overlay number.
        
        r0: group ID of the overlay to load
    - name: UnloadOverlay
      address:
        EU: 0x2004868
        NA: 0x2004868
        JP: 0x2004868
      description: |-
        Unloads an overlay from ROM by its group ID.
        
        See the LOADED_OVERLAY_GROUP_* data symbols or enum overlay_group_id in the C headers for a mapping between group ID and overlay number.
        
        r0: group ID of the overlay to unload
        others: ?
    - name: Rgb8ToBgr5
      address:
        EU: 0x2004FCC
      description: |-
        Transform the input rgb8 color to a bgr5 color
        
        r0: pointer to target bgr5 (2 bytes, aligned to LSB)
        r1: pointer to source rgb8
    - name: EuclideanNorm
      address:
        EU:
          - 0x2005050
          - 0x20050B0
        NA:
          - 0x2005050
          - 0x20050B0
      description: |-
        Computes the Euclidean norm of a two-component integer array, sort of like hypotf(3).
        
        r0: integer array [x, y]
        return: sqrt(x*x + y*y)
    - name: ClampComponentAbs
      address:
        EU: 0x2005110
        NA: 0x2005110
        JP: 0x2005110
      description: |-
        Clamps the absolute values in a two-component integer array.
        
        Given an integer array [x, y] and a maximum absolute value M, clamps each element of the array to M such that the output array is [min(max(x, -M), M), min(max(y, -M), M)].
        
        r0: 2-element integer array, will be mutated
        r1: max absolute value
    - name: GetHeldButtons
      address:
        EU: 0x20061EC
        NA: 0x20061EC
        JP: 0x20061EC
      description: |-
        Note: unverified, ported from Irdkwia's notes
        
        r0: controller
        r1: btn_ptr
        return: any_activated
    - name: GetPressedButtons
      address:
        EU: 0x200625C
        NA: 0x200625C
        JP: 0x200625C
      description: |-
        Note: unverified, ported from Irdkwia's notes
        
        r0: controller
        r1: btn_ptr
        return: any_activated
    - name: GetReleasedStylus
      address:
        EU: 0x2006C1C
        NA: 0x2006C1C
        JP: 0x2006C1C
      description: |-
        Note: unverified, ported from Irdkwia's notes
        
        r0: stylus_ptr
        return: any_activated
    - name: KeyWaitInit
      address:
        EU: 0x2006DA4
        NA: 0x2006DA4
        JP: 0x2006DA4
      description: |-
        Implements (most of?) SPECIAL_PROC_KEY_WAIT_INIT (see ScriptSpecialProcessCall).
        
        No params.
    - name: DataTransferInit
      address:
        EU: 0x2008168
        NA: 0x2008168
        JP: 0x2008168
      description: |-
        Initializes data transfer mode to get data from the ROM cartridge.
        
        No params.
    - name: DataTransferStop
      address:
        EU: 0x2008194
        NA: 0x2008194
        JP: 0x2008194
      description: |-
        Finalizes data transfer from the ROM cartridge.
        
        This function must always be called if DataTransferInit was called, or the game will crash.
        
        No params.
    - name: FileInitVeneer
      address:
        EU: 0x2008204
        NA: 0x2008204
        JP: 0x2008204
      description: |-
        Likely a linker-generated veneer for FileInit.
        
        See https://developer.arm.com/documentation/dui0474/k/image-structure-and-generation/linker-generated-veneers/what-is-a-veneer-
        
        r0: file_stream pointer
    - name: FileOpen
      address:
        EU: 0x2008210
        NA: 0x2008210
        JP: 0x2008210
      description: |-
        Opens a file from the ROM file system at the given path, sort of like C's fopen(3) library function.
        
        r0: file_stream pointer
        r1: file path string
    - name: FileGetSize
      address:
        EU: 0x2008244
        NA: 0x2008244
        JP: 0x2008244
      description: |-
        Gets the size of an open file.
        
        r0: file_stream pointer
        return: file size
    - name: FileRead
      address:
        EU: 0x2008254
        NA: 0x2008254
        JP: 0x2008254
      description: |-
        Reads the contents of a file into the given buffer, and moves the file cursor accordingly.
        
        Data transfer mode must have been initialized (with DataTransferInit) prior to calling this function. This function looks like it's doing something akin to calling read(2) or fread(3) in a loop until all the bytes have been successfully read.
        
        r0: file_stream pointer
        r1: [output] buffer
        r2: number of bytes to read
        return: number of bytes read
    - name: FileSeek
      address:
        EU: 0x20082A8
        NA: 0x20082A8
        JP: 0x20082A8
      description: |-
        Sets a file stream's position indicator.
        
        This function has the a similar API to the fseek(3) library function from C, including using the same codes for the `whence` parameter:
        - SEEK_SET=0
        - SEEK_CUR=1
        - SEEK_END=2
        
        r0: file_stream pointer
        r1: offset
        r2: whence
    - name: FileClose
      address:
        EU: 0x20082C4
        NA: 0x20082C4
        JP: 0x20082C4
      description: |-
        Closes a file.
        
        Data transfer mode must have been initialized (with DataTransferInit) prior to calling this function.
        
        Note: It is possible to keep a file stream open even if data transfer mode has been stopped, in which case the file stream can be used again if data transfer mode is reinitialized.
        
        r0: file_stream pointer
    - name: UnloadFile
      address:
        EU: 0x2008BD4
        NA: 0x2008BD4
        JP: 0x2008BD4
      description: |-
        Note: unverified, ported from Irdkwia's notes
        
        r0: addr_ptr
    - name: LoadFileFromRom
      address:
        EU: 0x2008C3C
        NA: 0x2008C3C
        JP: 0x2008C3C
      description: |-
        Loads a file from ROM by filepath into a heap-allocated buffer.
        
        r0: [output] pointer to an IO struct {ptr, len}
        r1: file path string pointer
        r2: flags
    - name: GetDebugFlag1
      address:
        EU: 0x200C198
        NA: 0x200C110
        JP: 0x200C110
      description: |-
        Just returns 0 in the final binary.
        
        r0: flag ID
        return: flag value
    - name: SetDebugFlag1
      address:
        EU: 0x200C1A0
        NA: 0x200C118
        JP: 0x200C118
      description: |-
        A no-op in the final binary.
        
        r0: flag ID
        r1: flag value
    - name: AppendProgPos
      address:
        EU: 0x200C1A8
        NA: 0x200C120
        JP: 0x200C120
      description: |-
        Write a base message into a string and append the file name and line number to the end in the format "file = '%s'  line = %5d\n".
        
        If no program position info is given, "ProgPos info NULL\n" is appended instead.
        
        r0: [output] str
        r1: program position info
        r2: base message
        return: number of characters printed, excluding the null-terminator
    - name: DebugPrintTrace
      address:
        EU: 0x200C1F4
        NA: 0x200C16C
        JP: 0x200C16C
      description: |-
        Would log a printf format string tagged with the file name and line number in the debug binary.
        
        This still constructs the string, but doesn't actually do anything with it in the final binary.
        
        If message is a null pointer, the string "  Print  " is used instead.
        
        r0: message
        r1: program position info (can be null)
    - name: DebugPrint0
      address:
        EU:
          - 0x200C250
          - 0x200C284
        NA:
          - 0x200C1C8
          - 0x200C1FC
        JP:
          - 0x200C1C8
          - 0x200C1FC
      description: |-
        Would log a printf format string in the debug binary.
        
        This still constructs the string with vsprintf, but doesn't actually do anything with it in the final binary.
        
        r0: format
        ...: variadic
    - name: GetDebugFlag2
      address:
        EU: 0x200C2BC
        NA: 0x200C234
        JP: 0x200C234
      description: |-
        Just returns 0 in the final binary.
        
        r0: flag ID
        return: flag value
    - name: SetDebugFlag2
      address:
        EU: 0x200C2C4
        NA: 0x200C23C
        JP: 0x200C23C
      description: |-
        A no-op in the final binary.
        
        r0: flag ID
        r1: flag value
    - name: DebugPrint
      address:
        EU: 0x200C2C8
        NA: 0x200C240
        JP: 0x200C240
      description: |-
        Would log a printf format string in the debug binary. A no-op in the final binary.
        
        r0: log level
        r1: format
        ...: variadic
    - name: FatalError
      address:
        EU: 0x200C2E4
        NA: 0x200C25C
        JP: 0x200C25C
      description: |-
        Logs some debug messages, then hangs the process.
        
        This function is called in lots of places to bail on a fatal error. Looking at the static data callers use to fill in the program position info is informative, as it tells you the original file name (probably from the standard __FILE__ macro) and line number (probably from the standard __LINE__ macro) in the source code.
        
        r0: program position info
        r1: format
        ...: variadic
    - name: OpenAllPackFiles
      address:
        EU: 0x200C364
        NA: 0x200C2DC
        JP: 0x200C2DC
      description: |-
        Open the 6 files at PACK_FILE_PATHS_TABLE into PACK_FILE_OPENED. Called during game initialisation.
        
        No params.
    - name: GetFileLengthInPackWithPackNb
      address:
        EU: 0x200C3C4
        NA: 0x200C33C
        JP: 0x200C33C
      description: |-
        Call GetFileLengthInPack after looking up the global Pack archive by its number
        
        r0: pack file number
        r1: file number
        return: size of the file in bytes from the Pack Table of Content
    - name: LoadFileInPackWithPackId
      address:
        EU: 0x200C3E4
        NA: 0x200C35C
        JP: 0x200C35C
      description: |-
        Call LoadFileInPack after looking up the global Pack archive by its identifier
        
        r0: pack file identifier
        r1: file index
        r2: [output] target buffer
        return: number of read bytes (identical to the length of the pack from the Table of Content)
    - name: AllocAndLoadFileInPack
      address:
        EU: 0x200C410
        NA: 0x200C388
        JP: 0x200C388
      description: |-
        Allocate a file and load a file from the pack archive inside.
        The data pointed by the pointer in the output need to be freed once is not needed anymore.
        
        r0: pack file identifier
        r1: file index
        r2: [output] result struct (will contain length and pointer)
        r3: allocation flags
    - name: OpenPackFile
      address:
        EU: 0x200C468
        NA: 0x200C3E0
        JP: 0x200C3E0
      description: |-
        Open a Pack file, to be read later. Initialise the output structure.
        
        r0: [output] pack file struct
        r1: file name
    - name: GetFileLengthInPack
      address:
        EU: 0x200C4FC
        NA: 0x200C474
        JP: 0x200C474
      description: |-
        Get the length of a file entry from a Pack archive
        
        r0: pack file struct
        r1: file index
        return: size of the file in bytes from the Pack Table of Content
    - name: LoadFileInPack
      address:
        EU: 0x200C50C
        NA: 0x200C484
        JP: 0x200C484
      description: |-
        Load the indexed file from the Pack archive, itself loaded from the ROM.
        
        r0: pack file struct
        r1: [output] target buffer
        r2: file index
        return: number of read bytes (identical to the length of the pack from the Table of Content)
    - name: GetDungeonResultMsg
      address:
        EU: 0x200C584
        NA: 0x200C4FC
      description: |-
        Gets the message that is shown on the dungeon results ("The Last Outing") screen, right after the leader's name.
        
        r0: Damage source value to use when displaying the cause of fainting or the result of the expedition
        r1: [output] Buffer where the resulting message will be stored
        r2: Buffer size
        r3: (?) Seems to point to a buffer
    - name: GetDamageSource
      address:
        EU: 0x200CADC
        NA: 0x200CA54
        JP: 0x200CA54
      description: |-
        Gets the damage source for a given move-item combination.
        
        If there's no item, the source is the move ID. If the item is an orb, return DAMAGE_SOURCE_ORB_ITEM. Otherwise, return DAMAGE_SOURCE_NON_ORB_ITEM.
        
        r0: move ID
        r1: item ID
        return: damage source
    - name: GetItemCategoryVeneer
      address:
        EU: 0x200CB78
        NA: 0x200CAF0
        JP: 0x200CAF0
      description: |-
        Likely a linker-generated veneer for GetItemCategory.
        
        See https://developer.arm.com/documentation/dui0474/k/image-structure-and-generation/linker-generated-veneers/what-is-a-veneer-
        
        r0: Item ID
        return: Category ID
    - name: GetItemMoveId16
      address:
        EU: 0x200CB84
        NA: 0x200CAFC
        JP: 0x200CAFC
      description: |-
        Wraps GetItemMoveId, ensuring that the return value is 16-bit.
        
        r0: item ID
        return: move ID
    - name: IsThrownItem
      address:
        EU: 0x200CB98
        NA: 0x200CB10
        JP: 0x200CB10
      description: |-
        Checks if a given item ID is a thrown item (CATEGORY_THROWN_LINE or CATEGORY_THROWN_ARC).
        
        r0: item ID
        return: bool
    - name: IsNotMoney
      address:
        EU: 0x200CBB4
        NA: 0x200CB2C
        JP: 0x200CB2C
      description: |-
        Checks if an item ID is not ITEM_POKE.
        
        r0: item ID
        return: bool
    - name: IsEdible
      address:
        EU: 0x200CBD4
        NA: 0x200CB4C
        JP: 0x200CB4C
      description: |-
        Checks if an item has an item category of CATEGORY_BERRIES_SEEDS_VITAMINS or CATEGORY_FOOD_GUMMIES.
        
        r0: item ID
        return: bool
    - name: IsHM
      address:
        EU: 0x200CBF8
        NA: 0x200CB70
        JP: 0x200CB70
      description: |-
        Note: unverified, ported from Irdkwia's notes
        
        r0: item ID
        return: bool
    - name: IsGummi
      address:
        EU: 0x200CC7C
        NA: 0x200CBF4
        JP: 0x200CBF4
      description: |-
        Checks if an item is a Gummi.
        
        r0: item ID
        return: bool
    - name: IsAuraBow
      address:
        EU: 0x200CC9C
        NA: 0x200CC14
        JP: 0x200CC14
      description: |-
        Checks if an item is one of the aura bows received at the start of the game.
        
        r0: item ID
        return: bool
<<<<<<< HEAD
    - name: IsLosableItem
      address:
        NA: 0x200CC38
      description: |-
        Checks if an item can be lost after fainting in a dungeon. Specifically calls IsAuraBow and checks item::f_in_shop
        so that the player can't keep an unpaid aura bow they haven't paid for yet.
        
        r0: item pointer
        return: bool
    - name: IsStorableItem
      address:
        NA: 0x200CCA8
      description: |-
        Checks if an item can be put into storage. Specifically checks for the Wonder Egg, Poke, and Used TMs. Used TMs
        likely can't be stored because the move the TM teaches would be lost when sent to storage.
        
        r0: item ID
        return: bool
    - name: IsShoppableItem
      address:
        NA: 0x200CCE0
      description: |-
        Checks if an item can be bought and sold from a Kecleon shop. Includes items like the Gold Thorn, Poke, Golden
        Mask, Amber Tear, etc. Also has a special check to make sure an items buy and sell price is more than 0.
        
        r0: item ID
        return: bool
    - name: IsValidTargetItem
      address:
        NA: 0x200CDAC
      description: |-
        Checks if an item is a valid target item for missions. Returns true for any item less than 363. Appears to check a
        list for valid items above 363, but the list is empty?
        
        r0: item ID
        return: bool
    - name: IsItemUsableNow
      address:
        NA: 0x200CDF8
      description: |-
        Checks if an item can be used right now. Returns true for all items that are not in a shop. If the item is in a
        shop, specifically checks for TMs/HMs and items that provide permanent buffs (Gummis, Sitrus Berry, Ginseng, etc).
        
        r0: item pointer
        return: bool
    - name: IsTicketItem
      address:
        NA: 0x200CE74
      description: |-
        Checks if an item is a ticket that can be used in the recycle shop (items 169, 170, 171, and 172).
        
        r0: item ID
        return: bool
=======
    - name: IsTreasureBox
      address:
        EU: 0x200CD0C
        NA: 0x200CC84
      description: |-
        Checks if the given item ID is a treasure box
        
        In particular, it checks if the category of the item is CATEGORY_TREASURE_BOXES_1, CATEGORY_TREASURE_BOXES_2 or CATEGORY_TREASURE_BOXES_3.
        
        r0: item ID
        return: True if the item is a treasure box, false otherwise
>>>>>>> e191eae1
    - name: InitItem
      address:
        EU: 0x200CF24
        NA: 0x200CE9C
        JP: 0x200CE9C
      description: |-
        Initialize an item struct with the given information.
        
        This will resolve the quantity based on the item type. For Poké, the quantity code will always be set to 1. For thrown items, the quantity code will be randomly generated on the range of valid quantities for that item type. For non-stackable items, the quantity code will always be set to 0. Otherwise, the quantity will be assigned from the quantity argument.
        
        r0: pointer to item to initialize
        r1: item ID
        r2: quantity
        r3: sticky flag
    - name: InitStandardItem
      address:
        EU: 0x200CFE0
        NA: 0x200CF58
        JP: 0x200CF58
      description: |-
        Wrapper around InitItem with quantity set to 0.
        
        r0: pointer to item to initialize
        r1: item ID
        r2: sticky flag
    - name: GetDisplayedBuyPrice
      address:
        EU: 0x200D158
        NA: 0x200D0D0
        JP: 0x200D0D0
      description: |-
        Note: unverified, ported from Irdkwia's notes
        
        r0: item
        return: buy price
    - name: GetDisplayedSellPrice
      address:
        EU: 0x200D1A0
        NA: 0x200D118
        JP: 0x200D118
      description: |-
        Note: unverified, ported from Irdkwia's notes
        
        r0: item
        return: sell price
    - name: GetActualBuyPrice
      address:
        EU: 0x200D1E8
        NA: 0x200D160
        JP: 0x200D160
      description: |-
        Note: unverified, ported from Irdkwia's notes
        
        r0: item
        return: buy price
    - name: GetActualSellPrice
      address:
        EU: 0x200D230
        NA: 0x200D1A8
        JP: 0x200D1A8
      description: |-
        Note: unverified, ported from Irdkwia's notes
        
        r0: item
        return: sell price
    - name: FindItemInInventory
      address:
        EU: 0x200D300
        NA: 0x200D278
        JP: 0x200D278
      description: |-
        Returns x if item_id is at position x in the bag
        Returns 0x8000+x if item_id is at position x in storage
        Returns -1 if item is not found
        
        Note: unverified, ported from Irdkwia's notes
        
        r0: item_id
        return: inventory index
    - name: SprintfStatic
      address:
        EU:
          - 0x200D6BC
          - 0x200E808
          - 0x2013800
          - 0x20177C4
          - 0x2017ADC
          - 0x202378C
          - 0x20239B0
          - 0x203822C
          - 0x2039734
          - 0x203AC6C
          - 0x203D2A0
          - 0x2041A48
          - 0x2042DA0
          - 0x2052750
          - 0x2054DDC
          - 0x2060D64
        NA:
          - 0x200D634
          - 0x200E990
          - 0x2013758
          - 0x20176E4
          - 0x2017A40
          - 0x2023590
          - 0x202378C
          - 0x2037F30
          - 0x2039438
          - 0x203A970
          - 0x203CFA4
          - 0x204174C
          - 0x2042A84
          - 0x2052418
          - 0x2054A60
          - 0x20609E8
        JP:
          - 0x200D634
          - 0x200E9C0
          - 0x2013728
          - 0x2017740
          - 0x2017A98
          - 0x20235E0
          - 0x20237DC
          - 0x20381FC
          - 0x2039840
          - 0x203AD6C
          - 0x203D38C
          - 0x2041AB4
          - 0x2042DF4
          - 0x2052768
          - 0x2054D98
      description: |-
        Functionally the same as sprintf, just defined statically in many different places.
        
        Since this is essentially just a wrapper around vsprintf(3), this function was probably statically defined in a header somewhere and included in a bunch of different places. See the actual sprintf for the one in libc.
        
        r0: str
        r1: format
        ...: variadic
        return: number of characters printed, excluding the null-terminator
    - name: ItemZInit
      address:
        EU: 0x200D8A4
        NA: 0x200D81C
        JP: 0x200D84C
      description: |-
        Zero-initializes an item struct.
        
        r0: item
    - name: WriteItemsToSave
      address:
        EU: 0x200D9E4
        NA: 0x200D95C
        JP: 0x200D98C
      description: |-
        Note: unverified, ported from Irdkwia's notes
        
        r0: start_address
        r1: total_length
        return: ?
    - name: ReadItemsFromSave
      address:
        EU: 0x200DCCC
        NA: 0x200DC44
        JP: 0x200DC74
      description: |-
        Note: unverified, ported from Irdkwia's notes
        
        r0: start_address
        r1: total_length
        return: ?
    - name: IsItemAvailableInDungeonGroup
      address:
        EU: 0x200E094
        NA: 0x200E00C
        JP: 0x200E03C
      description: |-
        Checks one specific bit from table [NA]2094D34
        
        Note: unverified, ported from Irdkwia's notes
        
        r0: dungeon ID
        r1: item ID
        return: bool
    - name: GetItemIdFromList
      address:
        EU: 0x200E0DC
        NA: 0x200E054
        JP: 0x200E084
      description: |-
        category_num and item_num are numbers in range 0-10000
        
        Note: unverified, ported from Irdkwia's notes
        
        r0: list_id
        r1: category_num
        r2: item_num
        return: item ID
    - name: NormalizeTreasureBox
      address:
        EU: 0x200E280
        NA: 0x200E1F8
        JP: 0x200E228
      description: |-
        Note: unverified, ported from Irdkwia's notes
        
        r0: item ID
        return: normalized item ID
    - name: RemoveEmptyItems
      address:
        EU: 0x200E698
        NA: 0x200E610
        JP: 0x200E640
      description: |-
        Note: unverified, ported from Irdkwia's notes
        
        r0: list_pointer
        r1: size
    - name: LoadItemPspi2n
      address:
        EU: 0x200E760
        NA: 0x200E6D8
        JP: 0x200E708
      description: |-
        Note: unverified, ported from Irdkwia's notes
        
        No params.
    - name: GetExclusiveItemType
      address:
        EU: 0x200E830
        NA: 0x200E760
        JP: 0x200E790
      description: |-
        Note: unverified, ported from Irdkwia's notes
        
        r0: item ID
        return: ?
    - name: GetExclusiveItemOffsetEnsureValid
      address:
        EU: 0x200E84C
        NA: 0x200E77C
        JP: 0x200E7AC
      description: |-
        Gets the exclusive item offset, which is the item ID relative to that of the first exclusive item, the Prism Ruff.
        
        If the given item ID is not a valid item ID, ITEM_PLAIN_SEED (0x55) is returned. This is a bug, since 0x55 is the valid exclusive item offset for the Icy Globe.
        
        r0: item ID
        return: offset
    - name: IsItemValid
      address:
        EU: 0x200E890
        NA: 0x200E7C0
        JP: 0x200E7F0
      description: |-
        Checks if an item ID is valid(?).
        
        r0: item ID
        return: bool
    - name: GetExclusiveItemParameter
      address:
        EU: 0x200E8B8
        NA: 0x200E7E8
        JP: 0x200E818
      description: |-
        Note: unverified, ported from Irdkwia's notes
        
        r0: item ID
        return: ?
    - name: GetItemCategory
      address:
        EU: 0x200E8D8
        NA: 0x200E808
        JP: 0x200E838
      description: |-
        Returns the category of the specified item
        
        r0: Item ID
        return: Item category
    - name: EnsureValidItem
      address:
        EU: 0x200E8F8
        NA: 0x200E828
        JP: 0x200E858
      description: |-
        Checks if the given item ID is valid (using IsItemValid). If so, return the given item ID. Otherwise, return ITEM_PLAIN_SEED.
        
        r0: item ID
        return: valid item ID
    - name: GetItemName
      address:
        EU: 0x200E934
        NA: 0x200E864
        JP: 0x200E894
      description: |-
        Note: unverified, ported from Irdkwia's notes
        
        r0: item ID
        return: item name
    - name: GetItemNameFormatted
      address:
        EU: 0x200E954
        NA: 0x200E884
        JP: 0x200E8B4
      description: |-
        Note: unverified, ported from Irdkwia's notes
        
        r0: [output] name
        r1: item_id
        r2: flag
        r3: flag2
    - name: GetItemBuyPrice
      address:
        EU: 0x200EA60
        NA: 0x200E9B8
        JP: 0x200E9E8
      description: |-
        Note: unverified, ported from Irdkwia's notes
        
        r0: item ID
        return: buy price
    - name: GetItemSellPrice
      address:
        EU: 0x200EA80
        NA: 0x200E9D8
        JP: 0x200EA08
      description: |-
        Note: unverified, ported from Irdkwia's notes
        
        r0: item ID
        return: sell price
    - name: GetItemSpriteId
      address:
        EU: 0x200EAA0
        NA: 0x200E9F8
        JP: 0x200EA28
      description: |-
        Note: unverified, ported from Irdkwia's notes
        
        r0: item ID
        return: sprite ID
    - name: GetItemPaletteId
      address:
        EU: 0x200EAC0
        NA: 0x200EA18
        JP: 0x200EA48
      description: |-
        Note: unverified, ported from Irdkwia's notes
        
        r0: item ID
        return: palette ID
    - name: GetItemActionName
      address:
        EU: 0x200EAE0
        NA: 0x200EA38
        JP: 0x200EA68
      description: |-
        Note: unverified, ported from Irdkwia's notes
        
        r0: item ID
        return: action name ID
    - name: GetThrownItemQuantityLimit
      address:
        EU: 0x200EB00
        NA: 0x200EA58
        JP: 0x200EA88
      description: |-
        Get the minimum or maximum quantity for a given thrown item ID.
        
        r0: item ID
        r1: 0 for minimum, 1 for maximum
        return: minimum/maximum quantity for the given item ID
    - name: GetItemMoveId
      address:
        EU: 0x200EB28
        NA: 0x200EA80
        JP: 0x200EAB0
      description: |-
        Note: unverified, ported from Irdkwia's notes
        
        r0: item ID
        return: move ID
    - name: TestItemAiFlag
      address:
        EU: 0x200EB48
        NA: 0x200EAA0
        JP: 0x200EAD0
      description: |-
        Used to check the AI flags for an item. Tests bit 7 if r1 is 0, bit 6 if r1 is 1, bit
        5 otherwise.
        
        r0: item ID
        r1: bit_id
        return: bool
    - name: IsItemInTimeDarkness
      address:
        EU: 0x200EBD8
        NA: 0x200EB30
        JP: 0x200EB60
      description: |-
        Note: unverified, ported from Irdkwia's notes
        
        r0: item ID
        return: bool
    - name: IsItemValidVeneer
      address:
        EU: 0x200EC00
        NA: 0x200EB58
        JP: 0x200EB88
      description: |-
        Likely a linker-generated veneer for IsItemValid.
        
        See https://developer.arm.com/documentation/dui0474/k/image-structure-and-generation/linker-generated-veneers/what-is-a-veneer-
        
        r0: item ID
        return: bool
    - name: SetGold
      address:
        EU: 0x200ED80
        NA: 0x200ECD8
        JP: 0x200ED08
      description: |-
        Note: unverified, ported from Irdkwia's notes
        
        r0: new value
    - name: GetGold
      address:
        EU: 0x200EDA4
        NA: 0x200ECFC
        JP: 0x200ED2C
      description: |-
        Note: unverified, ported from Irdkwia's notes
        
        return: value
    - name: SetMoneyCarried
      address:
        EU: 0x200EDC4
        NA: 0x200ED1C
        JP: 0x200ED4C
      description: |-
        Sets the amount of money the player is carrying, clamping the value to the range [0, MAX_MONEY_CARRIED].
        
        r0: new value
    - name: AddMoneyCarried
      address:
        NA: 0x200ED58
      description: |-
        Adds the amount of money to the player's current amount of money. Just calls
        SetMoneyCarried with the current money + money gained.
        
        r0: money gained (can be negative)
    - name: GetCurrentBagCapacity
      address:
        EU: 0x200EE2C
        NA: 0x200ED84
        JP: 0x200EDB4
      description: |-
        Note: unverified, ported from Irdkwia's notes
        
        return: bag capacity
    - name: IsBagFull
      address:
        EU: 0x200EE68
        NA: 0x200EDC0
        JP: 0x200EDF0
      description: |-
        Implements SPECIAL_PROC_IS_BAG_FULL (see ScriptSpecialProcessCall).
        
        return: bool
    - name: GetNbItemsInBag
      address:
        EU: 0x200EEA4
        NA: 0x200EDFC
        JP: 0x200EE2C
      description: |-
        Note: unverified, ported from Irdkwia's notes
        
        return: # items
    - name: CountNbItemsOfTypeInBag
      address:
        EU: 0x200EEF4
        NA: 0x200EE4C
        JP: 0x200EE7C
      description: |-
        Returns the number of items of the given kind in the bag
        
        r0: item ID
        return: count
    - name: CountItemTypeInBag
      address:
        EU: 0x200EF30
        NA: 0x200EE88
        JP: 0x200EEB8
      description: |-
        Implements SPECIAL_PROC_COUNT_ITEM_TYPE_IN_BAG (see ScriptSpecialProcessCall).
        
        Irdkwia's notes: Count also stackable
        
        r0: item ID
        return: number of items of the specified ID in the bag
    - name: IsItemInBag
      address:
        EU: 0x200EF88
        NA: 0x200EEE0
        JP: 0x200EF10
      description: |-
        Checks if an item is in the player's bag.
        
        r0: item ID
        return: bool
    - name: IsItemWithFlagsInBag
      address:
        EU: 0x200EFC8
        NA: 0x200EF20
        JP: 0x200EF50
      description: |-
        Note: unverified, ported from Irdkwia's notes
        
        r0: item ID
        r1: flags
        return: bool
    - name: IsItemInTreasureBoxes
      address:
        EU: 0x200F014
        NA: 0x200EF6C
      description: |-
        Note: unverified, ported from Irdkwia's notes
        
        r0: item ID
        return: bool
    - name: IsHeldItemInBag
      address:
        EU: 0x200F074
        NA: 0x200EFCC
        JP: 0x200EF9C
      description: |-
        Note: unverified, ported from Irdkwia's notes
        
        r0: item
        return: bool
    - name: IsItemForSpecialSpawnInBag
      address:
        EU: 0x200F0F8
        NA: 0x200F050
        JP: 0x200F020
      description: |-
        Note: unverified, ported from Irdkwia's notes
        
        return: bool
    - name: HasStorableItems
      address:
        EU: 0x200F18C
        NA: 0x200F0E4
        JP: 0x200F0B4
      description: |-
        Note: unverified, ported from Irdkwia's notes
        
        return: bool
    - name: GetItemIndex
      address:
        EU: 0x200F1F4
        NA: 0x200F14C
        JP: 0x200F11C
      description: |-
        Note: unverified, ported from Irdkwia's notes
        
        r0: item_ptr
        return: index
    - name: GetEquivItemIndex
      address:
        EU: 0x200F234
        NA: 0x200F18C
        JP: 0x200F15C
      description: |-
        Note: unverified, ported from Irdkwia's notes
        
        r0: item_ptr
        return: index
    - name: GetEquippedThrowableItem
      address:
        EU: 0x200F2B0
        NA: 0x200F208
        JP: 0x200F1D8
      description: |-
        Note: unverified, ported from Irdkwia's notes
        
        return: index
    - name: GetFirstUnequippedItemOfType
      address:
        EU: 0x200F314
        NA: 0x200F26C
        JP: 0x200F23C
      description: |-
        Note: unverified, ported from Irdkwia's notes
        
        r0: item ID
        return: index
    - name: CopyItemAtIdx
      address:
        EU: 0x200F388
        NA: 0x200F2E0
        JP: 0x200F2B0
      description: |-
        Note: unverified, ported from Irdkwia's notes
        
        r0: index
        r1: [output] item_ptr
        return: exists
    - name: GetItemAtIdx
      address:
        EU: 0x200F3F0
        NA: 0x200F348
        JP: 0x200F318
      description: |-
        Note: unverified, ported from Irdkwia's notes
        
        r0: index
        return: item pointer
    - name: RemoveEmptyItemsInBag
      address:
        EU: 0x200F418
        NA: 0x200F370
        JP: 0x200F340
      description: |-
        Note: unverified, ported from Irdkwia's notes
        
        No params.
    - name: RemoveItemNoHole
      address:
        EU: 0x200F438
        NA: 0x200F390
        JP: 0x200F360
      description: |-
        Note: unverified, ported from Irdkwia's notes
        
        r0: index
        return: ?
    - name: RemoveItem
      address:
        EU: 0x200F4AC
        NA: 0x200F404
        JP: 0x200F3D4
      description: |-
        Note: unverified, ported from Irdkwia's notes
        
        r0: index
    - name: RemoveHeldItemNoHole
      address:
        EU: 0x200F4FC
        NA: 0x200F454
        JP: 0x200F424
      description: |-
        Note: unverified, ported from Irdkwia's notes
        
        r0: held_index
    - name: RemoveItemByIdAndStackNoHole
      address:
        EU: 0x200F57C
        NA: 0x200F4D4
        JP: 0x200F4A4
      description: |-
        Note: unverified, ported from Irdkwia's notes
        
        r0: item_ptr
        return: ?
    - name: RemoveEquivItem
      address:
        EU: 0x200F600
        NA: 0x200F558
        JP: 0x200F528
      description: |-
        Note: unverified, ported from Irdkwia's notes
        
        r0: item_ptr
        return: ?
    - name: RemoveEquivItemNoHole
      address:
        EU: 0x200F6A8
        NA: 0x200F600
        JP: 0x200F5D0
      description: |-
        Note: unverified, ported from Irdkwia's notes
        
        r0: item_ptr
        return: ?
    - name: DecrementStackItem
      address:
        EU: 0x200F73C
        NA: 0x200F694
        JP: 0x200F664
      description: |-
        Note: unverified, ported from Irdkwia's notes
        
        r0: item_ptr
        return: ?
    - name: RemoveItemNoHoleCheck
      address:
        EU: 0x200F7C0
        NA: 0x200F718
        JP: 0x200F6E8
      description: |-
        Note: unverified, ported from Irdkwia's notes
        
        r0: index
        return: ?
    - name: RemoveFirstUnequippedItemOfType
      address:
        EU: 0x200F840
        NA: 0x200F798
        JP: 0x200F768
      description: |-
        Note: unverified, ported from Irdkwia's notes
        
        r0: item ID
        return: ?
    - name: RemoveAllItems
      address:
        EU: 0x200F850
        NA: 0x200F7A8
        JP: 0x200F778
      description: |-
        WARNING! Does not remove from party items
        
        Note: unverified, ported from Irdkwia's notes
    - name: RemoveAllItemsStartingAt
      address:
        EU: 0x200F884
        NA: 0x200F7DC
        JP: 0x200F7AC
      description: |-
        Note: unverified, ported from Irdkwia's notes
        
        r0: index
    - name: SpecialProcAddItemToBag
      address:
        EU: 0x200F8F4
        NA: 0x200F84C
        JP: 0x200F81C
      description: |-
        Implements SPECIAL_PROC_ADD_ITEM_TO_BAG (see ScriptSpecialProcessCall).
        
        r0: pointer to an owned_item
        return: bool
    - name: AddItemToBagNoHeld
      address:
        EU: 0x200F91C
        NA: 0x200F874
        JP: 0x200F844
      description: |-
        Note: unverified, ported from Irdkwia's notes
        
        r0: item_str
        return: ?
    - name: AddItemToBag
      address:
        EU: 0x200F92C
        NA: 0x200F884
        JP: 0x200F854
      description: |-
        Note: unverified, ported from Irdkwia's notes
        
        r0: item_str
        r1: held_by
        return: ?
    - name: ScriptSpecialProcess0x39
      address:
        EU: 0x200FDFC
        NA: 0x200FD54
        JP: 0x200FD24
      description: |-
        Implements SPECIAL_PROC_0x39 (see ScriptSpecialProcessCall).
        
        return: bool
    - name: CountNbItemsOfTypeInStorage
      address:
        EU: 0x200FF50
        NA: 0x200FEA8
      description: |-
        Returns the number of items of the given kind in the storage
        
        r0: item ID
        return: count
    - name: CountItemTypeInStorage
      address:
        EU: 0x200FF8C
        NA: 0x200FEE4
        JP: 0x200FEB4
      description: |-
        Implements SPECIAL_PROC_COUNT_ITEM_TYPE_IN_STORAGE (see ScriptSpecialProcessCall).
        
        r0: pointer to an owned_item
        return: number of items of the specified ID in storage
    - name: RemoveItemsTypeInStorage
      address:
        EU: 0x201028C
        NA: 0x20101E4
        JP: 0x20101B4
      description: |-
        Probably? Implements SPECIAL_PROC_0x2A (see ScriptSpecialProcessCall).
        
        r0: pointer to an owned_item
        return: bool
    - name: AddItemToStorage
      address:
        EU: 0x20103C4
        NA: 0x201031C
        JP: 0x20102EC
      description: |-
        Implements SPECIAL_PROC_ADD_ITEM_TO_STORAGE (see ScriptSpecialProcessCall).
        
        r0: pointer to an owned_item
        return: bool
    - name: SetMoneyStored
      address:
        EU: 0x20107CC
        NA: 0x2010724
        JP: 0x20106F4
      description: |-
        Sets the amount of money the player has stored in the Duskull Bank, clamping the value to the range [0, MAX_MONEY_STORED].
        
        r0: new value
    - name: GetKecleonItems1
      address:
        EU: 0x2010AF4
        NA: 0x2010A4C
        JP: 0x2010A1C
      description: "Note: unverified, ported from Irdkwia's notes"
    - name: GetKecleonItems2
      address:
        EU: 0x2010E00
        NA: 0x2010D58
        JP: 0x2010D28
      description: "Note: unverified, ported from Irdkwia's notes"
    - name: GetExclusiveItemOffset
      address:
        EU: 0x2010EE8
        NA: 0x2010E40
        JP: 0x2010E10
      description: |-
        Gets the exclusive item offset, which is the item ID relative to that of the first exclusive item, the Prism Ruff.
        
        r0: item ID
        return: offset
    - name: ApplyExclusiveItemStatBoosts
      address:
        EU: 0x2010F0C
        NA: 0x2010E64
        JP: 0x2010E34
      description: |-
        Applies stat boosts from an exclusive item.
        
        r0: item ID
        r1: pointer to attack stat to modify
        r2: pointer to special attack stat to modify
        r3: pointer to defense stat to modify
        stack[0]: pointer to special defense stat to modify
    - name: SetExclusiveItemEffect
      address:
        EU: 0x2011028
        NA: 0x2010F80
        JP: 0x2010F50
      description: |-
        Sets the bit for an exclusive item effect.
        
        r0: pointer to the effects bitvector to modify
        r1: exclusive item effect ID
    - name: ExclusiveItemEffectFlagTest
      address:
        EU: 0x201104C
        NA: 0x2010FA4
        JP: 0x2010F74
      description: |-
        Tests the exclusive item bitvector for a specific exclusive item effect.
        
        r0: the effects bitvector to test
        r1: exclusive item effect ID
        return: bool
    - name: IsExclusiveItemIdForMonster
      address:
        EU: 0x201106C
        NA: 0x2010FC4
        JP: 0x2010F94
      description: |-
        Note: unverified, ported from Irdkwia's notes
        
        r0: item ID
        r1: monster ID
        r2: type ID 1
        r3: type ID 2
        return: bool
    - name: IsExclusiveItemForMonster
      address:
        EU: 0x201113C
        NA: 0x2011094
        JP: 0x2011064
      description: |-
        Note: unverified, ported from Irdkwia's notes
        
        r0: item
        r1: monster ID
        r2: type ID 1
        r3: type ID 2
        return: bool
    - name: BagHasExclusiveItemTypeForMonster
      address:
        EU: 0x2011180
        NA: 0x20110D8
        JP: 0x20110A8
      description: |-
        Note: unverified, ported from Irdkwia's notes
        
        r0: excl_type
        r1: monster ID
        r2: type ID 1
        r3: type ID 2
        return: item ID
    - name: ProcessGinsengOverworld
      address:
        EU: 0x20116A0
        NA: 0x20115F8
        JP: 0x20115C8
      description: |-
        Note: unverified, ported from Irdkwia's notes
        
        r0: target
        r1: [output] move ID
        r2: [output] move boost
        return: boost
    - name: ApplyGummiBoostsGroundMode
      address:
        EU: 0x2011944
        NA: 0x201189C
        JP: 0x201186C
      description: |-
        Applies the IQ boosts from eating a Gummi to the target monster.
        
        r0: Pointer to something
        r1: Pointer to something
        r2: Pointer to something
        r3: Pointer to something
        stack[0]: ?
        stack[1]: ?
        stack[2]: Pointer to a buffer to store some result into
    - name: LoadSynthBin
      address:
        EU: 0x2012B88
        NA: 0x2012AE0
        JP: 0x2012AB0
      description: "Note: unverified, ported from Irdkwia's notes"
    - name: CloseSynthBin
      address:
        EU: 0x2012BDC
        NA: 0x2012B34
        JP: 0x2012B04
      description: "Note: unverified, ported from Irdkwia's notes"
    - name: GetSynthItem
      address:
        EU: 0x20132F8
        NA: 0x2013250
        JP: 0x2013220
      description: "Note: unverified, ported from Irdkwia's notes"
    - name: LoadWazaP
      address:
        EU: 0x201346C
        NA: 0x20133C4
        JP: 0x2013394
      description: "Note: unverified, ported from Irdkwia's notes"
    - name: LoadWazaP2
      address:
        EU: 0x2013494
        NA: 0x20133EC
        JP: 0x20133BC
      description: "Note: unverified, ported from Irdkwia's notes"
    - name: UnloadCurrentWazaP
      address:
        EU: 0x20134BC
        NA: 0x2013414
        JP: 0x20133E4
      description: "Note: unverified, ported from Irdkwia's notes"
    - name: GetMoveName
      address:
        EU: 0x20134FC
        NA: 0x2013454
        JP: 0x2013424
      description: |-
        Note: unverified, ported from Irdkwia's notes
        
        r0: move ID
        return: move name
    - name: FormatMoveString
      address:
        EU: 0x2013520
        NA: 0x2013478
        JP: 0x2013448
      description: |-
        Note: unverified, ported from Irdkwia's notes
        
        r0: string_buffer
        r1: move
        r2: type_print
    - name: FormatMoveStringMore
      address:
        EU: 0x2013828
        NA: 0x2013780
        JP: 0x2013750
      description: |-
        Note: unverified, ported from Irdkwia's notes
        
        r0: ???
        r1: ???
        r2: move
        r3: type_print
    - name: InitMove
      address:
        EU: 0x2013860
        NA: 0x20137B8
        JP: 0x2013788
      description: |-
        Initializes a move info struct.
        
        This sets f_exists and f_enabled_for_ai on the flags, the ID to the given ID, the PP to the max PP for the move ID, and the ginseng boost to 0.
        
        r0: pointer to move to initialize
        r1: move ID
    - name: GetInfoMoveCheckId
      address:
        EU: 0x2013890
        NA: 0x20137E8
        JP: 0x20137B8
      description: |-
        Note: unverified, ported from Irdkwia's notes
        
        r0: move
        r1: move ID
    - name: GetInfoMoveGround
      address:
        EU: 0x20138D0
        NA: 0x2013828
        JP: 0x20137F8
      description: |-
        Note: unverified, ported from Irdkwia's notes
        
        r0: ground move
        r1: move ID
    - name: GetMoveTargetAndRange
      address:
        EU: 0x20138E8
        NA: 0x2013840
        JP: 0x2013810
      description: |-
        Gets the move target-and-range field. See struct move_target_and_range in the C headers.
        
        r0: move pointer
        r1: AI flag (every move has two target-and-range fields, one for players and one for AI)
        return: move target and range
    - name: GetMoveType
      address:
        EU: 0x201390C
        NA: 0x2013864
        JP: 0x2013834
      description: |-
        Gets the type of a move
        
        r0: Pointer to move data
        return: Type of the move
    - name: GetMovesetLevelUpPtr
      address:
        EU: 0x201392C
        NA: 0x2013884
        JP: 0x2013854
      description: |-
        Note: unverified, ported from Irdkwia's notes
        
        r0: monster ID
        return: ?
    - name: IsInvalidMoveset
      address:
        EU: 0x2013974
        NA: 0x20138CC
        JP: 0x201389C
      description: |-
        Note: unverified, ported from Irdkwia's notes
        
        r0: moveset_id
        return: bool
    - name: GetMovesetHmTmPtr
      address:
        EU: 0x201399C
        NA: 0x20138F4
        JP: 0x20138C4
      description: |-
        Note: unverified, ported from Irdkwia's notes
        
        r0: monster ID
        return: ?
    - name: GetMovesetEggPtr
      address:
        EU: 0x20139E8
        NA: 0x2013940
        JP: 0x2013910
      description: |-
        Note: unverified, ported from Irdkwia's notes
        
        r0: monster ID
        return: ?
    - name: GetMoveAiWeight
      address:
        EU: 0x2013A34
        NA: 0x201398C
        JP: 0x201395C
      description: |-
        Gets the AI weight of a move
        
        r0: Pointer to move data
        return: AI weight of the move
    - name: GetMoveNbStrikes
      address:
        EU: 0x2013A54
        NA: 0x20139AC
        JP: 0x201397C
      description: |-
        Note: unverified, ported from Irdkwia's notes
        
        r0: move
        return: # strikes
    - name: GetMoveBasePower
      address:
        EU: 0x2013A74
        NA: 0x20139CC
        JP: 0x201399C
      description: |-
        Gets the base power of a move from the move data table.
        
        r0: move pointer
        return: base power
    - name: GetMoveBasePowerGround
      address:
        EU: 0x2013A94
        NA: 0x20139EC
        JP: 0x20139BC
      description: |-
        Note: unverified, ported from Irdkwia's notes
        
        r0: ground_move
        return: base power
    - name: GetMoveAccuracyOrAiChance
      address:
        EU: 0x2013AB4
        NA: 0x2013A0C
        JP: 0x20139DC
      description: |-
        Gets one of the two accuracy values of a move or its ai_condition_random_chance field.
        
        r0: Move pointer
        r1: 0 to get the move's first accuracy1 field, 1 to get its accuracy2, 2 to get its ai_condition_random_chance.
        return: Move's accuracy1, accuracy2 or ai_condition_random_chance
    - name: GetMoveBasePp
      address:
        EU: 0x2013AD8
        NA: 0x2013A30
        JP: 0x2013A00
      description: |-
        Note: unverified, ported from Irdkwia's notes
        
        r0: move
        return: base PP
    - name: GetMaxPp
      address:
        EU: 0x2013AF8
        NA: 0x2013A50
        JP: 0x2013A20
      description: |-
        Gets the maximum PP for a given move.
        
        Irkdwia's notes: GetMovePPWithBonus
        
        r0: move pointer
        return: max PP for the given move, capped at 99
    - name: GetMoveMaxGinsengBoost
      address:
        EU: 0x2013B78
        NA: 0x2013AD0
        JP: 0x2013AA0
      description: |-
        Note: unverified, ported from Irdkwia's notes
        
        r0: move
        return: max ginseng boost
    - name: GetMoveMaxGinsengBoostGround
      address:
        EU: 0x2013B98
        NA: 0x2013AF0
        JP: 0x2013AC0
      description: |-
        Note: unverified, ported from Irdkwia's notes
        
        r0: ground_move
        return: max ginseng boost
    - name: GetMoveCritChance
      address:
        EU: 0x2013BB8
        NA: 0x2013B10
        JP: 0x2013AE0
      description: |-
        Gets the critical hit chance of a move.
        
        r0: move pointer
        return: critical hit chance
    - name: IsThawingMove
      address:
        EU: 0x2013BD8
        NA: 0x2013B30
        JP: 0x2013B00
      description: |-
        Note: unverified, ported from Irdkwia's notes
        
        r0: move
        return: bool
    - name: IsAffectedByTaunt
      address:
        EU: 0x2013BF8
        NA: 0x2013B50
        JP: 0x2013B20
      description: |-
        Note: unverified, ported from Irdkwia's notes
        
        Based on struct move_data, maybe this should be IsUsableWhileTaunted?
        
        r0: move
        return: bool
    - name: GetMoveRangeId
      address:
        EU: 0x2013C18
        NA: 0x2013B70
        JP: 0x2013B40
      description: |-
        Note: unverified, ported from Irdkwia's notes
        
        r0: move
        return: range ID
    - name: GetMoveActualAccuracy
      address:
        EU: 0x2013C38
        NA: 0x2013B90
        JP: 0x2013B60
      description: |-
        Note: unverified, ported from Irdkwia's notes
        
        r0: move ID
        return: accuracy
    - name: GetMoveBasePowerFromId
      address:
        EU: 0x2013C90
        NA: 0x2013BE8
        JP: 0x2013BB8
      description: |-
        Note: unverified, ported from Irdkwia's notes
        
        r0: move ID
        return: base power
    - name: IsMoveRangeString19
      address:
        EU: 0x2013CAC
        NA: 0x2013C04
        JP: 0x2013BD4
      description: |-
        Returns whether a move's range string is 19 ("User").
        
        r0: Move pointer
        return: True if the move's range string field has a value of 19.
    - name: GetMoveMessageFromId
      address:
        EU: 0x2013CD8
        NA: 0x2013C30
        JP: 0x2013C00
      description: |-
        Note: unverified, ported from Irdkwia's notes
        
        r0: move ID?
        return: string
    - name: GetNbMoves
      address:
        EU: 0x2013D0C
        NA: 0x2013C64
        JP: 0x2013C34
      description: |-
        Note: unverified, ported from Irdkwia's notes
        
        r0: moveset_str
        return: # moves
    - name: GetMovesetIdx
      address:
        EU:
          - 0x2013D54
          - 0x20148AC
        NA:
          - 0x2013CAC
          - 0x2014804
        JP:
          - 0x2013C7C
          - 0x20147D4
      description: |-
        Returns the move position in the moveset if it is found, -1 otherwise
        
        Note: unverified, ported from Irdkwia's notes
        
        r0: moveset_str
        r1: move ID
        return: ?
    - name: IsReflectedByMagicCoat
      address:
        EU: 0x2013DB0
        NA: 0x2013D08
        JP: 0x2013CD8
      description: |-
        Note: unverified, ported from Irdkwia's notes
        
        r0: move ID
        return: bool
    - name: CanBeSnatched
      address:
        EU: 0x2013DCC
        NA: 0x2013D24
        JP: 0x2013CF4
      description: |-
        Note: unverified, ported from Irdkwia's notes
        
        r0: move ID
        return: bool
    - name: FailsWhileMuzzled
      address:
        EU: 0x2013DE8
        NA: 0x2013D40
        JP: 0x2013D10
      description: |-
        Note: unverified, ported from Irdkwia's notes
        
        Called IsMouthMove in Irdkwia's notes, which presumably is relevant to the Muzzled status.
        
        r0: move ID
        return: bool
    - name: IsSoundMove
      address:
        EU: 0x2013E04
        NA: 0x2013D5C
        JP: 0x2013D2C
      description: |-
        Note: unverified, ported from Irdkwia's notes
        
        r0: move
        return: bool
    - name: IsRecoilMove
      address:
        EU: 0x2013EBC
        NA: 0x2013E14
        JP: 0x2013DE4
      description: |-
        Checks if the given move is a recoil move (affected by Reckless).
        
        r0: move ID
        return: bool
    - name: AllManip1
      address:
        EU: 0x2014288
        NA: 0x20141E0
        JP: 0x20141B0
      description: "Note: unverified, ported from Irdkwia's notes"
    - name: AllManip2
      address:
        EU: 0x20142B0
        NA: 0x2014208
        JP: 0x20141D8
      description: "Note: unverified, ported from Irdkwia's notes"
    - name: ManipMoves1v1
      address:
        EU: 0x2014344
        NA: 0x201429C
        JP: 0x201426C
      description: "Note: unverified, ported from Irdkwia's notes"
    - name: ManipMoves1v2
      address:
        EU: 0x20143E4
        NA: 0x201433C
        JP: 0x201430C
      description: "Note: unverified, ported from Irdkwia's notes"
    - name: ManipMoves2v1
      address:
        EU: 0x201454C
        NA: 0x20144A4
        JP: 0x2014474
      description: "Note: unverified, ported from Irdkwia's notes"
    - name: ManipMoves2v2
      address:
        EU: 0x20145EC
        NA: 0x2014544
        JP: 0x2014514
      description: "Note: unverified, ported from Irdkwia's notes"
    - name: DungeonMoveToGroundMove
      address:
        EU: 0x2014754
        NA: 0x20146AC
        JP: 0x201467C
      description: |-
        Converts a struct move to a struct ground_move.
        
        r0: [output] ground_move
        r1: move
    - name: GroundToDungeonMoveset
      address:
        EU: 0x201478C
        NA: 0x20146E4
        JP: 0x20146B4
      description: |-
        Note: unverified, ported from Irdkwia's notes
        
        r0: [output] moveset_dun_str
        r1: moveset_str
    - name: DungeonToGroundMoveset
      address:
        EU: 0x2014820
        NA: 0x2014778
        JP: 0x2014748
      description: |-
        Note: unverified, ported from Irdkwia's notes
        
        r0: [output] moveset_str
        r1: moveset_dun_str
    - name: GetInfoGroundMoveset
      address:
        EU: 0x2014860
        NA: 0x20147B8
        JP: 0x2014788
      description: |-
        Note: unverified, ported from Irdkwia's notes
        
        r0: moveset_str
        r1: moves_id
    - name: FindFirstFreeMovesetIdx
      address:
        EU: 0x2014908
        NA: 0x2014860
        JP: 0x2014830
      description: |-
        Returns the first position of an empty move in the moveset if it is found, -1 otherwise
        
        Note: unverified, ported from Irdkwia's notes
        
        r0: moveset_str
        return: index
    - name: LearnMoves
      address:
        EU: 0x2014954
        NA: 0x20148AC
        JP: 0x201487C
      description: |-
        Note: unverified, ported from Irdkwia's notes
        
        r0: moveset_str
        r1: moves_id
    - name: CopyMoveTo
      address:
        EU: 0x2014AF4
        NA: 0x2014A4C
        JP: 0x2014A1C
      description: |-
        Note: unverified, ported from Irdkwia's notes
        
        r0: write_info
        r1: buffer_write
    - name: CopyMoveFrom
      address:
        EU: 0x2014B2C
        NA: 0x2014A84
        JP: 0x2014A54
      description: |-
        Note: unverified, ported from Irdkwia's notes
        
        r0: read_info
        r1: buffer_read
    - name: CopyMovesetTo
      address:
        EU: 0x2014B64
        NA: 0x2014ABC
        JP: 0x2014A8C
      description: |-
        Note: unverified, ported from Irdkwia's notes
        
        r0: write_info
        r1: buffer_write
    - name: CopyMovesetFrom
      address:
        EU: 0x2014B94
        NA: 0x2014AEC
        JP: 0x2014ABC
      description: |-
        Note: unverified, ported from Irdkwia's notes
        
        r0: read_info
        r1: buffer_read
    - name: Is2TurnsMove
      address:
        EU: 0x2014D0C
        NA: 0x2014C64
        JP: 0x2014C34
      description: |-
        Note: unverified, ported from Irdkwia's notes
        
        r0: move ID
        return: bool
    - name: IsRegularAttackOrProjectile
      address:
        EU: 0x2014D94
        NA: 0x2014CEC
        JP: 0x2014CBC
      description: |-
        Checks if a move ID is MOVE_REGULAR_ATTACK or MOVE_PROJECTILE.
        
        r0: move ID
        return: bool
    - name: IsPunchMove
      address:
        EU: 0x2014DC0
        NA: 0x2014D18
        JP: 0x2014CE8
      description: |-
        Checks if the given move is a punch move (affected by Iron Fist).
        
        r0: move ID
        return: bool
    - name: IsHealingWishOrLunarDance
      address:
        EU: 0x2014E00
        NA: 0x2014D58
        JP: 0x2014D28
      description: |-
        Checks if a move ID is MOVE_HEALING_WISH or MOVE_LUNAR_DANCE.
        
        r0: move ID
        return: bool
    - name: IsCopyingMove
      address:
        EU: 0x2014E2C
        NA: 0x2014D84
        JP: 0x2014D54
      description: |-
        Checks if a move ID is MOVE_MIMIC, MOVE_SKETCH, or MOVE_COPYCAT.
        
        r0: move ID
        return: bool
    - name: IsTrappingMove
      address:
        EU: 0x2014E64
        NA: 0x2014DBC
        JP: 0x2014D8C
      description: |-
        Note: unverified, ported from Irdkwia's notes
        
        r0: move ID
        return: bool
    - name: IsOneHitKoMove
      address:
        EU: 0x2014EA8
        NA: 0x2014E00
        JP: 0x2014DD0
      description: |-
        Note: unverified, ported from Irdkwia's notes
        
        r0: move ID
        return: bool
    - name: IsNot2TurnsMoveOrSketch
      address:
        EU: 0x2014EE0
        NA: 0x2014E38
        JP: 0x2014E08
      description: |-
        Note: unverified, ported from Irdkwia's notes
        
        r0: move ID
        return: bool
    - name: IsRealMove
      address:
        EU: 0x2014F0C
        NA: 0x2014E64
        JP: 0x2014E34
      description: |-
        Note: unverified, ported from Irdkwia's notes
        
        r0: move ID
        return: bool
    - name: IsMovesetValid
      address:
        EU: 0x2014FA0
        NA: 0x2014EF8
        JP: 0x2014EC8
      description: |-
        Note: unverified, ported from Irdkwia's notes
        
        r0: moveset_str
        return: bool
    - name: IsRealMoveInTimeDarkness
      address:
        EU: 0x201500C
        NA: 0x2014F64
        JP: 0x2014F34
      description: |-
        Seed Flare isn't a real move in Time/Darkness
        
        Note: unverified, ported from Irdkwia's notes
        
        r0: move ID
        return: bool
    - name: IsMovesetValidInTimeDarkness
      address:
        EU: 0x20150AC
        NA: 0x2015004
        JP: 0x2014FD4
      description: |-
        Note: unverified, ported from Irdkwia's notes
        
        r0: moveset_str
        return: bool
    - name: GetFirstNotRealMoveInTimeDarkness
      address:
        EU: 0x20150CC
        NA: 0x2015024
        JP: 0x2014FF4
      description: |-
        Note: unverified, ported from Irdkwia's notes
        
        r0: moveset_str
        return: index
    - name: IsSameMove
      address:
        EU: 0x20151F4
        NA: 0x201514C
        JP: 0x201511C
      description: |-
        Note: unverified, ported from Irdkwia's notes
        
        r0: moveset_dun_str
        r1: move_data_dun_str
        return: bool
    - name: GetMoveCategory
      address:
        EU: 0x2015270
        NA: 0x20151C8
        JP: 0x2015198
      description: |-
        Gets a move's category (physical, special, status).
        
        r0: move ID
        return: move category enum
    - name: GetPpIncrease
      address:
        EU: 0x201528C
        NA: 0x20151E4
        JP: 0x20151B4
      description: |-
        Note: unverified, ported from Irdkwia's notes
        
        r0: monster ID
        r1: IQ skills bitvector
        return: PP increase
    - name: OpenWaza
      address:
        EU: 0x201533C
        NA: 0x2015294
        JP: 0x2015264
      description: |-
        Note: unverified, ported from Irdkwia's notes
        
        r0: waza_id
    - name: SelectWaza
      address:
        EU: 0x20153A4
        NA: 0x20152FC
        JP: 0x20152CC
      description: |-
        Note: unverified, ported from Irdkwia's notes
        
        r0: waza_id
    - name: ManipBgmPlayback
      address:
        EU: 0x2018F40
        NA: 0x2018EA4
        JP: 0x2018EFC
      description: |-
        Uncertain. More like bgm1&2 end
        
        Note: unverified, ported from Irdkwia's notes
    - name: SoundDriverReset
      address:
        EU: 0x2019164
        NA: 0x20190C8
        JP: 0x2019120
      description: |-
        Uncertain.
        
        Note: unverified, ported from Irdkwia's notes
    - name: LoadDseFile
      address:
        EU: 0x2019428
        NA: 0x201938C
        JP: 0x20193E4
      description: |-
        Note: unverified, ported from Irdkwia's notes
        
        r0: [output] iovec
        r1: filename
        return: bytes read
    - name: PlaySeLoad
      address:
        EU: 0x2019610
        NA: 0x2019574
        JP: 0x20195CC
      description: "Note: unverified, ported from Irdkwia's notes"
    - name: PlayBgm
      address:
        EU: 0x2019954
        NA: 0x20198B8
        JP: 0x2019910
      description: "Note: unverified, ported from Irdkwia's notes"
    - name: StopBgm
      address:
        EU: 0x2019BC4
        NA: 0x2019B28
        JP: 0x2019B80
      description: "Note: unverified, ported from Irdkwia's notes"
    - name: ChangeBgm
      address:
        EU: 0x2019CEC
        NA: 0x2019C50
        JP: 0x2019CA8
      description: "Note: unverified, ported from Irdkwia's notes"
    - name: PlayBgm2
      address:
        EU: 0x2019E20
        NA: 0x2019D84
        JP: 0x2019DDC
      description: "Note: unverified, ported from Irdkwia's notes"
    - name: StopBgm2
      address:
        EU: 0x201A084
        NA: 0x2019FE8
        JP: 0x201A040
      description: "Note: unverified, ported from Irdkwia's notes"
    - name: ChangeBgm2
      address:
        EU: 0x201A184
        NA: 0x201A0E8
        JP: 0x201A140
      description: "Note: unverified, ported from Irdkwia's notes"
    - name: PlayME
      address:
        EU: 0x201A264
        NA: 0x201A1C8
        JP: 0x201A220
      description: "Note: unverified, ported from Irdkwia's notes"
    - name: StopME
      address:
        EU: 0x201A4A8
        NA: 0x201A40C
        JP: 0x201A464
      description: |-
        Note: unverified, ported from Irdkwia's notes
        
        r0: fade_out
    - name: PlaySe
      address:
        EU: 0x201A598
        NA: 0x201A4FC
        JP: 0x201A554
      description: "Note: unverified, ported from Irdkwia's notes"
    - name: PlaySeFullSpec
      address:
        EU: 0x201A708
        NA: 0x201A66C
        JP: 0x201A6C4
      description: "Note: unverified, ported from Irdkwia's notes"
    - name: SeChangeVolume
      address:
        EU: 0x201A8C4
        NA: 0x201A828
        JP: 0x201A880
      description: "Note: unverified, ported from Irdkwia's notes"
    - name: SeChangePan
      address:
        EU: 0x201A99C
        NA: 0x201A900
        JP: 0x201A958
      description: "Note: unverified, ported from Irdkwia's notes"
    - name: StopSe
      address:
        EU: 0x201AA80
        NA: 0x201A9E4
        JP: 0x201AA3C
      description: "Note: unverified, ported from Irdkwia's notes"
    - name: InitAnimationControl
      address:
        EU: 0x201C0EC
      description: |-
        Initialize the animation_control structure
        
        r0: animation_control
    - name: InitAnimationControlWithSet
      address:
        EU:
          - 0x201C14C
          - 0x201C168
      description: |-
        Initialize the animation_control structure, and set a certain value in a bitflag to 1
        
        r0: animation_control
    - name: SetSpriteIdForAnimationControl
      address:
        EU: 0x201C184
      description: |-
        Set the sprite id (from WAN_TABLE) in the given animation control
        Also set field 0x72 to the sprite id if they differ
        If they differ, it’ll also set field 0x43 to 0xFF
        
        r0: animation control
        r1: sprite id in WAN_TABLE
    - name: GetWanForAnimationControl
      address:
        EU: 0x201C484
      description: |-
        Return the WAN to use for the given animation control
        Return the override if it exists, otherwise look up the sprite id in WAN_TABLE
        
        r0: animation_control
        return: wan_header
    - name: SwitchAnimationControlToNextFrame
      address:
        EU: 0x201C4F4
      description: |-
        Handle switching to the next frame of an animation control, including looping.
        
        r0: animation_control
    - name: LoadAnimationFrameAndIncrementInAnimationControl
      address:
        EU: 0x201C5FC
      description: |-
        Read some value of the input animation frame, and update animation control with it.
        Also switch next_animation_frame of animation_control to the next animation frame
        Seems to only be called on said next_animation_frame
        Also set bit of some_bitfield at 0x0800 to 1
        
        r0: animation_control
        r1: animation_frame
    - name: AnimationControlGetAllocForMaxFrame
      address:
        EU: 0x201D20C
      description: |-
        Return the maximum allocation for a frame of this sprite, as stored in the WAN file
        Return 0 if missing and takes sprite override into account
        
        r0: animation_control
        return: allocation for max frame
    - name: DeleteWanTableEntry
      address:
        EU: 0x201D278
        NA: 0x201D1DC
        JP: 0x201D234
      description: |-
        Always delete an entry if the file is allocated externally (file_externally_allocated is set), otherwise, decrease the reference counter. If it reach 0, delete the sprite.
        
        r0: wan_table_ptr
        r1: wan_id
    - name: AllocateWanTableEntry
      address:
        EU: 0x201D2E0
      description: |-
        Return the identifier to a free wan table entry (-1 if none are avalaible). The entry is zeroed.
        
        r0: wan_table_ptr
        return: the entry id in wan_table
    - name: FindWanTableEntry
      address:
        EU: 0x201D370
        NA: 0x201D2D4
        JP: 0x201D32C
      description: |-
        Search in the given table (in practice always seems to be WAN_TABLE) for an entry with the given file name.
        
        r0: table pointer
        r1: file name
        return: index of the found file, if found, or -1 if not found
    - name: GetLoadedWanTableEntry
      address:
        EU: 0x201D3D0
        NA: 0x201D334
        JP: 0x201D38C
      description: |-
        Look up a sprite with the provided pack_id and file_index in the wan table.
        
        r0: wan_table_ptr
        r1: pack_id
        r2: file_index
        return: sprite id in the wan table, -1 if not found
    - name: InitWanTable
      address:
        EU: 0x201D458
      description: |-
        Initialize the input WAN table with 0x60 free entries (it needs a length of 0x1510 bytes)
        
        r0: wan_table_ptr
    - name: LoadWanTableEntry
      address:
        EU: 0x201D478
        NA: 0x201D3DC
        JP: 0x201D434
      description: |-
        Appears to load data from the given file (in practice always seems to be animation data), using previously loaded data in the given table (see FindWanTableEntry) if possible.
        
        r0: table pointer
        r1: file name
        r2: flags
        return: table index of the loaded data
    - name: LoadWanTableEntryFromPack
      address:
        EU: 0x201D520
      description: |-
        Return an already allocated entry for this sprite if it exists, otherwise allocate a new one and load the optionally compressed sprite.
        
        r0: wan_table_ptr
        r1: pack_id
        r2: file_index
        r3: allocation flags
        stack[0]: compressed
        return: the entry id in wan_table
    - name: LoadWanTableEntryFromPackUseProvidedMemory
      address:
        EU: 0x201D62C
      description: |-
        Return an already allocated entry for this sprite if it exists, otherwise allocate a new one and load the optionally compressed sprite into the provided memory area. Mark the sprite as externally allocated.
        
        r0: wan_table_ptr
        r1: pack_id
        r2: file_index
        r3: sprite_storage_ptr
        stack[0]: compressed
        return: the entry id in wan_table
    - name: ReplaceWanFromBinFile
      address:
        EU: 0x201D720
        NA: 0x201D684
        JP: 0x201D6DC
      description: |-
        Note: unverified, ported from Irdkwia's notes
        
        r0: wan_table_ptr
        r1: wan_id
        r2: bin_file_id
        r3: file_id
        stack[0]: compressed
    - name: DeleteWanTableEntryVeneer
      address:
        EU: 0x201D7C8
        NA: 0x201D72C
        JP: 0x201D784
      description: |-
        Likely a linker-generated veneer for DeleteWanTableEntry.
        
        See https://developer.arm.com/documentation/dui0474/k/image-structure-and-generation/linker-generated-veneers/what-is-a-veneer-
        
        r0: wan_table_ptr
        r1: wan_id
    - name: WanHasAnimationGroup
      address:
        EU: 0x201DAE0
      description: |-
        Check if the input WAN file loaded in memory has an animation group with this ID
        Valid means that the animation group is in the range of existing animation, and that it has at least one animation.
        
        r0: pointer to the header of the WAN
        r1: id of the animation group
        return: whether the WAN file has the given animation group
    - name: WanTableSpriteHasAnimationGroup
      address:
        EU: 0x201DB1C
      description: |-
        Check if the sprite in the global WAN table has the given animation group
        see WanHasAnimationGroup for more detail
        
        r0: sprite id in the WAN table
        r1: animation group id
        return: whether the associated sprite has the given animation group
    - name: SpriteTypeInWanTable
      address:
        EU: 0x201DD0C
      description: |-
        Look up the sprite in the WAN table, and return its type
        
        r0: sprite id in the WAN table
        return: sprite type
    - name: LoadWteFromRom
      address:
        EU: 0x201DEE8
        NA: 0x201DE4C
        JP: 0x201DEA4
      description: |-
        Loads a SIR0-wrapped WTE file from ROM, and returns a handle to it
        
        r0: [output] pointer to wte handle
        r1: file path string
        r2: load file flags
    - name: LoadWteFromFileDirectory
      address:
        EU: 0x201DF60
        NA: 0x201DEC4
        JP: 0x201DF1C
      description: |-
        Loads a SIR0-wrapped WTE file from a file directory, and returns a handle to it
        
        r0: [output] pointer to wte handle
        r1: file directory id
        r2: file index
        r3: malloc flags
    - name: UnloadWte
      address:
        EU: 0x201DFB4
        NA: 0x201DF18
        JP: 0x201DF70
      description: |-
        Frees the buffer used to store the WTE data in the handle, and sets both pointers to null
        
        r0: pointer to wte handle
    - name: LoadWtuFromBin
      address:
        EU: 0x201E050
        NA: 0x201DFB4
        JP: 0x201E00C
      description: |-
        Note: unverified, ported from Irdkwia's notes
        
        r0: bin_file_id
        r1: file_id
        r2: load_type
        return: ?
    - name: ProcessWte
      address:
        EU: 0x201E14C
        NA: 0x201E0B0
        JP: 0x201E108
      description: |-
        Note: unverified, ported from Irdkwia's notes
        
        r0: header_ptr
        r1: unk_pal
        r2: unk_tex
        r3: unk_tex_param
    - name: HandleSir0Translation
      address:
        EU: 0x201F550
        NA: 0x201F4B4
        JP: 0x201F50C
      description: |-
        Translates the offsets in a SIR0 file into NDS memory addresses, changes the magic number to SirO (opened), and returns a pointer to the first pointer specified in the SIR0 header (beginning of the data).
        
        Irkdiwa's notes:
          ret_code = 0 if it wasn't a SIR0 file
          ret_code = 1 if it has been transformed in SIRO file
          ret_code = 2 if it was already a SIRO file
          [output] contains a pointer to the header of the SIRO file if ret_code = 1 or 2
          [output] contains a pointer which is exactly the same as the sir0_ptr if ret_code = 0
        
        r0: [output] double pointer to beginning of data
        r1: pointer to source file buffer
        return: return code
    - name: ConvertPointersSir0
      address:
        EU: 0x201F5D0
        NA: 0x201F534
        JP: 0x201F58C
      description: |-
        Note: unverified, ported from Irdkwia's notes
        
        r0: sir0_ptr
    - name: HandleSir0TranslationVeneer
      address:
        EU: 0x201F628
        NA: 0x201F58C
        JP: 0x201F5E4
      description: |-
        Likely a linker-generated veneer for HandleSir0Translation.
        
        See https://developer.arm.com/documentation/dui0474/k/image-structure-and-generation/linker-generated-veneers/what-is-a-veneer-
        
        r0: [output] double pointer to beginning of data
        r1: pointer to source file buffer
        return: return code
    - name: DecompressAtNormalVeneer
      address:
        EU: 0x201F65C
        NA: 0x201F5C0
        JP: 0x201F618
      description: |-
        Likely a linker-generated veneer for DecompressAtNormal.
        
        See https://developer.arm.com/documentation/dui0474/k/image-structure-and-generation/linker-generated-veneers/what-is-a-veneer-
        
        r0: addr_decomp
        r1: expected_size
        r2: AT pointer
        return: ?
    - name: DecompressAtNormal
      address:
        EU: 0x201F668
        NA: 0x201F5CC
        JP: 0x201F624
      description: |-
        Overwrites r3 probably passed to match DecompressAtHalf's definition.
        
        Note: unverified, ported from Irdkwia's notes
        
        r0: addr_decomp
        r1: expected_size
        r2: AT pointer
        return: ?
    - name: DecompressAtHalf
      address:
        EU: 0x201FAAC
        NA: 0x201FA10
        JP: 0x201FA68
      description: |-
        Same as DecompressAtNormal, except it stores each nibble as a byte
        and adds the high nibble (r3).
        
        Note: unverified, ported from Irdkwia's notes
        
        r0: addr_decomp
        r1: expected_size
        r2: AT pointer
        r3: high_nibble
        return: ?
    - name: DecompressAtFromMemoryPointerVeneer
      address:
        EU: 0x201FFE8
        NA: 0x201FF4C
        JP: 0x201FFA4
      description: |-
        Likely a linker-generated veneer for DecompressAtFromMemoryPointer.
        
        See https://developer.arm.com/documentation/dui0474/k/image-structure-and-generation/linker-generated-veneers/what-is-a-veneer-
        
        r0: addr_decomp
        r1: expected_size
        r2: AT pointer
        return: ?
    - name: DecompressAtFromMemoryPointer
      address:
        EU: 0x201FFF4
        NA: 0x201FF58
        JP: 0x201FFB0
      description: |-
        Overwrites r3 probably passed to match DecompressAtHalf's definition.
        
        Note: unverified, ported from Irdkwia's notes
        
        r0: addr_decomp
        r1: expected_size
        r2: AT pointer
        return: ?
    - name: WriteByteFromMemoryPointer
      address:
        EU: 0x202050C
        NA: 0x2020470
        JP: 0x20204C8
      description: |-
        Note: unverified, ported from Irdkwia's notes
        
        r0: byte
    - name: GetAtSize
      address:
        EU: 0x2020588
        NA: 0x20204EC
        JP: 0x2020544
      description: |-
        Doesn't work for AT3PX and AT4PN
        
        Note: unverified, ported from Irdkwia's notes
        
        r0: AT pointer
        r1: ?
        return: ?
    - name: GetLanguageType
      address:
        EU: 0x2020688
        NA: 0x20205A0
        JP: 0x20205F8
      description: |-
        Gets the language type.
        
        This is the value backing the special LANGUAGE_TYPE script variable.
        
        return: language type
    - name: GetLanguage
      address:
        EU: 0x20206B0
        NA: 0x20205B0
        JP: 0x2020608
      description: |-
        Gets the single-byte language ID of the current program.
        
        The language ID appears to be used to index some global tables.
        
        return: language ID
    - name: StrcmpTag
      address:
        EU: 0x2020A20
        NA: 0x20208C8
        JP: 0x2020918
      description: |-
        Note: unverified, ported from Irdkwia's notes
        
        r0: s1
        r1: s2
        return: bool
    - name: StoiTag
      address:
        EU: 0x2020A64
        NA: 0x202090C
        JP: 0x202095C
      description: |-
        Note: unverified, ported from Irdkwia's notes
        
        r0: s
        return: int
    - name: AnalyzeText
      address:
        EU: 0x2020F20
        NA: 0x2020DC8
        JP: 0x2020E18
      description: |-
        Note: unverified, ported from Irdkwia's notes
        
        r0: buffer
        return: ?
    - name: PreprocessString
      address:
        EU: 0x20225EC
        NA: 0x20223F0
        JP: 0x2022440
      description: |-
        An enhanced sprintf, which recognizes certain tags and replaces them with appropiate game values.
        This function can also be used to simply insert values passed within the preprocessor args
        
        The tags utilized for this function are lowercase, it might produce uppercase tags
        that only are used when the text is being typewrited into a message box
        
        Irdkwia's notes: MenuCreateOptionString
        
        r0: [output] formatted string
        r1: maximum capacity of the output buffer
        r2: input format string
        r3: preprocessor flags
        stack[0]: pointer to preprocessor args
    - name: PreprocessStringFromMessageId
      address:
        EU: 0x20237B4
        NA: 0x20235B8
        JP: 0x2023608
      description: |-
        Calls PreprocessString after resolving the given message ID to a string.
        
        r0: [output] formatted string
        r1: maximum capacity of the output buffer
        r2: message ID
        r3: preprocessor flags
        stack[0]: pointer to preprocessor args
    - name: InitPreprocessorArgs
      address:
        EU: 0x20238B4
        NA: 0x2023690
        JP: 0x20236E0
      description: |-
        Initializes a struct preprocess_args.
        
        r0: preprocessor args pointer
    - name: SetStringAccuracy
      address:
        EU: 0x20245C0
        NA: 0x2024360
        JP: 0x20243B0
      description: "Note: unverified, ported from Irdkwia's notes"
    - name: SetStringPower
      address:
        EU: 0x2024688
        NA: 0x2024428
        JP: 0x2024478
      description: "Note: unverified, ported from Irdkwia's notes"
    - name: GetDungeonResultString
      address:
        EU: 0x20252A4
        NA: 0x2024FD8
      description: |-
        Returns a string containing some information to be used when displaying the dungeon results screen.
        
        The exact string returned depends on the value of r0:
        0: Name of the move that fainted the leader. Empty string if the leader didn't faint.
        1-3: Seems to always result in an empty string.
        4: Name of the pokémon that fainted the leader, or name of the leader if the leader didn't faint.
        5: Name of the fainted leader. Empty string if the leader didn't faint.
        
        r0: String to return
        return: Pointer to resulting string
    - name: SetQuestionMarks
      address:
        EU: 0x20253B0
        NA: 0x20250E4
        JP: 0x2025134
      description: |-
        Fills the buffer with the string '???'
        
        Note: unverified, ported from Irdkwia's notes
        
        r0: buffer
    - name: StrcpySimple
      address:
        EU: 0x20253CC
        NA: 0x2025100
        JP: 0x2025150
      description: |-
        A simple implementation of the strcpy(3) C library function.
        
        This function was probably manually implemented by the developers. See strcpy for what's probably the real libc function.
        
        r0: dest
        r1: src
    - name: StrncpySimple
      address:
        EU: 0x20253E8
        NA: 0x202511C
        JP: 0x202516C
      description: |-
        A simple implementation of the strncpy(3) C library function.
        
        This function was probably manually implemented by the developers. See strncpy for what's probably the real libc function.
        
        r0: dest
        r1: src
        r2: n
    - name: StrncpySimpleNoPad
      address:
        EU: 0x202543C
        NA: 0x2025170
        JP: 0x20251C0
      description: |-
        Similar to StrncpySimple, but does not zero-pad the end of dest beyond the null-terminator.
        
        r0: dest
        r1: src
        r2: n
    - name: StrncmpSimple
      address:
        EU: 0x2025478
        NA: 0x20251AC
        JP: 0x20251FC
      description: |-
        A simple implementation of the strncmp(3) C library function.
        
        This function was probably manually implemented by the developers. See strncmp for what's probably the real libc function.
        
        r0: s1
        r1: s2
        r2: n
        return: comparison value
    - name: StrncpySimpleNoPadSafe
      address:
        EU: 0x20254C0
        NA: 0x20251F4
        JP: 0x2025268
      description: |-
        Like StrncpySimpleNoPad, except there's a useless check on that each character is less than 0x100 (which is impossible for the result of a ldrb instruction).
        
        r0: dest
        r1: src
        r2: n
    - name: SpecialStrcpy
      address:
        EU: 0x20254FC
        NA: 0x2025230
        JP: 0x20252B8
      description: |-
        Note: unverified, ported from Irdkwia's notes
        
        r0: dst
        r1: src
    - name: GetStringFromFile
      address:
        EU: 0x2025A54
        NA: 0x2025788
        JP: 0x2025768
      description: |-
        Note: unverified, ported from Irdkwia's notes
        
        r0: Buffer
        r1: String ID
    - name: LoadStringFile
      address:
        EU: 0x2025AE4
        NA: 0x2025818
        JP: 0x20257F8
      description: |-
        Note: unverified, ported from Irdkwia's notes
        
        No params.
    - name: GetStringFromFileVeneer
      address:
        EU: 0x2025B84
        NA: 0x20258B8
        JP: 0x2025898
      description: |-
        Likely a linker-generated veneer for GetStringFromFile.
        
        See https://developer.arm.com/documentation/dui0474/k/image-structure-and-generation/linker-generated-veneers/what-is-a-veneer-
        
        r0: Buffer
        r1: String ID
    - name: StringFromMessageId
      address:
        EU: 0x2025B90
        NA: 0x20258C4
        JP: 0x20258A4
      description: |-
        Gets the string corresponding to a given message ID.
        
        r0: message ID
        return: string from the string files with the given message ID
    - name: CopyStringFromMessageId
      address:
        EU: 0x2025BD8
        NA: 0x202590C
        JP: 0x20258EC
      description: |-
        Gets the string corresponding to a given message ID and copies it to the buffer specified in r0.
        
        This function won't write more than <buffer length> bytes.
        
        r0: Buffer
        r1: String ID
        r2: Buffer length
    - name: LoadTblTalk
      address:
        EU: 0x2025C08
        NA: 0x202593C
        JP: 0x202591C
      description: |-
        Note: unverified, ported from Irdkwia's notes
        
        No params.
    - name: GetTalkLine
      address:
        EU: 0x2025C58
        NA: 0x202598C
        JP: 0x202596C
      description: |-
        Note: unverified, ported from Irdkwia's notes
        
        r0: personality_index
        r1: group_id
        r2: restrictions
        return: ?
    - name: SetScreenWindowsColor
      address:
        EU: 0x2027D5C
        NA: 0x2027A68
        JP: 0x2027DC8
      description: |-
        Sets the palette of the frames of windows in the specified screen
        
        r0: palette index
        r1: is upper screen
    - name: SetBothScreensWindowsColor
      address:
        EU: 0x2027D74
        NA: 0x2027A80
        JP: 0x2027DE0
      description: |-
        Sets the palette of the frames of windows in both screens
        
        r0: palette index
    - name: GetDialogBoxField0xC
      address:
        EU: 0x2028630
        NA: 0x202833C
        JP: 0x202869C
      description: |-
        Gets field_0xc from the dialog box of the given ID.
        
        r0: dbox_id
        return: field_0xc
    - name: LoadCursors
      address:
        EU: 0x2029800
      description: |-
        Load and initialise the cursor and cursor16 sprites, storing the result in CURSOR_ANIMATION_CONTROL and CURSOR_16_ANIMATION_CONTROL
        
        No params.
    - name: Arm9LoadUnkFieldNa0x2029EC8
      address:
        EU: 0x202A1BC
        NA: 0x2029EC8
        JP: 0x202A220
      description: |-
        Note: unverified, ported from Irdkwia's notes
        
        r0: id
    - name: Arm9StoreUnkFieldNa0x2029ED8
      address:
        EU: 0x202A1CC
        NA: 0x2029ED8
        JP: 0x202A230
      description: |-
        Note: unverified, ported from Irdkwia's notes
        
        r0: id
        r1: value
    - name: LoadAlert
      address:
        EU: 0x202A1DC
      description: |-
        Load and initialise the alert sprite, storing the result in ALERT_ANIMATION_CONTROL
        
        No params.
    - name: CreateNormalMenu
      address:
        EU: 0x202B3E0
        NA: 0x202B0EC
        JP: 0x202B444
      description: |-
        Note: unverified, ported from Irdkwia's notes
        
        r0: layout_struct_ptr
        r1: menu_flags
        r2: additional_info_ptr
        r3: menu_struct_ptr
        stack[0]: option_id
        return: menu_id
    - name: FreeNormalMenu
      address:
        EU: 0x202B7B8
        NA: 0x202B4C4
        JP: 0x202B81C
      description: |-
        Note: unverified, ported from Irdkwia's notes
        
        r0: menu_id
    - name: IsNormalMenuActive
      address:
        EU: 0x202B7E4
        NA: 0x202B4F0
        JP: 0x202B848
      description: |-
        Note: unverified, ported from Irdkwia's notes
        
        r0: menu_id
        return: bool
    - name: GetNormalMenuResult
      address:
        EU: 0x202B870
        NA: 0x202B57C
        JP: 0x202B8D4
      description: |-
        Note: unverified, ported from Irdkwia's notes
        
        r0: menu_id
        return: ?
    - name: CreateAdvancedMenu
      address:
        EU: 0x202BD14
        NA: 0x202BA20
        JP: 0x202BD78
      description: |-
        Note: unverified, ported from Irdkwia's notes
        
        r0: layout_struct_ptr
        r1: menu_flags
        r2: additional_info_ptr
        r3: entry_function
        stack[0]: nb_options
        stack[1]: nb_opt_pp
        return: menu_id
    - name: FreeAdvancedMenu
      address:
        EU: 0x202BF38
        NA: 0x202BC44
        JP: 0x202BF9C
      description: |-
        Note: unverified, ported from Irdkwia's notes
        
        r0: menu_id
    - name: IsAdvancedMenuActive
      address:
        EU: 0x202BFD0
        NA: 0x202BCDC
        JP: 0x202C034
      description: |-
        Note: unverified, ported from Irdkwia's notes
        
        r0: menu_id
        return: bool
    - name: GetAdvancedMenuCurrentOption
      address:
        EU: 0x202BFF0
        NA: 0x202BCFC
        JP: 0x202C054
      description: |-
        Note: unverified, ported from Irdkwia's notes
        
        r0: menu_id
        return: ?
    - name: GetAdvancedMenuResult
      address:
        EU: 0x202C004
        NA: 0x202BD10
        JP: 0x202C068
      description: |-
        Note: unverified, ported from Irdkwia's notes
        
        r0: menu_id
        return: ?
    - name: CreateDBox
      address:
        EU: 0x202F3A4
        NA: 0x202F0B0
        JP: 0x202F3F4
      description: |-
        Note: unverified, ported from Irdkwia's notes
        
        r0: layout_struct_ptr
        return: dbox_id
    - name: FreeDBox
      address:
        EU: 0x202F43C
        NA: 0x202F148
        JP: 0x202F48C
      description: |-
        Note: unverified, ported from Irdkwia's notes
        
        r0: dbox_id
    - name: IsDBoxActive
      address:
        EU: 0x202F474
        NA: 0x202F180
        JP: 0x202F4C4
      description: |-
        Note: unverified, ported from Irdkwia's notes
        
        r0: dbox_id
        return: bool
    - name: ShowMessageInDBox
      address:
        EU: 0x202F4A8
        NA: 0x202F1B4
        JP: 0x202F4F8
      description: |-
        Note: unverified, ported from Irdkwia's notes
        
        r0: dbox_id
        r1: preprocessor flags (see PreprocessString)
        r2: string_id
        r3: pointer to preprocessor args (see PreprocessString)
    - name: ShowDBox
      address:
        EU: 0x202F698
        NA: 0x202F3A4
        JP: 0x202F6E8
      description: |-
        Note: unverified, ported from Irdkwia's notes
        
        r0: dbox_id
    - name: CreatePortraitBox
      address:
        EU: 0x202F8A0
        NA: 0x202F5AC
        JP: 0x202F8F0
      description: |-
        Note: unverified, ported from Irdkwia's notes
        
        r0: ???
        r1: ???
        r2: ???
        return: dbox_id
    - name: FreePortraitBox
      address:
        EU: 0x202F944
        NA: 0x202F650
        JP: 0x202F994
      description: |-
        Note: unverified, ported from Irdkwia's notes
        
        r0: dbox_id
    - name: ShowPortraitBox
      address:
        EU: 0x202F984
        NA: 0x202F690
        JP: 0x202F9D4
      description: |-
        Note: unverified, ported from Irdkwia's notes
        
        r0: dbox_id
        r1: portrait box pointer
    - name: HidePortraitBox
      address:
        EU: 0x202F9D0
        NA: 0x202F6DC
        JP: 0x202FA20
      description: |-
        Note: unverified, ported from Irdkwia's notes
        
        r0: dbox_id
    - name: IsMenuOptionActive
      address:
        EU: 0x2032768
        NA: 0x2032474
        JP: 0x2032794
      description: |-
        Called whenever a menu option is selected. Returns whether the option is active or not.
        
        r0: ?
        return: True if the menu option is enabled, false otherwise.
    - name: ShowKeyboard
      address:
        EU: 0x2036AE4
        NA: 0x20367F0
        JP: 0x2036B08
      description: |-
        Note: unverified, ported from Irdkwia's notes
        
        r0: MessageID
        r1: buffer1
        r2: ???
        r3: buffer2
        return: ?
    - name: GetKeyboardStatus
      address:
        EU: 0x2036FD0
        NA: 0x2036CD4
        JP: 0x2036FF0
      description: |-
        Note: unverified, ported from Irdkwia's notes
        
        return: ?
    - name: GetKeyboardStringResult
      address:
        EU: 0x2037858
        NA: 0x203755C
        JP: 0x203789C
      description: |-
        Note: unverified, ported from Irdkwia's notes
        
        return: ?
    - name: PrintMoveOptionMenu
      address:
        EU: 0x20405BC
        NA: 0x20402C0
        JP: 0x204064C
      description: |-
        Note: unverified, ported from Irdkwia's notes
        
        No params.
    - name: PrintIqSkillsMenu
      address:
        EU: 0x2041D3C
        NA: 0x2041A40
        JP: 0x2041DA8
      description: |-
        Draws the IQ skills menu for a certain monster.
        
        r0: Monster species
        r1: Pointer to bitarray where the enabled skills will be written when enabling or disabling them in the menu
        r2: Monster IQ
        r3: True if the monster is blinded
    - name: GetNotifyNote
      address:
        EU: 0x20487BC
        NA: 0x20484A0
        JP: 0x204880C
      description: |-
        Returns the current value of NOTIFY_NOTE.
        
        return: bool
    - name: SetNotifyNote
      address:
        EU: 0x20487CC
        NA: 0x20484B0
        JP: 0x204881C
      description: |-
        Sets NOTIFY_NOTE to the given value.
        
        r0: bool
    - name: InitMainTeamAfterQuiz
      address:
        EU: 0x2048AE0
        NA: 0x20487C4
        JP: 0x2048B30
      description: |-
        Implements SPECIAL_PROC_INIT_MAIN_TEAM_AFTER_QUIZ (see ScriptSpecialProcessCall).
        
        No params.
    - name: ScriptSpecialProcess0x3
      address:
        EU: 0x2048D28
        NA: 0x2048A0C
        JP: 0x2048D78
      description: |-
        Implements SPECIAL_PROC_0x3 (see ScriptSpecialProcessCall).
        
        No params.
    - name: ScriptSpecialProcess0x4
      address:
        EU: 0x2048DA0
        NA: 0x2048A84
        JP: 0x2048DF0
      description: |-
        Implements SPECIAL_PROC_0x4 (see ScriptSpecialProcessCall).
        
        No params.
    - name: ReadStringSave
      address:
        EU: 0x2048ED0
        NA: 0x2048BB4
        JP: 0x2048F20
      description: |-
        Note: unverified, ported from Irdkwia's notes
        
        r0: buffer
    - name: CheckStringSave
      address:
        EU: 0x2048EEC
        NA: 0x2048BD0
        JP: 0x2048F3C
      description: |-
        Note: unverified, ported from Irdkwia's notes
        
        r0: buffer
        return: bool
    - name: WriteSaveFile
      address:
        EU: 0x2049190
        NA: 0x2048E74
        JP: 0x20491E0
      description: |-
        Note: unverified, ported from Irdkwia's notes
        
        r0: save_info
        r1: buffer
        r2: size
        return: status code
    - name: ReadSaveFile
      address:
        EU: 0x20491EC
        NA: 0x2048ED0
        JP: 0x204923C
      description: |-
        Note: unverified, ported from Irdkwia's notes
        
        r0: save_info
        r1: buffer
        r2: size
        return: status code
    - name: CalcChecksum
      address:
        EU: 0x2049240
        NA: 0x2048F24
        JP: 0x2049290
      description: |-
        Note: unverified, ported from Irdkwia's notes
        
        r0: buffer
        r1: size
    - name: CheckChecksum
      address:
        EU: 0x2049268
        NA: 0x2048F4C
        JP: 0x20492B8
      description: |-
        Note: unverified, ported from Irdkwia's notes
        
        r0: buffer
        r1: size
        return: check_ok
    - name: NoteSaveBase
      address:
        EU: 0x20492A0
        NA: 0x2048F84
        JP: 0x20492F0
      description: |-
        Probably related to saving or quicksaving?
        
        This function prints the debug message "NoteSave Base %d %d" with some values. It's also the only place where GetRngSeed is called.
        
        r0: Irdkwia's notes: state ID
        others: ?
        return: status code
    - name: WriteQuickSaveInfo
      address:
        EU: 0x2049564
        NA: 0x2049248
        JP: 0x20495B4
      description: |-
        Note: unverified, ported from Irdkwia's notes
        
        r0: buffer
        r1: size
    - name: ReadSaveHeader
      address:
        EU: 0x2049588
        NA: 0x204926C
        JP: 0x20495D8
      description: "Note: unverified, ported from Irdkwia's notes"
    - name: NoteLoadBase
      address:
        EU: 0x20496A8
        NA: 0x2049370
        JP: 0x20496DC
      description: |-
        Probably related to loading a save file or quicksave?
        
        This function prints the debug message "NoteLoad Base %d" with some value. It's also the only place where SetRngSeed is called.
        
        return: status code
    - name: ReadQuickSaveInfo
      address:
        EU: 0x2049960
        NA: 0x2049628
        JP: 0x2049994
      description: |-
        Note: unverified, ported from Irdkwia's notes
        
        r0: buffer
        r1: size
        return: status code
    - name: GetGameMode
      address:
        EU: 0x204B2F8
        NA: 0x204AFC0
        JP: 0x204B328
      description: |-
        Gets the value of GAME_MODE.
        
        return: game mode
    - name: InitScriptVariableValues
      address:
        EU: 0x204B384
        NA: 0x204B04C
        JP: 0x204B3B4
      description: |-
        Initialize the script variable values table (SCRIPT_VARS_VALUES).
        
        The whole table is first zero-initialized. Then, all script variable values are first initialized to their defaults, after which some of them are overwritten with other hard-coded values.
        
        No params.
    - name: InitEventFlagScriptVars
      address:
        EU: 0x204B63C
        NA: 0x204B304
        JP: 0x204B668
      description: |-
        Initializes an assortment of event flag script variables (see the code for an exhaustive list).
        
        No params.
    - name: ZinitScriptVariable
      address:
        EU: 0x204B76C
        NA: 0x204B434
        JP: 0x204B794
      description: |-
        Zero-initialize the values of the given script variable.
        
        r0: pointer to the local variable table (only needed if id >= VAR_LOCAL0)
        r1: script variable ID
    - name: LoadScriptVariableRaw
      address:
        EU: 0x204B7D4
        NA: 0x204B49C
        JP: 0x204B7FC
      description: |-
        Loads a script variable descriptor for a given ID.
        
        r0: [output] script variable descriptor pointer
        r1: pointer to the local variable table (doesn't need to be valid; just controls the output value pointer)
        r2: script variable ID
    - name: LoadScriptVariableValue
      address:
        EU: 0x204B824
        NA: 0x204B4EC
        JP: 0x204B84C
      description: |-
        Loads the value of a script variable.
        
        r0: pointer to the local variable table (only needed if id >= VAR_LOCAL0)
        r1: script variable ID
        return: value
    - name: LoadScriptVariableValueAtIndex
      address:
        EU: 0x204B9B0
        NA: 0x204B678
        JP: 0x204B9D8
      description: |-
        Loads the value of a script variable at some index (for script variables that are arrays).
        
        r0: pointer to the local variable table (only needed if id >= VAR_LOCAL0)
        r1: script variable ID
        r2: value index for the given script var
        return: value
    - name: SaveScriptVariableValue
      address:
        EU: 0x204BB58
        NA: 0x204B820
        JP: 0x204BB80
      description: |-
        Saves the given value to a script variable.
        
        r0: pointer to local variable table (only needed if id >= VAR_LOCAL0)
        r1: script variable ID
        r2: value to save
    - name: SaveScriptVariableValueAtIndex
      address:
        EU: 0x204BCC0
        NA: 0x204B988
        JP: 0x204BCE8
      description: |-
        Saves the given value to a script variable at some index (for script variables that are arrays).
        
        r0: pointer to local variable table (only needed if id >= VAR_LOCAL0)
        r1: script variable ID
        r2: value index for the given script var
        r3: value to save
    - name: LoadScriptVariableValueSum
      address:
        EU: 0x204BE38
        NA: 0x204BB00
        JP: 0x204BE60
      description: |-
        Loads the sum of all values of a given script variable (for script variables that are arrays).
        
        r0: pointer to the local variable table (only needed if id >= VAR_LOCAL0)
        r1: script variable ID
        return: sum of values
    - name: LoadScriptVariableValueBytes
      address:
        EU: 0x204BE9C
        NA: 0x204BB64
        JP: 0x204BEC4
      description: |-
        Loads some number of bytes from the value of a given script variable.
        
        r0: script variable ID
        r1: [output] script variable value bytes
        r2: number of bytes to load
    - name: SaveScriptVariableValueBytes
      address:
        EU: 0x204BF04
        NA: 0x204BBCC
        JP: 0x204BF2C
      description: |-
        Saves some number of bytes to the given script variable.
        
        r0: script variable ID
        r1: bytes to save
        r2: number of bytes
    - name: ScriptVariablesEqual
      address:
        EU: 0x204BF50
        NA: 0x204BC18
        JP: 0x204BF78
      description: |-
        Checks if two script variables have equal values. For arrays, compares elementwise for the length of the first variable.
        
        r0: pointer to the local variable table (only needed if id >= VAR_LOCAL0)
        r1: script variable ID 1
        r2: script variable ID 2
        return: true if values are equal, false otherwise
    - name: EventFlagBackup
      address:
        EU: 0x204C51C
        NA: 0x204C1E4
        JP: 0x204C544
      description: |-
        Saves event flag script variables (see the code for an exhaustive list) to their respective BACKUP script variables, but only in certain game modes.
        
        This function prints the debug string "EventFlag BackupGameMode %d" with the game mode.
        
        No params.
    - name: DumpScriptVariableValues
      address:
        EU: 0x204C740
        NA: 0x204C408
        JP: 0x204C768
      description: |-
        Runs EventFlagBackup, then copies the script variable values table (SCRIPT_VARS_VALUES) to the given pointer.
        
        r0: destination pointer for the data dump
        return: always 1
    - name: RestoreScriptVariableValues
      address:
        EU: 0x204C768
        NA: 0x204C430
        JP: 0x204C790
      description: |-
        Restores the script variable values table (SCRIPT_VARS_VALUES) with the given data. The source data is assumed to be exactly 1024 bytes in length.
        
        Irdkwia's notes: CheckCorrectVersion
        
        r0: raw data to copy to the values table
        return: whether the restored value for VAR_VERSION is equal to its default value
    - name: InitScenarioScriptVars
      address:
        EU: 0x204C7C0
        NA: 0x204C488
        JP: 0x204C7E8
      description: |-
        Initializes most of the SCENARIO_* script variables (except SCENARIO_TALK_BIT_FLAG for some reason). Also initializes the PLAY_OLD_GAME variable.
        
        No params.
    - name: SetScenarioScriptVar
      address:
        EU: 0x204C950
        NA: 0x204C618
        JP: 0x204C978
      description: |-
        Sets the given SCENARIO_* script variable with a given pair of values [val0, val1].
        
        In the special case when the ID is VAR_SCENARIO_MAIN, and the set value is different from the old one, the REQUEST_CLEAR_COUNT script variable will be set to 0.
        
        r0: script variable ID
        r1: val0
        r2: val1
    - name: GetSpecialEpisodeType
      address:
        EU: 0x204CC24
        NA: 0x204C8EC
        JP: 0x204CC4C
      description: |-
        Gets the special episode type from the SPECIAL_EPISODE_TYPE script variable.
        
        return: special episode type
    - name: GetExecuteSpecialEpisodeType
      address:
        EU: 0x204CC70
        NA: 0x204C938
      description: |-
        Gets the special episode type from the EXECUTE_SPECIAL_EPISODE_TYPE script variable.
        
        return: special episode type
    - name: HasPlayedOldGame
      address:
        EU: 0x204CDA8
        NA: 0x204CA70
        JP: 0x204CDD0
      description: |-
        Returns the value of the VAR_PLAY_OLD_GAME script variable.
        
        return: bool
    - name: GetPerformanceFlagWithChecks
      address:
        EU: 0x204CDCC
        NA: 0x204CA94
        JP: 0x204CDF4
      description: |-
        Note: unverified, ported from Irdkwia's notes
        
        r0: flag_id
        return: ?
    - name: GetScenarioBalance
      address:
        EU: 0x204CECC
        NA: 0x204CB94
        JP: 0x204CEF4
      description: |-
        Returns the current SCENARIO_BALANCE value.
        
        The exact value returned depends on multiple factors:
        - If the first special episode is active, returns 1
        - If a different special episode is active, returns 3
        - If the SCENARIO_BALANCE_DEBUG variable is >= 0, returns its value
        - In all other cases, the value of the SCENARIO_BALANCE_FLAG variable is returned
        
        return: Current SCENARIO_BALANCE value.
    - name: ScenarioFlagBackup
      address:
        EU: 0x204CFF0
        NA: 0x204CCB8
        JP: 0x204D018
      description: |-
        Saves scenario flag script variables (SCENARIO_SELECT, SCENARIO_MAIN_BIT_FLAG) to their respective BACKUP script variables, but only in certain game modes.
        
        This function prints the debug string "ScenarioFlag BackupGameMode %d" with the game mode.
        
        No params.
    - name: InitWorldMapScriptVars
      address:
        EU: 0x204D0C0
        NA: 0x204CD88
        JP: 0x204D0E8
      description: |-
        Initializes the WORLD_MAP_* script variable values (IDs 0x55-0x57).
        
        No params.
    - name: InitDungeonListScriptVars
      address:
        EU: 0x204D1C8
        NA: 0x204CE90
        JP: 0x204D1F0
      description: |-
        Initializes the DUNGEON_*_LIST script variable values (IDs 0x4f-0x54).
        
        No params.
    - name: SetDungeonConquest
      address:
        EU: 0x204D270
        NA: 0x204CF38
        JP: 0x204D298
      description: |-
        Note: unverified, ported from Irdkwia's notes
        
        r0: dungeon ID
        r1: bit_value
    - name: GetDungeonMode
      address:
        EU: 0x204D2D4
        NA: 0x204CF9C
        JP: 0x204D2FC
      description: |-
        Returns the mode of the specified dungeon
        
        r0: Dungeon ID
        return: Dungeon mode
    - name: GlobalProgressAlloc
      address:
        EU: 0x204D440
        NA: 0x204D108
        JP: 0x204D468
      description: |-
        Allocates a new global progress struct.
        
        This updates the global pointer and returns a copy of that pointer.
        
        return: pointer to a newly allocated global progress struct
    - name: ResetGlobalProgress
      address:
        EU: 0x204D468
        NA: 0x204D130
        JP: 0x204D490
      description: |-
        Zero-initializes the global progress struct.
        
        No params.
    - name: SetMonsterFlag1
      address:
        EU: 0x204D484
        NA: 0x204D14C
        JP: 0x204D4AC
      description: |-
        Note: unverified, ported from Irdkwia's notes
        
        r0: monster ID
    - name: GetMonsterFlag1
      address:
        EU: 0x204D4C0
        NA: 0x204D188
        JP: 0x204D4E8
      description: |-
        Note: unverified, ported from Irdkwia's notes
        
        r0: monster ID
        return: ?
    - name: SetMonsterFlag2
      address:
        EU: 0x204D4FC
        NA: 0x204D1C4
        JP: 0x204D524
      description: |-
        Note: unverified, ported from Irdkwia's notes
        
        r0: monster ID
    - name: HasMonsterBeenAttackedInDungeons
      address:
        EU: 0x204D540
        NA: 0x204D208
        JP: 0x204D568
      description: |-
        Checks whether the specified monster has been attacked by the player at some point in their adventure during an exploration.
        
        The check is performed using the result of passing the ID to FemaleToMaleForm.
        
        r0: Monster ID
        return: True if the specified mosnter (after converting its ID through FemaleToMaleForm) has been attacked by the player before, false otherwise.
    - name: SetDungeonTipShown
      address:
        EU: 0x204D588
        NA: 0x204D250
        JP: 0x204D5B0
      description: |-
        Marks a dungeon tip as already shown to the player
        
        r0: Dungeon tip ID
    - name: GetDungeonTipShown
      address:
        EU: 0x204D5C8
        NA: 0x204D290
        JP: 0x204D5F0
      description: |-
        Checks if a dungeon tip has already been shown before or not.
        
        r0: Dungeon tip ID
        return: True if the tip has been shown before, false otherwise.
    - name: SetMaxReachedFloor
      address:
        EU: 0x204D614
        NA: 0x204D2DC
        JP: 0x204D63C
      description: |-
        Note: unverified, ported from Irdkwia's notes
        
        r0: dungeon ID
        r1: max floor
    - name: GetMaxReachedFloor
      address:
        EU: 0x204D630
        NA: 0x204D2F8
        JP: 0x204D658
      description: |-
        Note: unverified, ported from Irdkwia's notes
        
        r0: dungeon ID
        return: max floor
    - name: IncrementNbAdventures
      address:
        EU: 0x204D650
        NA: 0x204D318
        JP: 0x204D678
      description: |-
        Note: unverified, ported from Irdkwia's notes
        
        No params.
    - name: GetNbAdventures
      address:
        EU: 0x204D684
        NA: 0x204D34C
        JP: 0x204D6AC
      description: |-
        Note: unverified, ported from Irdkwia's notes
        
        return: # adventures
    - name: CanMonsterSpawn
      address:
        EU: 0x204D698
        NA: 0x204D360
        JP: 0x204D6C0
      description: |-
        Always returns true.
        
        This function seems to be a debug switch that the developers may have used to disable the random enemy spawn. 
        If it returned false, the call to SpawnMonster inside TrySpawnMonsterAndTickSpawnCounter would not be executed.
        
        r0: monster ID
        return: bool (always true)
    - name: IncrementExclusiveMonsterCounts
      address:
        EU: 0x204D6A0
        NA: 0x204D368
        JP: 0x204D6C8
      description: |-
        Note: unverified, ported from Irdkwia's notes
        
        r0: monster ID
    - name: CopyProgressInfoTo
      address:
        EU: 0x204D6F8
        NA: 0x204D3C0
        JP: 0x204D720
      description: |-
        Note: unverified, ported from Irdkwia's notes
        
        r0: write_info
        others: ?
    - name: CopyProgressInfoFromScratchTo
      address:
        EU: 0x204D880
        NA: 0x204D548
        JP: 0x204D8A8
      description: |-
        Note: unverified, ported from Irdkwia's notes
        
        r0: start_address
        r1: total_length
        return: ?
    - name: CopyProgressInfoFrom
      address:
        EU: 0x204D8B8
        NA: 0x204D580
        JP: 0x204D8E0
      description: |-
        Note: unverified, ported from Irdkwia's notes
        
        r0: read_info
    - name: CopyProgressInfoFromScratchFrom
      address:
        EU: 0x204DA80
        NA: 0x204D748
        JP: 0x204DAA8
      description: |-
        Note: unverified, ported from Irdkwia's notes
        
        r0: start_address
        r1: total_length
    - name: InitPortraitBox
      address:
        NA: 0x204D79C
      description: |-
        Initializes a struct portrait_box.
        
        r0: portrait box pointer
    - name: InitPortraitBoxWithMonsterId
      address:
        EU: 0x204DB0C
        NA: 0x204D7D4
        JP: 0x204DB34
      description: |-
        Note: unverified, ported from Irdkwia's notes
        
        r0: portrait box pointer
        r1: monster ID
    - name: SetPortraitExpressionId
      address:
        EU: 0x204DB2C
        NA: 0x204D7F4
        JP: 0x204DB54
      description: |-
        Note: unverified, ported from Irdkwia's notes
        
        r0: portrait box pointer
        r1: expression_id
    - name: SetPortraitUnknownAttr
      address:
        EU: 0x204DB3C
        NA: 0x204D804
        JP: 0x204DB64
      description: |-
        Note: unverified, ported from Irdkwia's notes
        
        r0: portrait box pointer
        r1: attr
    - name: SetPortraitAttrStruct
      address:
        EU: 0x204DB80
        NA: 0x204D848
        JP: 0x204DBA8
      description: |-
        Note: unverified, ported from Irdkwia's notes
        
        r0: portrait box pointer
        r1: attr_ptr
    - name: LoadPortrait
      address:
        EU: 0x204DBF4
        NA: 0x204D8BC
        JP: 0x204DC1C
      description: |-
        If buffer_portrait is null, it only checks if it exists
        
        Note: unverified, ported from Irdkwia's notes
        
        r0: portrait box pointer
        r1: buffer_portrait
        return: exists
    - name: SetEnterDungeon
      address:
        EU: 0x204EC84
        NA: 0x204E94C
      description: |-
        Used to set the dungeon that will be accessed when switching from ground to dungeon mode.
        
        r0: Dungeon ID
    - name: InitDungeonInit
      address:
        EU: 0x204ED94
        NA: 0x204EA5C
      description: |-
        Initializes the dungeon_init struct before entering a dungeon.
        
        r0: [output] Pointer to the struct to init
        r1: Dungeon ID
    - name: IsNoLossPenaltyDungeon
      address:
        EU: 0x204F318
        NA: 0x204EFE0
      description: |-
        Returns true if the specified dungeon shouldn't have a loss penalty.
        
        If true you won't lose your money and items upon fainting. Also used to initialize dungeon_init::skip_faint_animation_flag.
        
        Returns: True for DUNGEON_CRYSTAL_LAKE and DUNGEON_5TH_STATION_CLEARING, as well as for DUNGEON_DEEP_STAR_CAVE_TEAM_ROGUE if the ground variable SIDE01_BOSS2ND is 0; false otherwise.
    - name: CheckMissionRestrictions
      address:
        EU: 0x204F6FC
        NA: 0x204F3C4
      description: |-
        Seems to be used to check if you have any missions that have unmet restrictions when trying to access a dungeon.
        
        r0: ?
        return: (?) Seems to be composed of multiple bitflags.
    - name: GetNbFloors
      address:
        EU: 0x204F8B4
        NA: 0x204F57C
        JP: 0x204F8D4
      description: |-
        Returns the number of floors of the given dungeon.
        
        The result is hardcoded for certain dungeons, such as dojo mazes.
        
        r0: Dungeon ID
        return: Number of floors
    - name: GetNbFloorsPlusOne
      address:
        EU: 0x204F8EC
        NA: 0x204F5B4
        JP: 0x204F90C
      description: |-
        Returns the number of floors of the given dungeon + 1.
        
        r0: Dungeon ID
        return: Number of floors + 1
    - name: GetDungeonGroup
      address:
        EU: 0x204F900
        NA: 0x204F5C8
        JP: 0x204F920
      description: |-
        Returns the dungeon group associated to the given dungeon.
        
        For IDs greater or equal to dungeon_id::DUNGEON_NORMAL_FLY_MAZE, returns dungeon_group_id::DGROUP_MAROWAK_DOJO.
        
        r0: Dungeon ID
        return: Group ID
    - name: GetNbPrecedingFloors
      address:
        EU: 0x204F918
        NA: 0x204F5E0
        JP: 0x204F938
      description: |-
        Given a dungeon ID, returns the total amount of floors summed by all the previous dungeons in its group.
        
        The value is normally pulled from dungeon_data_list_entry::n_preceding_floors_group, except for dungeons with an ID >= dungeon_id::DUNGEON_NORMAL_FLY_MAZE, for which this function always returns 0.
        
        r0: Dungeon ID
        return: Number of preceding floors of the dungeon
    - name: GetNbFloorsDungeonGroup
      address:
        EU: 0x204F930
        NA: 0x204F5F8
        JP: 0x204F950
      description: |-
        Returns the total amount of floors among all the dungeons in the dungeon group of the specified dungeon.
        
        r0: Dungeon ID
        return: Total number of floors in the group of the specified dungeon
    - name: DungeonFloorToGroupFloor
      address:
        EU: 0x204F984
        NA: 0x204F64C
        JP: 0x204F9A4
      description: |-
        Given a dungeon ID and a floor number, returns a struct with the corresponding dungeon group and floor number in that group.
        
        The function normally uses the data in mappa_s.bin to calculate the result, but there's some dungeons (such as dojo mazes) that have hardcoded return values.
        
        Irdkwia's notes:
          [r1]: dungeon_id
          [r1+1]: dungeon_floor_id
          [r0]: group_id
          [r0+1]: group_floor_id
        
        r0: [output] Struct containing the dungeon group and floor group
        r1: Struct containing the dungeon ID and floor number
    - name: GetMissionRank
      address:
        EU: 0x204FB4C
        NA: 0x204F814
      description: |-
        Gets the mission rank for the given dungeon and floor.
        
        If the dungeon ID is >= DUNGEON_NORMAL_FLY_MAZE or the group of the dungeon is > DGROUP_DUMMY_0x63, returns MISSION_RANK_E.
        
        r0: Dungeon and floor
        return: Mission rank
    - name: GetOutlawLevel
      address:
        EU: 0x204FBC4
        NA: 0x204F88C
      description: |-
        Gets the level that should be used for outlaws for the given dungeon and floor
        
        r0: Dungeon and floor
        return: Outlaw level
    - name: GetOutlawLeaderLevel
      address:
        EU: 0x204FBE0
        NA: 0x204F8A8
      description: |-
        Gets the level that should be used for team leader outlaws for the given dungeon and floor. Identical to GetOutlawLevel.
        
        r0: Dungeon and floor
        return: Outlaw leader level
    - name: GetOutlawMinionLevel
      address:
        EU: 0x204FBFC
        NA: 0x204F8C4
      description: |-
        Gets the level that should be used for minion outlaws for the given dungeon and floor.
        
        r0: Dungeon and floor
        return: Outlaw minion level
    - name: AddGuestMonster
      address:
        EU: 0x204FC18
        NA: 0x204F8E0
      description: |-
        Adds a guest monster to the active team
        
        r0: dungeon_init struct for the dungeon that is about to be entered
        r1: Number of the guest monster to add. Used when more than one monster is added.
        r2: Pointer to the guest monster entry to add to the team (usually located within GUEST_MONSTER_DATA)
    - name: GetGroundNameId
      address:
        EU: 0x204FC90
        NA: 0x204F958
        JP: 0x204FCAC
      description: "Note: unverified, ported from Irdkwia's notes"
    - name: SetAdventureLogStructLocation
      address:
        EU: 0x204FD5C
        NA: 0x204FA24
        JP: 0x204FD70
      description: |-
        Sets the location of the adventure log struct in memory.
        
        Sets it in a static memory location (At 0x22AB69C [US], 0x22ABFDC [EU], 0x22ACE58 [JP])
        
        No params.
    - name: SetAdventureLogDungeonFloor
      address:
        EU: 0x204FD74
        NA: 0x204FA3C
        JP: 0x204FD88
      description: |-
        Sets the current dungeon floor pair.
        
        r0: struct dungeon_floor_pair
    - name: GetAdventureLogDungeonFloor
      address:
        EU: 0x204FD94
        NA: 0x204FA5C
        JP: 0x204FDA8
      description: |-
        Gets the current dungeon floor pair.
        
        return: struct dungeon_floor_pair
    - name: ClearAdventureLogStruct
      address:
        EU: 0x204FDA8
        NA: 0x204FA70
        JP: 0x204FDBC
      description: |-
        Clears the adventure log structure.
        
        No params.
    - name: SetAdventureLogCompleted
      address:
        EU: 0x204FED4
        NA: 0x204FB9C
        JP: 0x204FEE8
      description: |-
        Marks one of the adventure log entry as completed.
        
        r0: entry ID
    - name: IsAdventureLogNotEmpty
      address:
        EU: 0x204FEFC
        NA: 0x204FBC4
        JP: 0x204FF10
      description: |-
        Checks if at least one of the adventure log entries is completed.
        
        return: bool
    - name: GetAdventureLogCompleted
      address:
        EU: 0x204FF34
        NA: 0x204FBFC
        JP: 0x204FF48
      description: |-
        Checks if one adventure log entry is completed.
        
        r0: entry ID
        return: bool
    - name: IncrementNbDungeonsCleared
      address:
        EU: 0x204FF60
        NA: 0x204FC28
        JP: 0x204FF74
      description: |-
        Increments by 1 the number of dungeons cleared.
        
        Implements SPECIAL_PROC_0x3A (see ScriptSpecialProcessCall).
        
        No params.
    - name: GetNbDungeonsCleared
      address:
        EU: 0x204FFA4
        NA: 0x204FC6C
        JP: 0x204FFB8
      description: |-
        Gets the number of dungeons cleared.
        
        return: the number of dungeons cleared
    - name: IncrementNbFriendRescues
      address:
        EU: 0x204FFB8
        NA: 0x204FC80
        JP: 0x204FFCC
      description: |-
        Increments by 1 the number of successful friend rescues.
        
        No params.
    - name: GetNbFriendRescues
      address:
        EU: 0x2050000
        NA: 0x204FCC8
        JP: 0x2050014
      description: |-
        Gets the number of successful friend rescues.
        
        return: the number of successful friend rescues
    - name: IncrementNbEvolutions
      address:
        EU: 0x2050014
        NA: 0x204FCDC
        JP: 0x2050028
      description: |-
        Increments by 1 the number of evolutions.
        
        No params.
    - name: GetNbEvolutions
      address:
        EU: 0x205005C
        NA: 0x204FD24
        JP: 0x2050070
      description: |-
        Gets the number of evolutions.
        
        return: the number of evolutions
    - name: IncrementNbSteals
      address:
        EU: 0x2050070
        NA: 0x204FD38
        JP: 0x2050084
      description: |-
        Leftover from Time & Darkness. Does not do anything.
        
        Calls to this matches the ones for incrementing the number of successful steals in Time & Darkness.
        
        No params.
    - name: IncrementNbEggsHatched
      address:
        EU: 0x2050074
        NA: 0x204FD3C
        JP: 0x2050088
      description: |-
        Increments by 1 the number of eggs hatched.
        
        No params.
    - name: GetNbEggsHatched
      address:
        EU: 0x20500B0
        NA: 0x204FD78
        JP: 0x20500C4
      description: |-
        Gets the number of eggs hatched.
        
        return: the number of eggs hatched
    - name: GetNbPokemonJoined
      address:
        EU: 0x20500C4
        NA: 0x204FD8C
        JP: 0x20500D8
      description: |-
        Gets the number of different pokémon that joined.
        
        return: the number of different pokémon that joined
    - name: GetNbMovesLearned
      address:
        EU: 0x20500D8
        NA: 0x204FDA0
        JP: 0x20500EC
      description: |-
        Gets the number of different moves learned.
        
        return: the number of different moves learned
    - name: SetVictoriesOnOneFloor
      address:
        EU: 0x20500EC
        NA: 0x204FDB4
        JP: 0x2050100
      description: |-
        Sets the record of victories on one floor.
        
        r0: the new record of victories
    - name: GetVictoriesOnOneFloor
      address:
        EU: 0x2050120
        NA: 0x204FDE8
        JP: 0x2050134
      description: |-
        Gets the record of victories on one floor.
        
        return: the record of victories
    - name: SetPokemonJoined
      address:
        EU: 0x2050134
        NA: 0x204FDFC
        JP: 0x2050148
      description: |-
        Marks one pokémon as joined.
        
        r0: monster ID
    - name: SetPokemonBattled
      address:
        EU: 0x2050190
        NA: 0x204FE58
        JP: 0x20501A4
      description: |-
        Marks one pokémon as battled.
        
        r0: monster ID
    - name: GetNbPokemonBattled
      address:
        EU: 0x20501EC
        NA: 0x204FEB4
        JP: 0x2050200
      description: |-
        Gets the number of different pokémon that battled against you.
        
        return: the number of different pokémon that battled against you
    - name: IncrementNbBigTreasureWins
      address:
        EU: 0x2050200
        NA: 0x204FEC8
        JP: 0x2050214
      description: |-
        Increments by 1 the number of big treasure wins.
        
        Implements SPECIAL_PROC_0x3B (see ScriptSpecialProcessCall).
        
        No params.
    - name: SetNbBigTreasureWins
      address:
        EU: 0x2050220
        NA: 0x204FEE8
        JP: 0x2050234
      description: |-
        Sets the number of big treasure wins.
        
        r0: the new number of big treasure wins
    - name: GetNbBigTreasureWins
      address:
        EU: 0x2050258
        NA: 0x204FF20
        JP: 0x205026C
      description: |-
        Gets the number of big treasure wins.
        
        return: the number of big treasure wins
    - name: SetNbRecycled
      address:
        EU: 0x205026C
        NA: 0x204FF34
        JP: 0x2050280
      description: |-
        Sets the number of items recycled.
        
        r0: the new number of items recycled
    - name: GetNbRecycled
      address:
        EU: 0x20502A4
        NA: 0x204FF6C
        JP: 0x20502B8
      description: |-
        Gets the number of items recycled.
        
        return: the number of items recycled
    - name: IncrementNbSkyGiftsSent
      address:
        EU: 0x20502B8
        NA: 0x204FF80
        JP: 0x20502CC
      description: |-
        Increments by 1 the number of sky gifts sent.
        
        Implements SPECIAL_PROC_SEND_SKY_GIFT_TO_GUILDMASTER (see ScriptSpecialProcessCall).
        
        No params.
    - name: SetNbSkyGiftsSent
      address:
        EU: 0x20502D8
        NA: 0x204FFA0
        JP: 0x20502EC
      description: |-
        Sets the number of Sky Gifts sent.
        
        return: the number of Sky Gifts sent
    - name: GetNbSkyGiftsSent
      address:
        EU: 0x2050310
        NA: 0x204FFD8
        JP: 0x2050324
      description: |-
        Gets the number of Sky Gifts sent.
        
        return: the number of Sky Gifts sent
    - name: ComputeSpecialCounters
      address:
        EU: 0x2050324
        NA: 0x204FFEC
        JP: 0x2050338
      description: |-
        Computes the counters from the bit fields in the adventure log, as they are not updated automatically when bit fields are altered.
        
        Affects GetNbPokemonJoined, GetNbMovesLearned, GetNbPokemonBattled and GetNbItemAcquired.
        
        No params.
    - name: RecruitSpecialPokemonLog
      address:
        EU: 0x205057C
        NA: 0x2050244
        JP: 0x2050590
      description: |-
        Marks a specified special pokémon as recruited in the adventure log.
        
        Irdkwia's notes: Useless in Sky
        
        r0: monster ID
    - name: IncrementNbFainted
      address:
        EU: 0x20505E8
        NA: 0x20502B0
        JP: 0x20505FC
      description: |-
        Increments by 1 the number of times you fainted.
        
        No params.
    - name: GetNbFainted
      address:
        EU: 0x2050624
        NA: 0x20502EC
        JP: 0x2050638
      description: |-
        Gets the number of times you fainted.
        
        return: the number of times you fainted
    - name: SetItemAcquired
      address:
        EU: 0x2050638
        NA: 0x2050300
        JP: 0x205064C
      description: |-
        Marks one specific item as acquired.
        
        r0: item
    - name: GetNbItemAcquired
      address:
        EU: 0x2050704
        NA: 0x20503CC
        JP: 0x2050718
      description: |-
        Gets the number of items acquired.
        
        return: the number of items acquired
    - name: SetChallengeLetterCleared
      address:
        EU: 0x2050758
        NA: 0x2050420
        JP: 0x205076C
      description: |-
        Sets a challenge letter as cleared.
        
        r0: challenge ID
    - name: GetSentryDutyGamePoints
      address:
        EU: 0x20507DC
        NA: 0x20504A4
        JP: 0x20507F0
      description: |-
        Gets the points for the associated rank in the footprints minigame.
        
        r0: the rank (range 0-4, 1st to 5th)
        return: points
    - name: SetSentryDutyGamePoints
      address:
        EU: 0x20507F4
        NA: 0x20504BC
        JP: 0x2050808
      description: |-
        Sets a new record in the footprints minigame.
        
        r0: points
        return: the rank (range 0-4, 1st to 5th; -1 if out of ranking)
    - name: CopyLogTo
      address:
        EU: 0x2050884
        NA: 0x205054C
        JP: 0x2050898
      description: |-
        Note: unverified, ported from Irdkwia's notes
        
        r0: write_info
    - name: CopyLogFrom
      address:
        EU: 0x2050A70
        NA: 0x2050738
        JP: 0x2050A84
      description: |-
        Note: unverified, ported from Irdkwia's notes
        
        r0: read_info
    - name: GetAbilityString
      address:
        EU: 0x2050C54
        NA: 0x205091C
        JP: 0x2050C68
      description: |-
        Note: unverified, ported from Irdkwia's notes
        
        r0: buffer
        r1: ability ID
    - name: GetAbilityDescStringId
      address:
        EU: 0x2050C74
        NA: 0x205093C
        JP: 0x2050C88
      description: |-
        Note: unverified, ported from Irdkwia's notes
        
        r0: ability ID
        return: string ID
    - name: GetTypeStringId
      address:
        EU: 0x2050C88
        NA: 0x2050950
        JP: 0x2050C9C
      description: |-
        Note: unverified, ported from Irdkwia's notes
        
        r0: type ID
        return: string ID
    - name: CopyBitsTo
      address:
        EU: 0x2050CF8
        NA: 0x20509C0
        JP: 0x2050D0C
      description: |-
        Note: unverified, ported from Irdkwia's notes
        
        r0: write_info
        r1: buffer_write
        r2: nb_bits
    - name: CopyBitsFrom
      address:
        EU: 0x2050D78
        NA: 0x2050A40
        JP: 0x2050D8C
      description: |-
        Note: unverified, ported from Irdkwia's notes
        
        r0: read_info
        r1: buffer_read
        r2: nb_bits
    - name: StoreDefaultTeamName
      address:
        EU: 0x2050E04
        NA: 0x2050ACC
        JP: 0x2050E18
      description: |-
        Note: unverified, ported from Irdkwia's notes
        
        No params.
    - name: GetTeamNameCheck
      address:
        EU: 0x2050E48
        NA: 0x2050B10
        JP: 0x2050E60
      description: |-
        Note: unverified, ported from Irdkwia's notes
        
        r0: buffer
    - name: GetTeamName
      address:
        EU: 0x2050EB4
        NA: 0x2050B7C
        JP: 0x2050ECC
      description: |-
        Note: unverified, ported from Irdkwia's notes
        
        r0: buffer
    - name: SetTeamName
      address:
        EU: 0x2050ECC
        NA: 0x2050B94
        JP: 0x2050EE4
      description: |-
        Note: unverified, ported from Irdkwia's notes
        
        r0: buffer
    - name: SubFixedPoint
      address:
        EU: 0x2051248
        NA: 0x2050F10
        JP: 0x2051260
      description: |-
        Compute the subtraction of two decimal fixed-point numbers (16 fraction bits).
        
        Numbers are in the format {16-bit integer part, 16-bit thousandths}, where the integer part is the lower word. Probably used primarily for belly.
        
        r0: number
        r1: decrement
        return: max(number - decrement, 0)
    - name: BinToDecFixedPoint
      address:
        EU: 0x2051358
        NA: 0x2051020
        JP: 0x2051370
      description: |-
        Convert a binary fixed-point number (16 fraction bits) to the decimal fixed-point number (16 fraction bits) used for belly calculations. Thousandths are floored.
        
        If <data> holds the raw binary data, a binary fixed-point number (16 fraction bits) has the value ((unsigned)data) * 2^-16), and the decimal fixed-point number (16 fraction bits) used for belly has the value (data & 0xffff) + (data >> 16)/1000.
        
        r0: pointer p, where ((const unsigned *)p)[1] is the fractional number in binary fixed-point format to convert
        return: fractional number in decimal fixed-point format
    - name: CeilFixedPoint
      address:
        EU: 0x205139C
        NA: 0x2051064
        JP: 0x20513B4
      description: |-
        Compute the ceiling of a decimal fixed-point number (16 fraction bits).
        
        Numbers are in the format {16-bit integer part, 16-bit thousandths}, where the integer part is the lower word. Probably used primarily for belly.
        
        r0: number
        return: ceil(number)
    - name: DungeonGoesUp
      address:
        EU: 0x20515C0
        NA: 0x2051288
        JP: 0x20515D8
      description: |-
        Returns whether the specified dungeon is considered as going upward or not
        
        r0: dungeon id
        return: bool
    - name: GetTurnLimit
      address:
        EU: 0x20515E8
        NA: 0x20512B0
        JP: 0x2051600
      description: |-
        Note: unverified, ported from Irdkwia's notes
        
        r0: dungeon ID
        return: turn limit
    - name: DoesNotSaveWhenEntering
      address:
        EU: 0x2051600
        NA: 0x20512C8
        JP: 0x2051618
      description: |-
        Note: unverified, ported from Irdkwia's notes
        
        r0: dungeon ID
        return: bool
    - name: TreasureBoxDropsEnabled
      address:
        EU: 0x2051628
        NA: 0x20512F0
        JP: 0x2051640
      description: |-
        Checks if enemy Treasure Box drops are enabled in the dungeon.
        
        r0: dungeon ID
        return: bool
    - name: IsLevelResetDungeon
      address:
        EU: 0x2051650
        NA: 0x2051318
        JP: 0x2051668
      description: |-
        Note: unverified, ported from Irdkwia's notes
        
        r0: dungeon ID
        return: bool
    - name: GetMaxItemsAllowed
      address:
        EU: 0x2051678
        NA: 0x2051340
        JP: 0x2051690
      description: |-
        Note: unverified, ported from Irdkwia's notes
        
        r0: dungeon ID
        return: max items allowed
    - name: IsMoneyAllowed
      address:
        EU: 0x2051690
        NA: 0x2051358
        JP: 0x20516A8
      description: |-
        Note: unverified, ported from Irdkwia's notes
        
        r0: dungeon ID
        return: bool
    - name: GetMaxRescueAttempts
      address:
        EU: 0x20516B8
        NA: 0x2051380
        JP: 0x20516D0
      description: |-
        Returns the maximum rescue attempts allowed in the specified dungeon.
        
        r0: dungeon id
        return: Max rescue attempts, or -1 if rescues are disabled.
    - name: IsRecruitingAllowed
      address:
        EU: 0x20516D0
        NA: 0x2051398
        JP: 0x20516E8
      description: |-
        Note: unverified, ported from Irdkwia's notes
        
        r0: dungeon ID
        return: bool
    - name: GetLeaderChangeFlag
      address:
        EU: 0x20516F8
        NA: 0x20513C0
        JP: 0x2051710
      description: |-
        Returns true if the flag that allows changing leaders is set in the restrictions of the specified dungeon
        
        r0: dungeon id
        return: True if the restrictions of the current dungeon allow changing leaders, false otherwise.
    - name: GetRandomMovementChance
      address:
        EU: 0x2051720
        NA: 0x20513E8
        JP: 0x2051738
      description: |-
        Returns dungeon_restriction::random_movement_chance for the specified dungeon ID.
        
        r0: dungeon ID
        return: Random movement chance
    - name: CanEnemyEvolve
      address:
        EU: 0x2051738
        NA: 0x2051400
        JP: 0x2051750
      description: |-
        Note: unverified, ported from Irdkwia's notes
        
        r0: dungeon ID
        return: bool
    - name: GetMaxMembersAllowed
      address:
        EU: 0x2051760
        NA: 0x2051428
        JP: 0x2051778
      description: |-
        Note: unverified, ported from Irdkwia's notes
        
        r0: dungeon ID
        return: max members allowed
    - name: IsIqEnabled
      address:
        EU: 0x2051778
        NA: 0x2051440
        JP: 0x2051790
      description: |-
        Note: unverified, ported from Irdkwia's notes
        
        r0: dungeon ID
        return: bool
    - name: IsTrapInvisibleWhenAttacking
      address:
        EU: 0x20517A0
        NA: 0x2051468
        JP: 0x20517B8
      description: |-
        Note: unverified, ported from Irdkwia's notes
        
        r0: dungeon ID
        return: bool
    - name: JoinedAtRangeCheck
      address:
        EU: 0x20517C8
        NA: 0x2051490
        JP: 0x20517E0
      description: |-
        Returns whether a certain joined_at field value is between dungeon_id::DUNGEON_JOINED_AT_BIDOOF and dungeon_id::DUNGEON_DUMMY_0xE3.
        
        Irdkwia's notes: IsSupportPokemon
        
        r0: joined_at id
        return: bool
    - name: IsDojoDungeon
      address:
        EU: 0x20517E8
        NA: 0x20514B0
        JP: 0x2051800
      description: |-
        Checks if the given dungeon is a Marowak Dojo dungeon.
        
        r0: dungeon ID
        return: bool
    - name: IsFutureDungeon
      address:
        EU: 0x2051804
        NA: 0x20514CC
        JP: 0x205181C
      description: |-
        Checks if the given dungeon is a dungeon in the future arc of the main story.
        
        r0: dungeon ID
        return: bool
    - name: IsSpecialEpisodeDungeon
      address:
        EU: 0x2051820
        NA: 0x20514E8
        JP: 0x2051838
      description: |-
        Checks if the given dungeon is a special episode dungeon.
        
        r0: dungeon ID
        return: bool
    - name: RetrieveFromItemList1
      address:
        EU: 0x205183C
        NA: 0x2051504
        JP: 0x2051854
      description: |-
        Note: unverified, ported from Irdkwia's notes
        
        r0: dungeon_info
        r1: ?
        return: ?
    - name: IsForbiddenFloor
      address:
        EU: 0x20518A0
        NA: 0x2051568
        JP: 0x20518B8
      description: |-
        Related to missions floors forbidden
        
        Note: unverified, ported from Irdkwia's notes
        
        r0: dungeon_info
        others: ?
        return: bool
    - name: Copy16BitsFrom
      address:
        EU: 0x2051924
        NA: 0x20515EC
        JP: 0x205193C
      description: |-
        Note: unverified, ported from Irdkwia's notes
        
        r0: read_info
        r1: buffer_read
    - name: RetrieveFromItemList2
      address:
        EU: 0x20519B4
        NA: 0x205167C
        JP: 0x20519CC
      description: |-
        Same as RetrieveFromItemList1, except there is one more comparison
        
        Note: unverified, ported from Irdkwia's notes
        
        r0: dungeon_info
    - name: IsInvalidForMission
      address:
        EU: 0x2051A14
        NA: 0x20516DC
        JP: 0x2051A2C
      description: |-
        It's a guess
        
        Note: unverified, ported from Irdkwia's notes
        
        r0: dungeon_id
        return: bool
    - name: IsExpEnabledInDungeon
      address:
        EU: 0x2051A54
        NA: 0x205171C
        JP: 0x2051A6C
      description: |-
        Note: unverified, ported from Irdkwia's notes
        
        r0: dungeon_id
        return: bool
    - name: IsSkyExclusiveDungeon
      address:
        EU: 0x2051A7C
        NA: 0x2051744
        JP: 0x2051A94
      description: |-
        Also the dungeons where Giratina has its Origin Form
        
        Note: unverified, ported from Irdkwia's notes
        
        r0: dungeon_id
        return: bool
    - name: JoinedAtRangeCheck2
      address:
        EU: 0x2051A98
        NA: 0x2051760
        JP: 0x2051AB0
      description: |-
        Returns whether a certain joined_at field value is equal to dungeon_id::DUNGEON_BEACH or is between dungeon_id::DUNGEON_DUMMY_0xEC and dungeon_id::DUNGEON_DUMMY_0xF0.
        
        Irdkwia's notes: IsSEPokemon
        
        r0: joined_at id
        return: bool
    - name: GetBagCapacity
      address:
        EU: 0x2051B0C
        NA: 0x20517D4
        JP: 0x2051B24
      description: |-
        Returns the player's bag capacity for a given point in the game.
        
        r0: scenario_balance
        return: bag capacity
    - name: GetBagCapacitySpecialEpisode
      address:
        EU: 0x2051B1C
        NA: 0x20517E4
        JP: 0x2051B34
      description: |-
        Note: unverified, ported from Irdkwia's notes
        
        r0: se_type
        return: bag capacity
    - name: GetRankUpEntry
      address:
        EU: 0x2051B2C
        NA: 0x20517F4
        JP: 0x2051B44
      description: |-
        Gets the rank up data for the specified rank.
        
        r0: rank index
        return: struct rankup_table_entry*
    - name: GetBgRegionArea
      address:
        EU: 0x20521C4
        NA: 0x2051E8C
        JP: 0x20521DC
      description: |-
        Note: unverified, ported from Irdkwia's notes
        
        r0: offset
        r1: subregion_id
        r2: region_id
        return: ?
    - name: LoadMonsterMd
      address:
        EU: 0x2052690
        NA: 0x2052358
        JP: 0x20526A8
      description: |-
        Note: unverified, ported from Irdkwia's notes
        
        No params.
    - name: GetNameRaw
      address:
        EU: 0x20526CC
        NA: 0x2052394
        JP: 0x20526E4
      description: |-
        Note: unverified, ported from Irdkwia's notes
        
        r0: dst_ptr
        r1: id
    - name: GetName
      address:
        EU: 0x2052708
        NA: 0x20523D0
        JP: 0x2052720
      description: |-
        Note: unverified, ported from Irdkwia's notes
        
        r0: dst_ptr
        r1: id
        r2: color_id
    - name: GetNameWithGender
      address:
        EU: 0x2052778
        NA: 0x2052440
        JP: 0x2052790
      description: |-
        Note: unverified, ported from Irdkwia's notes
        
        r0: dst_ptr
        r1: id
        r2: color_id
    - name: GetSpeciesString
      address:
        EU: 0x2052838
        NA: 0x2052500
        JP: 0x205283C
      description: |-
        Note: unverified, ported from Irdkwia's notes
        
        r0: dst_ptr
        r1: id
    - name: GetNameString
      address:
        EU: 0x2052A00
        NA: 0x20526C8
        JP: 0x2052A04
      description: |-
        Note: unverified, ported from Irdkwia's notes
        
        r0: id
        return: name
    - name: GetSpriteIndex
      address:
        EU:
          - 0x2052A24
          - 0x2052A40
          - 0x2052A5C
        NA:
          - 0x20526EC
          - 0x2052708
          - 0x2052724
        JP:
          - 0x2052A28
          - 0x2052A44
          - 0x2052A60
      description: |-
        Return the sprite index for this monster (inside m_attack.bin, m_ground.bin and monster.bin)
        All three sprites have the same index
        
        r0: monster id
        return: sprite index
    - name: GetDexNumber
      address:
        EU: 0x2052A78
        NA: 0x2052740
        JP: 0x2052A7C
      description: |-
        Note: unverified, ported from Irdkwia's notes
        
        r0: id
        return: dex number
    - name: GetCategoryString
      address:
        EU: 0x2052A94
        NA: 0x205275C
        JP: 0x2052A98
      description: |-
        Note: unverified, ported from Irdkwia's notes
        
        r0: id
        return: category
    - name: GetMonsterGender
      address:
        EU: 0x2052AE0
        NA: 0x20527A8
        JP: 0x2052AE0
      description: |-
        Returns the gender field of a monster given its ID.
        
        r0: monster id
        return: monster gender
    - name: GetBodySize
      address:
        EU: 0x2052AFC
        NA: 0x20527C4
        JP: 0x2052AFC
      description: |-
        Note: unverified, ported from Irdkwia's notes
        
        r0: id
        return: body size
    - name: GetSpriteSize
      address:
        EU: 0x2052B18
        NA: 0x20527E0
        JP: 0x2052B18
      description: |-
        Returns the sprite size of the specified monster. If the size is between 1 and 6, 6 will be returned.
        
        r0: monster id
        return: sprite size
    - name: GetSpriteFileSize
      address:
        EU: 0x2052B54
        NA: 0x205281C
        JP: 0x2052B54
      description: |-
        Returns the sprite file size of the specified monster.
        
        r0: monster id
        return: sprite file size
    - name: GetShadowSize
      address:
        EU: 0x2052B74
        NA: 0x205283C
        JP: 0x2052B74
      description: |-
        Note: unverified, ported from Irdkwia's notes
        
        r0: id
        return: shadow size
    - name: GetSpeedStatus
      address:
        EU: 0x2052B90
        NA: 0x2052858
        JP: 0x2052B90
      description: |-
        Note: unverified, ported from Irdkwia's notes
        
        r0: id
        return: speed status
    - name: GetMobilityType
      address:
        EU: 0x2052BAC
        NA: 0x2052874
        JP: 0x2052BAC
      description: |-
        Gets the mobility type for a given monster.
        
        r0: monster ID
        return: mobility type
    - name: GetRegenSpeed
      address:
        EU: 0x2052BC8
        NA: 0x2052890
        JP: 0x2052BC8
      description: |-
        Note: unverified, ported from Irdkwia's notes
        
        r0: id
        return: regen speed
    - name: GetCanMoveFlag
      address:
        EU: 0x2052BEC
        NA: 0x20528B4
        JP: 0x2052BEC
      description: |-
        Returns the flag that determines if a monster can move in dungeons.
        
        r0: Monster ID
        return: "Can move" flag
    - name: GetChanceAsleep
      address:
        EU: 0x2052C18
        NA: 0x20528E0
        JP: 0x2052C18
      description: |-
        Note: unverified, ported from Irdkwia's notes
        
        r0: id
        return: chance asleep
    - name: GetLowKickMultiplier
      address:
        EU: 0x2052C34
        NA: 0x20528FC
        JP: 0x2052C34
      description: |-
        Gets the Low Kick (and Grass Knot) damage multiplier (i.e., weight) for the given species.
        
        r0: monster ID
        return: multiplier as a binary fixed-point number with 8 fraction bits.
    - name: GetSize
      address:
        EU: 0x2052C50
        NA: 0x2052918
        JP: 0x2052C50
      description: |-
        Note: unverified, ported from Irdkwia's notes
        
        r0: id
        return: size
    - name: GetBaseHp
      address:
        EU: 0x2052C6C
        NA: 0x2052934
        JP: 0x2052C6C
      description: |-
        Note: unverified, ported from Irdkwia's notes
        
        r0: id
        return: base HP
    - name: CanThrowItems
      address:
        EU: 0x2052C88
        NA: 0x2052950
        JP: 0x2052C88
      description: |-
        Note: unverified, ported from Irdkwia's notes
        
        r0: id
        return: bool
    - name: CanEvolve
      address:
        EU: 0x2052CB4
        NA: 0x205297C
        JP: 0x2052CB4
      description: |-
        Note: unverified, ported from Irdkwia's notes
        
        r0: id
        return: bool
    - name: GetMonsterPreEvolution
      address:
        EU: 0x2052CE0
        NA: 0x20529A8
        JP: 0x2052CE0
      description: |-
        Returns the pre-evolution id of a monster given its ID.
        
        r0: monster id
        return: ID of the monster that evolves into the one specified in r0
    - name: GetBaseOffensiveStat
      address:
        EU: 0x2052CFC
        NA: 0x20529C4
        JP: 0x2052CFC
      description: |-
        Note: unverified, ported from Irdkwia's notes
        
        r0: id
        r1: stat index
        return: base attack/special attack stat
    - name: GetBaseDefensiveStat
      address:
        EU: 0x2052D1C
        NA: 0x20529E4
        JP: 0x2052D1C
      description: |-
        Note: unverified, ported from Irdkwia's notes
        
        r0: id
        r1: stat index
        return: base defense/special defense stat
    - name: GetType
      address:
        EU: 0x2052D3C
        NA: 0x2052A04
        JP: 0x2052D3C
      description: |-
        Note: unverified, ported from Irdkwia's notes
        
        r0: id
        r1: type index (0 for primary type or 1 for secondary type)
        return: type
    - name: GetAbility
      address:
        EU: 0x2052D5C
        NA: 0x2052A24
        JP: 0x2052D5C
      description: |-
        Note: unverified, ported from Irdkwia's notes
        
        r0: id
        r1: ability index (0 for primary ability or 1 for secondary ability)
        return: ability
    - name: GetRecruitRate2
      address:
        EU: 0x2052D7C
        NA: 0x2052A44
        JP: 0x2052D7C
      description: |-
        Note: unverified, ported from Irdkwia's notes
        
        r0: id
        return: recruit rate 2
    - name: GetRecruitRate1
      address:
        EU: 0x2052D98
        NA: 0x2052A60
        JP: 0x2052D98
      description: |-
        Note: unverified, ported from Irdkwia's notes
        
        r0: id
        return: recruit rate 1
    - name: GetExp
      address:
        EU: 0x2052DB4
        NA: 0x2052A7C
        JP: 0x2052DB4
      description: |-
        Base Formula = ((Level-1)*ExpYield)//10+ExpYield
        Note: Defeating an enemy without using a move will divide this amount by 2
        
        Note: unverified, ported from Irdkwia's notes
        
        r0: id
        r1: level
        return: exp
    - name: GetEvoParameters
      address:
        EU: 0x2052DE8
        NA: 0x2052AB0
        JP: 0x2052DE8
      description: |-
        Bx
        Has something to do with evolution
        
        Note: unverified, ported from Irdkwia's notes
        
        r0: [output] struct_evo_param
        r1: id
    - name: GetTreasureBoxChances
      address:
        EU: 0x2052E18
        NA: 0x2052AE0
        JP: 0x2052E18
      description: |-
        Has something to do with bytes 3C-3E
        
        Note: unverified, ported from Irdkwia's notes
        
        r0: id
        r1: [output] struct_chances
    - name: GetIqGroup
      address:
        EU: 0x2052E60
        NA: 0x2052B28
        JP: 0x2052E60
      description: |-
        Note: unverified, ported from Irdkwia's notes
        
        r0: id
        return: IQ group
    - name: GetSpawnThreshold
      address:
        EU: 0x2052E7C
        NA: 0x2052B44
        JP: 0x2052E7C
      description: |-
        Returns the spawn threshold of the given monster ID
        
        The spawn threshold determines the minimum SCENARIO_BALANCE_FLAG value required by a monster to spawn in dungeons.
        
        r0: monster id
        return: Spawn threshold
    - name: NeedsItemToSpawn
      address:
        EU: 0x2052E98
        NA: 0x2052B60
        JP: 0x2052E98
      description: |-
        Note: unverified, ported from Irdkwia's notes
        
        r0: id
        return: bool
    - name: GetExclusiveItem
      address:
        EU: 0x2052EC4
        NA: 0x2052B8C
        JP: 0x2052EC4
      description: |-
        Note: unverified, ported from Irdkwia's notes
        
        r0: id
        r1: determines which exclusive item
        return: exclusive item
    - name: GetFamilyIndex
      address:
        EU: 0x2052EF0
        NA: 0x2052BB8
        JP: 0x2052EF0
      description: |-
        Note: unverified, ported from Irdkwia's notes
        
        r0: id
        return: family index
    - name: LoadM2nAndN2m
      address:
        EU: 0x2052F0C
        NA: 0x2052BD4
        JP: 0x2052F0C
      description: |-
        Note: unverified, ported from Irdkwia's notes
        
        No params.
    - name: GuestMonsterToGroundMonster
      address:
        EU: 0x20531CC
        NA: 0x2052E50
      description: |-
        Inits a ground_monster entry with the given guest_monster struct.
        
        r0: [output] ground_monster struct to init
        r1: guest_monster struct to use
    - name: StrcmpMonsterName
      address:
        EU: 0x205332C
        NA: 0x2052FB0
        JP: 0x20532E8
      description: |-
        Checks if the string_buffer matches the name of the species
        
        Note: unverified, ported from Irdkwia's notes
        
        r0: string_buffer
        r1: monster ID
        return: bool
    - name: GetLvlStats
      address:
        EU: 0x2053B18
        NA: 0x205379C
        JP: 0x2053AD4
      description: |-
        Note: unverified, ported from Irdkwia's notes
        
        r0: [output] level stats
        r1: monster ID
        r2: level
    - name: GetEvoFamily
      address:
        EU: 0x205414C
        NA: 0x2053DD0
        JP: 0x2054108
      description: |-
        Note: unverified, ported from Irdkwia's notes
        
        r0: monster_str
        r1: evo_family_str
        return: nb_family
    - name: GetEvolutions
      address:
        EU: 0x2054204
        NA: 0x2053E88
        JP: 0x20541C0
      description: |-
        Returns a list of all the possible evolutions for a given monster id.
        
        r0: Monster id
        r1: [Output] Array that will hold the list of monster ids the specified monster can evolve into
        r2: True to skip the check that prevents returning monsters with a different sprite size than the current one
        r3: True to skip the check that prevents Shedinja from being counted as a potential evolution
        return: Number of possible evolutions for the specified monster id
    - name: ShuffleHiddenPower
      address:
        EU: 0x2054344
        NA: 0x2053FC8
        JP: 0x2054300
      description: |-
        Note: unverified, ported from Irdkwia's notes
        
        r0: dmons_addr
    - name: GetBaseForm
      address:
        EU: 0x20543A0
        NA: 0x2054024
        JP: 0x205435C
      description: |-
        Checks if the specified monster ID corresponds to any of the pokémon that have multiple forms and returns the ID of the base form if so. If it doesn't, the same ID is returned.
        
        Some of the pokémon included in the check are Castform, Unown, Deoxys, Cherrim, Shaymin, and Giratina
        
        r0: Monster ID
        return: ID of the base form of the specified monster, or the same if the specified monster doesn't have a base form.
    - name: GetBaseFormBurmyWormadamShellosGastrodonCherrim
      address:
        EU: 0x20545CC
        NA: 0x2054250
        JP: 0x2054588
      description: |-
        Note: unverified, ported from Irdkwia's notes
        
        r0: id
        return: base form
    - name: GetBaseFormCastformCherrimDeoxys
      address:
        EU: 0x2054714
        NA: 0x2054398
        JP: 0x20546D0
      description: |-
        Note: unverified, ported from Irdkwia's notes
        
        r0: id
        return: base form
    - name: GetAllBaseForms
      address:
        EU: 0x20547E0
        NA: 0x2054464
        JP: 0x205479C
      description: |-
        Note: unverified, ported from Irdkwia's notes
        
        r0: id
        return: base form
    - name: GetDexNumberVeneer
      address:
        EU: 0x20547F0
        NA: 0x2054474
        JP: 0x20547AC
      description: |-
        Likely a linker-generated veneer for GetDexNumber.
        
        See https://developer.arm.com/documentation/dui0474/k/image-structure-and-generation/linker-generated-veneers/what-is-a-veneer-
        
        r0: id
        return: dex number
    - name: GetMonsterIdFromSpawnEntry
      address:
        EU: 0x20547FC
        NA: 0x2054480
        JP: 0x20547B8
      description: |-
        Returns the monster ID of the specified monster spawn entry
        
        r0: Pointer to the monster spawn entry
        return: monster_spawn_entry::id
    - name: SetMonsterId
      address:
        EU: 0x205481C
        NA: 0x20544A0
        JP: 0x20547D8
      description: |-
        Note: unverified, ported from Irdkwia's notes
        
        r0: mons_spawn_str
        r1: monster ID
    - name: SetMonsterLevelAndId
      address:
        EU: 0x2054824
        NA: 0x20544A8
        JP: 0x20547E0
      description: |-
        Note: unverified, ported from Irdkwia's notes
        
        r0: mons_spawn_str
        r1: level
        r2: monster ID
    - name: GetMonsterLevelFromSpawnEntry
      address:
        EU: 0x2054834
        NA: 0x20544B8
        JP: 0x20547F0
      description: |-
        Returns the level of the specified monster spawn entry.
        
        r0: pointer to the monster spawn entry
        return: uint8_t
    - name: GetMonsterGenderVeneer
      address:
        EU: 0x2054ADC
        NA: 0x2054760
        JP: 0x2054A98
      description: |-
        Likely a linker-generated veneer for GetMonsterGender.
        
        See https://developer.arm.com/documentation/dui0474/k/image-structure-and-generation/linker-generated-veneers/what-is-a-veneer-
        
        r0: monster id
        return: monster gender
    - name: IsMonsterValid
      address:
        EU: 0x2054AE8
        NA: 0x205476C
        JP: 0x2054AA4
      description: |-
        Checks if an monster ID is valid.
        
        r0: monster ID
        return: bool
    - name: IsUnown
      address:
        EU: 0x2054E04
        NA: 0x2054A88
        JP: 0x2054DC0
      description: |-
        Checks if a monster ID is an Unown.
        
        r0: monster ID
        return: bool
    - name: IsShaymin
      address:
        EU: 0x2054E20
        NA: 0x2054AA4
        JP: 0x2054DDC
      description: |-
        Checks if a monster ID is a Shaymin form.
        
        r0: monster ID
        return: bool
    - name: IsCastform
      address:
        EU: 0x2054E50
        NA: 0x2054AD4
        JP: 0x2054E0C
      description: |-
        Checks if a monster ID is a Castform form.
        
        r0: monster ID
        return: bool
    - name: IsCherrim
      address:
        EU: 0x2054EA8
        NA: 0x2054B2C
        JP: 0x2054E64
      description: |-
        Checks if a monster ID is a Cherrim form.
        
        r0: monster ID
        return: bool
    - name: IsDeoxys
      address:
        EU: 0x2054EF0
        NA: 0x2054B74
        JP: 0x2054EAC
      description: |-
        Checks if a monster ID is a Deoxys form.
        
        r0: monster ID
        return: bool
    - name: GetSecondFormIfValid
      address:
        EU: 0x2054F20
        NA: 0x2054BA4
        JP: 0x2054EDC
      description: |-
        Note: unverified, ported from Irdkwia's notes
        
        r0: monster ID
        return: second form
    - name: FemaleToMaleForm
      address:
        EU: 0x2054F5C
        NA: 0x2054BE0
        JP: 0x2054F18
      description: |-
        Returns the ID of the first form of the specified monster if the specified ID corresponds to a secondary form with female gender and the first form has male gender. If those conditions don't meet, returns the same ID unchanged.
        
        r0: Monster ID
        return: ID of the male form of the monster if the requirements meet, same ID otherwise.
    - name: GetBaseFormCastformDeoxysCherrim
      address:
        EU: 0x2054FA0
        NA: 0x2054C24
        JP: 0x2054F5C
      description: |-
        Note: unverified, ported from Irdkwia's notes
        
        r0: id
        return: base form
    - name: BaseFormsEqual
      address:
        EU: 0x2055054
        NA: 0x2054CD8
        JP: 0x2055010
      description: |-
        Note: unverified, ported from Irdkwia's notes
        
        r0: id1
        r1: id2
        return: if the base forms are the same
    - name: DexNumbersEqual
      address:
        EU: 0x2055140
        NA: 0x2054DC4
        JP: 0x20550FC
      description: |-
        Each Unown is considered as different
        
        Note: unverified, ported from Irdkwia's notes
        
        r0: id1
        r1: id2
        return: bool
    - name: GendersEqual
      address:
        EU: 0x20551C8
        NA: 0x2054E4C
        JP: 0x2055184
      description: |-
        Checks if the genders for two monster IDs are equal.
        
        r0: id1
        r1: id2
        return: bool
    - name: GendersEqualNotGenderless
      address:
        EU: 0x20551F4
        NA: 0x2054E78
        JP: 0x20551B0
      description: |-
        Checks if the genders for two monster IDs are equal. Always returns false if either gender is GENDER_GENDERLESS.
        
        r0: id1
        r1: id2
        return: bool
    - name: IsMonsterOnTeam
      address:
        EU: 0x20554C4
        NA: 0x2055148
        JP: 0x2055480
      description: |-
        Checks if a given monster is on the exploration team (not necessarily the active party)?
        
        Irdkwia's notes:
          recruit_strategy=0: strict equality
          recruit_strategy=1: relative equality
        
        r0: monster ID
        r1: recruit_strategy
        return: bool
    - name: GetNbRecruited
      address:
        EU: 0x20555F0
        NA: 0x2055274
        JP: 0x2055610
      description: |-
        Note: unverified, ported from Irdkwia's notes
        
        r0: recruit_str
    - name: IsValidTeamMember
      address:
        NA: 0x2055390
      description: |-
        Returns whether or not the team member at the given index is valid for the current game mode.
        
        During normal play, this will only be false for the special-episode-reserved indexes (2, 3, 4). During special episodes, this will be false for the hero and partner (0, 1).
        
        r0: team member index
        return: bool
    - name: IsMainCharacter
      address:
        NA: 0x2055528
      description: |-
        Returns whether or not the team member at the given index is a "main character".
        
        During normal play, this will only be true for the hero and partner (0, 1). During special episodes, this will be true for the special-episode-reserved indexes (2, 3, 4).
        
        r0: team member index
        return: bool
    - name: GetTeamMember
      address:
        EU: 0x2055924
        NA: 0x20555A8
        JP: 0x2055944
      description: |-
        Gets the team member at the given index.
        
        r0: team member index
        return: ground monster pointer
    - name: GetHeroMemberIdx
      address:
        EU: 0x20559CC
        NA: 0x2055650
        JP: 0x20559EC
      description: |-
        Returns the team member index of the hero (0) if the hero is valid, otherwise return -1.
        
        return: team member index
    - name: GetPartnerMemberIdx
      address:
        EU: 0x20559F8
        NA: 0x205567C
        JP: 0x2055A18
      description: |-
        Returns the team member index of the partner (1) if the partner is valid, otherwise return -1.
        
        return: team member index
    - name: GetMainCharacter1MemberIdx
      address:
        EU: 0x2055A24
        NA: 0x20556A8
        JP: 0x2055A44
      description: |-
        Returns the team member index of the first main character for the given game mode, if valid, otherwise return -1.
        
        In normal play, this will be the hero (0). During special episodes, this will be 2.
        
        return: team member index
    - name: GetMainCharacter2MemberIdx
      address:
        EU: 0x2055A68
        NA: 0x20556EC
        JP: 0x2055A88
      description: |-
        Returns the team member index of the second main character for the given game mode, if valid, otherwise return -1.
        
        In normal play, this will be the partner (1). During special episodes, this will be 3 if there's a second main character.
        
        return: team member index
    - name: GetMainCharacter3MemberIdx
      address:
        EU: 0x2055AAC
        NA: 0x2055730
        JP: 0x2055ACC
      description: |-
        Returns the team member index of the third main character for the given game mode, if valid, otherwise return -1.
        
        In normal play, this will be invalid (-1). During special episodes, this will be 4 if there's a third main character.
        
        return: team member index
    - name: GetHero
      address:
        EU: 0x2055AEC
        NA: 0x2055770
        JP: 0x2055B0C
      description: |-
        Returns the ground monster data of the hero.
        
        return: ground monster pointer
    - name: GetPartner
      address:
        EU: 0x2055B14
        NA: 0x2055798
        JP: 0x2055B34
      description: |-
        Returns the ground monster data of the partner.
        
        return: ground monster pointer
    - name: GetMainCharacter1
      address:
        EU: 0x2055B40
        NA: 0x20557C4
        JP: 0x2055B60
      description: |-
        Returns the ground monster data of the first main character for the given game mode.
        
        In normal play, this will be the hero. During special episodes, this will be the first special episode main character (index 2).
        
        return: ground monster pointer
    - name: GetMainCharacter2
      address:
        EU: 0x2055B88
        NA: 0x205580C
        JP: 0x2055BA8
      description: |-
        Returns the ground monster data of the second main character for the given game mode, or null if invalid.
        
        In normal play, this will be the partner. During special episodes, this will be the second special episode main character (index 3) if one is present.
        
        return: ground monster pointer
    - name: GetMainCharacter3
      address:
        EU: 0x2055BD0
        NA: 0x2055854
        JP: 0x2055BF0
      description: |-
        Returns the ground monster data of the third main character for the given game mode, or null if invalid.
        
        In normal play, this will be null. During special episodes, this will be the third special episode main character (index 4) if one is present.
        
        return: ground monster pointer
    - name: GetFirstEmptyMemberIdx
      address:
        EU: 0x2055CE0
        NA: 0x2055964
        JP: 0x2055D00
      description: |-
        Gets the first unoccupied team member index (in the Chimecho Assembly), or -1 if there is none.
        
        If valid, this will always be at least 5, since indexes 0-4 are reserved for main characters.
        
        r0: ?
        return: team member index of the first available slot
    - name: IsMonsterNotNicknamed
      address:
        NA: 0x2056070
      description: |-
        Checks if the string_buffer matches the name of the species
        
        r0: ground monster pointer
        return: bool
    - name: CheckTeamMemberIdx
      address:
        EU: 0x20565E0
        NA: 0x2056228
        JP: 0x20565C4
      description: |-
        Checks if a team member's member index (team_member::member_idx) is equal to certain values.
        
        This is known to return true for some or all of the guest monsters.
        
        r0: member index
        return: True if the value is equal to 0x55AA or 0x5AA5
    - name: IsMonsterIdInNormalRange
      address:
        EU: 0x2056610
        NA: 0x2056294
        JP: 0x2056630
      description: |-
        Checks if a monster ID is in the range [0, 554], meaning it's before the special story monster IDs and secondary gender IDs.
        
        r0: monster ID
        return: bool
    - name: SetActiveTeam
      address:
        NA: 0x20562CC
      description: |-
        Sets the specified team to active in TEAM_MEMBER_TABLE.
        
        r0: team ID
    - name: GetActiveTeamMember
      address:
        EU: 0x2056708
        NA: 0x205638C
        JP: 0x2056728
      description: |-
        Returns a struct containing information about the active team member in the given slot index.
        
        r0: roster index
        return: team member pointer, or null if index is -1
    - name: GetActiveRosterIndex
      address:
        EU: 0x2056738
        NA: 0x20563BC
        JP: 0x2056758
      description: |-
        Searches for the roster index for the given team member within the current active roster.
        
        r0: team member index
        return: roster index if the team member is active, -1 otherwise
    - name: SetTeamSetupHeroAndPartnerOnly
      address:
        EU: 0x2056D48
        NA: 0x20569CC
        JP: 0x2056D68
      description: |-
        Implements SPECIAL_PROC_SET_TEAM_SETUP_HERO_AND_PARTNER_ONLY (see ScriptSpecialProcessCall).
        
        No params.
    - name: SetTeamSetupHeroOnly
      address:
        EU: 0x2056E2C
        NA: 0x2056AB0
        JP: 0x2056E48
      description: |-
        Implements SPECIAL_PROC_SET_TEAM_SETUP_HERO_ONLY (see ScriptSpecialProcessCall).
        
        No params.
    - name: GetPartyMembers
      address:
        EU: 0x2056F9C
        NA: 0x2056C20
        JP: 0x2056FB4
      description: |-
        Appears to get the team's active party members. Implements most of SPECIAL_PROC_IS_TEAM_SETUP_SOLO (see ScriptSpecialProcessCall).
        
        r0: [output] Array of 4 2-byte values (they seem to be indexes of some sort) describing each party member, which will be filled in by the function. The input can be a null pointer if the party members aren't needed
        return: Number of party members
    - name: RefillTeam
      address:
        EU: 0x20580D4
        NA: 0x2057D58
        JP: 0x20580EC
      description: |-
        Note: unverified, ported from Irdkwia's notes
        
        No params.
    - name: ClearItem
      address:
        EU: 0x205856C
        NA: 0x20581F0
        JP: 0x20584F0
      description: |-
        Note: unverified, ported from Irdkwia's notes
        
        r0: team_id
        r1: check
    - name: ChangeGiratinaFormIfSkyDungeon
      address:
        EU: 0x2058954
        NA: 0x20585D8
        JP: 0x20588D8
      description: |-
        Note: unverified, ported from Irdkwia's notes
        
        r0: dungeon ID
    - name: CanLearnIqSkill
      address:
        EU: 0x2059054
        NA: 0x2058CD8
        JP: 0x2058FD4
      description: |-
        Returns whether an IQ skill can be learned with a given IQ amount or not.
        
        If the specified amount is 0, it always returns false.
        
        r0: IQ amount
        r1: IQ skill
        return: True if the specified skill can be learned with the specified IQ amount.
    - name: GetLearnableIqSkills
      address:
        EU: 0x2059080
        NA: 0x2058D04
        JP: 0x2059000
      description: |-
        Determines the list of IQ skills that a given monster can learn given its IQ value.
        
        The list of skills is written in the array specified in r0. The array has 69 slots in total. Unused slots are set to 0.
        
        r0: [output] Array where the list of skills will be written
        r1: Monster species
        r2: Monster IQ
        return: Amount of skills written to the output array
    - name: DisableIqSkill
      address:
        EU: 0x2059120
        NA: 0x2058DA4
        JP: 0x20590A0
      description: |-
        Disables an IQ skill.
        
        r0: Pointer to the bitarray containing the list of enabled IQ skills
        r1: ID of the skill to disable
    - name: EnableIqSkill
      address:
        EU: 0x2059170
        NA: 0x2058DF4
        JP: 0x20590F0
      description: |-
        Enables an IQ skill and disables any other skills that are incompatible with it.
        
        r0: Pointer to the bitarray containing the list of enabled IQ skills
        r1: ID of the skill to enable
    - name: GetSpeciesIqSkill
      address:
        EU: 0x20591E4
        NA: 0x2058E68
        JP: 0x2059164
      description: |-
        Gets the <index>th skill on the list of IQ skills that a given monster species can learn.
        
        r0: Species ID
        r1: Index (starting at 0)
        return: IQ skill ID
    - name: IqSkillFlagTest
      address:
        EU: 0x2059280
        NA: 0x2058F04
        JP: 0x2059200
      description: |-
        Tests whether an IQ skill with a given ID is active.
        
        r0: IQ skill bitvector to test
        r1: IQ skill ID
        return: bool
    - name: GetNextIqSkill
      address:
        EU: 0x20592A0
        NA: 0x2058F24
        JP: 0x2059220
      description: |-
        Returns the next IQ skill that a given monster will learn given its current IQ value, or IQ_NONE if the monster won't learn any more skills.
        
        r0: Monster ID
        r1: Monster IQ
        return: ID of the next skill learned by the monster, or IQ_NONE if the monster won't learn any more skills.
    - name: GetExplorerMazeMonster
      address:
        EU: 0x2059474
        NA: 0x20590F8
        JP: 0x20593F4
      description: |-
        Returns the data of a monster sent into the Explorer Dojo using the "exchange teams" option.
        
        r0: Entry number (0-3)
        return: Ground monster data of the specified entry
    - name: WriteMonsterInfoToSave
      address:
        EU: 0x2059494
        NA: 0x2059118
        JP: 0x2059414
      description: |-
        Note: unverified, ported from Irdkwia's notes
        
        r0: start_address
        r1: total_length
        return: ?
    - name: ReadMonsterInfoFromSave
      address:
        EU: 0x20595A0
        NA: 0x2059224
        JP: 0x2059520
      description: |-
        Note: unverified, ported from Irdkwia's notes
        
        r0: start_address
        r1: total_length
    - name: WriteMonsterToSave
      address:
        EU: 0x20596B0
        NA: 0x2059334
        JP: 0x2059630
      description: |-
        Note: unverified, ported from Irdkwia's notes
        
        r0: write_info
        r1: ground_monster
    - name: ReadMonsterFromSave
      address:
        EU: 0x20597C0
        NA: 0x2059444
        JP: 0x2059740
      description: |-
        Note: unverified, ported from Irdkwia's notes
        
        r0: read_info
        r1: ground_monster
    - name: GetEvolutionPossibilities
      address:
        EU: 0x2059E94
        NA: 0x2059B18
        JP: 0x2059E14
      description: |-
        Note: unverified, ported from Irdkwia's notes
        
        r0: ground_monster
        r1: evo_struct_addr
    - name: GetMonsterEvoStatus
      address:
        EU: 0x205A58C
        NA: 0x205A210
        JP: 0x205A50C
      description: |-
        evo_status = 0: Not possible now
        evo_status = 1: Possible now
        evo_status = 2: No further
        
        Note: unverified, ported from Irdkwia's notes
        
        r0: ground_monster
        return: evo_status
    - name: GetSosMailCount
      address:
        EU: 0x205BCF8
        NA: 0x205B97C
        JP: 0x205BC7C
      description: |-
        Implements SPECIAL_PROC_GET_SOS_MAIL_COUNT (see ScriptSpecialProcessCall).
        
        r0: ?
        r1: some flag?
        return: SOS mail count
    - name: IsMissionValid
      address:
        EU: 0x205CDBC
        NA: 0x205CA40
        JP: 0x205CD40
      description: |-
        Note: unverified, ported from Irdkwia's notes
        
        r0: mission
        return: bool
    - name: GenerateMission
      address:
        EU: 0x205D5A0
        NA: 0x205D224
        JP: 0x205D524
      description: |-
        Attempts to generate a random mission.
        
        r0: Pointer to something
        r1: Pointer to the struct where the data of the generated mission will be written to
        return: MISSION_GENERATION_SUCCESS if the mission was successfully generated, MISSION_GENERATION_FAILURE if it failed and MISSION_GENERATION_GLOBAL_FAILURE if it failed and the game shouldn't try to generate more.
    - name: GenerateDailyMissions
      address:
        EU: 0x205E94C
        NA: 0x205E5D0
        JP: 0x205E8D0
      description: |-
        Generates the missions displayed on the Job Bulletin Board and the Outlaw Notice Board.
        
        No params.
    - name: DungeonRequestsDone
      address:
        EU: 0x205F120
        NA: 0x205EDA4
        JP: 0x205F0A4
      description: |-
        Seems to return the number of missions completed.
        
        Part of the implementation for SPECIAL_PROC_DUNGEON_HAD_REQUEST_DONE (see ScriptSpecialProcessCall).
        
        r0: ?
        r1: some flag?
        return: number of missions completed
    - name: DungeonRequestsDoneWrapper
      address:
        EU: 0x205F18C
        NA: 0x205EE10
        JP: 0x205F110
      description: |-
        Calls DungeonRequestsDone with the second argument set to false.
        
        r0: ?
        return: number of mission completed
    - name: AnyDungeonRequestsDone
      address:
        EU: 0x205F19C
        NA: 0x205EE20
        JP: 0x205F120
      description: |-
        Calls DungeonRequestsDone with the second argument set to true, and converts the integer output to a boolean.
        
        r0: ?
        return: bool: whether the number of missions completed is greater than 0
    - name: GetAcceptedMission
      address:
        EU: 0x205F454
        NA: 0x205F0D8
        JP: 0x205F3D8
      description: |-
        Note: unverified, ported from Irdkwia's notes
        
        r0: mission_id
        return: mission
    - name: GetMissionByTypeAndDungeon
      address:
        EU: 0x205F728
        NA: 0x205F3AC
        JP: 0x205F69C
      description: |-
        Returns the position on the mission list of the first mission of the specified type that takes place in the specified dungeon.
        
        If the type of the mission has a subtype, the subtype of the checked mission must match the one in [r2] too for it to be returned.
        
        r0: Position on the mission list where the search should start. Missions before this position on the list will be ignored.
        r1: Mission type
        r2: Pointer to some struct that contains the subtype of the mission to check on its first byte
        r3: Dungeon ID
        return: Index of the first mission that meets the specified requirements, or -1 if there aren't any missions that do so.
    - name: CheckAcceptedMissionByTypeAndDungeon
      address:
        EU: 0x205F820
        NA: 0x205F4A4
        JP: 0x205F794
      description: |-
        Returns true if there are any accepted missions on the mission list that are of the specified type and take place in the specified dungeon.
        
        If the type of the mission has a subtype, the subtype of the checked mission must match the one in [r2] too for it to be returned.
        
        r0: Mission type
        r1: Pointer to some struct that contains the subtype of the mission to check on its first byte
        r2: Dungeon ID
        return: True if at least one mission meets the specified requirements, false otherwise.
    - name: GenerateAllPossibleMonstersList
      address:
        EU: 0x205FAD4
        NA: 0x205F758
        JP: 0x205FA48
      description: |-
        Note: unverified, ported from Irdkwia's notes
        
        return: ?
    - name: DeleteAllPossibleMonstersList
      address:
        EU: 0x205FB40
        NA: 0x205F7C4
        JP: 0x205FAB4
      description: |-
        Note: unverified, ported from Irdkwia's notes
        
        No params.
    - name: GenerateAllPossibleDungeonsList
      address:
        EU: 0x205FB70
        NA: 0x205F7F4
        JP: 0x205FAE4
      description: |-
        Note: unverified, ported from Irdkwia's notes
        
        return: ?
    - name: DeleteAllPossibleDungeonsList
      address:
        EU: 0x205FC1C
        NA: 0x205F8A0
        JP: 0x205FB90
      description: |-
        Note: unverified, ported from Irdkwia's notes
        
        No params.
    - name: GenerateAllPossibleDeliverList
      address:
        EU: 0x205FC4C
        NA: 0x205F8D0
        JP: 0x205FBC0
      description: |-
        Note: unverified, ported from Irdkwia's notes
        
        return: ?
    - name: DeleteAllPossibleDeliverList
      address:
        EU: 0x205FC88
        NA: 0x205F90C
        JP: 0x205FBFC
      description: |-
        Note: unverified, ported from Irdkwia's notes
        
        No params.
    - name: ClearMissionData
      address:
        EU: 0x205FD34
        NA: 0x205F9B8
        JP: 0x205FCA8
      description: |-
        Given a mission struct, clears some of it fields.
        
        In particular, mission::status is set to mission_status::MISSION_STATUS_INVALID, mission::dungeon_id is set to -1, mission::floor is set to 0 and mission::reward_type is set to mission_reward_type::MISSION_REWARD_MONEY.
        
        r0: Pointer to the mission to clear
    - name: IsMonsterMissionAllowed
      address:
        EU: 0x2062D90
        NA: 0x2062A14
        JP: 0x2062CFC
      description: |-
        Checks if the specified monster is contained in the MISSION_BANNED_MONSTERS array.
        
        The function converts the ID by calling GetBaseForm and FemaleToMaleForm first.
        
        r0: Monster ID
        return: False if the monster ID (after converting it) is contained in MISSION_BANNED_MONSTERS, true if it isn't.
    - name: CanMonsterBeUsedForMissionWrapper
      address:
        EU: 0x2062DD4
        NA: 0x2062A58
        JP: 0x2062D40
      description: |-
        Calls CanMonsterBeUsedForMission with r1 = 1.
        
        r0: Monster ID
        return: Result of CanMonsterBeUsedForMission
    - name: CanMonsterBeUsedForMission
      address:
        EU: 0x2062DE4
        NA: 0x2062A68
        JP: 0x2062D50
      description: |-
        Returns whether a certain monster can be used (probably as the client or as the target) when generating a mission.
        
        Excluded monsters include those that haven't been fought in dungeons yet, the second form of certain monsters and, if PERFOMANCE_PROGRESS_FLAG[9] is 0, monsters in MISSION_BANNED_STORY_MONSTERS, the species of the player and the species of the partner.
        
        r0: Monster ID
        r1: True to exclude monsters in the MISSION_BANNED_MONSTERS array, false to allow them
        return: True if the specified monster can be part of a mission
    - name: IsMonsterMissionAllowedStory
      address:
        EU: 0x2062E60
        NA: 0x2062AE4
        JP: 0x2062DCC
      description: |-
        Checks if the specified monster should be allowed to be part of a mission (probably as the client or the target), accounting for the progress on the story.
        
        If PERFOMANCE_PROGRESS_FLAG[9] is true, the function returns true.
        If it isn't, the function checks if the specified monster is contained in the MISSION_BANNED_STORY_MONSTERS array, or if it corresponds to the ID of the player or the partner.
        
        The function converts the ID by calling GetBaseForm and FemaleToMaleForm first.
        
        r0: Monster ID
        return: True if PERFOMANCE_PROGRESS_FLAG[9] is true, false if it isn't and the monster ID (after converting it) is contained in MISSION_BANNED_STORY_MONSTERS or if it's the ID of the player or the partner, true otherwise.
    - name: CanSendItem
      address:
        EU: 0x2063158
        NA: 0x2062DDC
        JP: 0x20630C4
      description: |-
        Note: unverified, ported from Irdkwia's notes
        
        r0: item ID
        r1: to_sky
        return: bool
    - name: IsAvailableItem
      address:
        EU: 0x20637D8
        NA: 0x206345C
        JP: 0x2063744
      description: |-
        Note: unverified, ported from Irdkwia's notes
        
        r0: item ID
        return: bool
    - name: GetAvailableItemDeliveryList
      address:
        EU: 0x2063824
        NA: 0x20634A8
        JP: 0x2063790
      description: |-
        Uncertain.
        
        Note: unverified, ported from Irdkwia's notes
        
        r0: item_buffer
        return: nb_items
    - name: GetActorMatchingStorageId
      address:
        EU: 0x2065D14
        NA: 0x2065998
        JP: 0x2065C80
      description: |-
        Note: unverified, ported from Irdkwia's notes
        
        r0: actor_id
        return: storage ID
    - name: ScriptSpecialProcess0x3D
      address:
        EU: 0x2065ECC
        NA: 0x2065B50
        JP: 0x2065E38
      description: |-
        Implements SPECIAL_PROC_0x3D (see ScriptSpecialProcessCall).
        
        No params.
    - name: ScriptSpecialProcess0x3E
      address:
        EU: 0x2065EDC
        NA: 0x2065B60
        JP: 0x2065E48
      description: |-
        Implements SPECIAL_PROC_0x3E (see ScriptSpecialProcessCall).
        
        No params.
    - name: ScriptSpecialProcess0x17
      address:
        EU: 0x2065FC4
        NA: 0x2065C48
        JP: 0x2065F30
      description: |-
        Implements SPECIAL_PROC_0x17 (see ScriptSpecialProcessCall).
        
        No params.
    - name: ItemAtTableIdx
      address:
        EU: 0x2066074
        NA: 0x2065CF8
        JP: 0x2065FE0
      description: |-
        Gets info about the item at a given item table (not sure what this table is...) index.
        
        Used by SPECIAL_PROC_COUNT_TABLE_ITEM_TYPE_IN_BAG and friends (see ScriptSpecialProcessCall).
        
        r0: table index
        r1: [output] pointer to an owned_item
    - name: DungeonSwapIdToIdx
      address:
        EU: 0x206AAAC
        NA: 0x206A714
        JP: 0x206AA08
      description: |-
        Converts a dungeon ID to its corresponding index in DUNGEON_SWAP_ID_TABLE, or -1 if not found.
        
        r0: dungeon ID
        return: index
    - name: DungeonSwapIdxToId
      address:
        EU: 0x206AAE8
        NA: 0x206A750
        JP: 0x206AA44
      description: |-
        Converts an index in DUNGEON_SWAP_ID_TABLE to the corresponding dungeon ID, or DUNGEON_DUMMY_0xFF if the index is -1.
        
        r0: index
        return: dungeon ID
    - name: GetDungeonModeSpecial
      address:
        EU: 0x206AB04
        NA: 0x206A76C
      description: |-
        Returns the status of the given dungeon, with some modifications.
        
        If the dungeon ID is DUNGEON_BEACH, returns DMODE_REQUEST.
        If it's DUNGEON_JOINED_AT_UNKNOWN, returns DMODE_OPEN_AND_REQUEST.
        If it's >= DUNGEON_NORMAL_FLY_MAZE and <= DUNGEON_DOJO_0xD3, returns DMODE_OPEN_AND_REQUEST.
        Else, calls GetDungeonMode and returns DMODE_REQUEST if the dungeon has been cleared, or DMODE_OPEN if it's not.
        
        r0: Dungeon ID
        return: Dungeon mode
    - name: ResumeBgm
      address:
        EU: 0x206DD54
        NA: 0x206D9BC
        JP: 0x206DCA4
      description: |-
        Uncertain.
        
        Note: unverified, ported from Irdkwia's notes
    - name: FlushChannels
      address:
        EU: 0x2070A0C
        NA: 0x2070674
        JP: 0x207095C
      description: "Note: unverified, ported from Irdkwia's notes"
    - name: UpdateChannels
      address:
        EU: 0x2074824
        NA: 0x207448C
        JP: 0x2074774
      description: |-
        Note: unverified, ported from Irdkwia's notes
        
        No params.
    - name: EnableVramBanksInSetDontSave
      address:
        EU: 0x2076744
        NA: 0x20763AC
      description: |-
        Enable the VRAM bank marked in the input set, but don’t mark them as enabled in ENABLED_VRAM_BANKS
        
        r0: vram_banks_set
    - name: EnableVramBanksInSet
      address:
        EU: 0x2077460
        NA: 0x20770C8
      description: |-
        Enable the VRAM banks in the input set. Will reset the pointed set to 0, and update ENABLED_VRAM_BANKS
        
        r0: vram_banks_set *
    - name: ClearIrqFlag
      address:
        EU: 0x207BB68
        NA: 0x207B7D0
      description: |-
        Enables processor interrupts by clearing the i flag in the program status register (cpsr).
        
        return: Old value of cpsr & 0x80 (0x80 if interrupts were disabled, 0x0 if they were already enabled)
    - name: EnableIrqFlag
      address:
        EU: 0x207BB7C
        NA: 0x207B7E4
      description: |-
        Disables processor interrupts by setting the i flag in the program status register (cpsr).
        
        return: Old value of cpsr & 0x80 (0x80 if interrupts were already disabled, 0x0 if they were enabled)
    - name: SetIrqFlag
      address:
        EU: 0x207BB90
        NA: 0x207B7F8
      description: |-
        Sets the value of the processor's interrupt flag according to the specified parameter.
        
        r0: Value to set the flag to (0x80 to set it, which disables interrupts; 0x0 to unset it, which enables interrupts)
        return: Old value of cpsr & 0x80 (0x80 if interrupts were disabled, 0x0 if they were enabled)
    - name: EnableIrqFiqFlags
      address:
        EU: 0x207BBA8
        NA: 0x207B810
      description: |-
        Disables processor all interrupts (both standard and fast) by setting the i and f flags in the program status register (cpsr).
        
        return: Old value of cpsr & 0xC0 (contains the previous values of the i and f flags)
    - name: SetIrqFiqFlags
      address:
        EU: 0x207BBBC
        NA: 0x207B824
      description: |-
        Sets the value of the processor's interrupt flags (i and f) according to the specified parameter.
        
        r0: Value to set the flags to (0xC0 to set both flags, 0x80 to set the i flag and clear the f flag, 0x40 to set the f flag and clear the i flag and 0x0 to clear both flags)
        return: Old value of cpsr & 0xC0 (contains the previous values of the i and f flags)
    - name: GetIrqFlag
      address:
        EU: 0x207BBD4
        NA: 0x207B83C
      description: |-
        Gets the current value of the processor's interrupt request (i) flag
        
        return: cpsr & 0x80 (0x80 if interrupts are disabled, 0x0 if they are enabled)
    - name: WaitForever2
      address:
        EU: 0x207BFB8
        NA: 0x207BC20
      description: |-
        Calls EnableIrqFlag and WaitForInterrupt in an infinite loop.
        
        This is called on fatal errors to hang the program indefinitely.
        
        No params.
    - name: WaitForInterrupt
      address:
        EU: 0x207BFC8
        NA: 0x207BC30
        JP: 0x207BF18
      description: |-
        Presumably blocks until the program receives an interrupt.
        
        This just calls (in Ghidra terminology) coproc_moveto_Wait_for_interrupt(0). See https://en.wikipedia.org/wiki/ARM_architecture_family#Coprocessors.
        
        No params.
    - name: FileInit
      address:
        EU: 0x207F77C
        NA: 0x207F3E4
        JP: 0x207F6CC
      description: |-
        Initializes a file_stream structure for file I/O.
        
        This function must always be called before opening a file.
        
        r0: file_stream pointer
    - name: abs
      address:
        EU: 0x20868F4
        NA: 0x208655C
        JP: 0x2086844
      description: |-
        Takes the absolute value of an integer.
        
        r0: x
        return: abs(x)
    - name: mbtowc
      address:
        EU: 0x2087554
        NA: 0x20871BC
        JP: 0x20874A4
      description: |-
        The mbtowc(3) C library function.
        
        r0: pwc
        r1: s
        r2: n
        return: number of consumed bytes, or -1 on failure
    - name: TryAssignByte
      address:
        EU: 0x208758C
        NA: 0x20871F4
        JP: 0x20874DC
      description: |-
        Assign a byte to the target of a pointer if the pointer is non-null.
        
        r0: pointer
        r1: value
        return: true on success, false on failure
    - name: TryAssignByteWrapper
      address:
        EU: 0x20875A0
        NA: 0x2087208
        JP: 0x20874F0
      description: |-
        Wrapper around TryAssignByte.
        
        Accesses the TryAssignByte function with a weird chain of pointer dereferences.
        
        r0: pointer
        r1: value
        return: true on success, false on failure
    - name: wcstombs
      address:
        EU: 0x20875BC
        NA: 0x2087224
        JP: 0x208750C
      description: |-
        The wcstombs(3) C library function.
        
        r0: dest
        r1: src
        r2: n
        return: characters converted
    - name: memcpy
      address:
        EU: 0x2087634
        NA: 0x208729C
        JP: 0x2087584
      description: |-
        The memcpy(3) C library function.
        
        r0: dest
        r1: src
        r2: n
        return: dest
    - name: memmove
      address:
        EU: 0x2087654
        NA: 0x20872BC
        JP: 0x20875A4
      description: |-
        The memmove(3) C library function.
        
        The implementation is nearly the same as memcpy, but it copies bytes from back to front if src < dst.
        
        r0: dest
        r1: src
        r2: n
        return: dest
    - name: memset
      address:
        EU: 0x20876A0
        NA: 0x2087308
        JP: 0x20875F0
      description: |-
        The memset(3) C library function.
        
        This is just a wrapper around memset_internal that returns the pointer at the end.
        
        r0: s
        r1: c (int, but must be a single-byte value)
        r2: n
        return: s
    - name: memchr
      address:
        EU: 0x20876B4
        NA: 0x208731C
        JP: 0x2087604
      description: |-
        The memchr(3) C library function.
        
        r0: s
        r1: c
        r2: n
        return: pointer to first occurrence of c in s, or a null pointer if no match
    - name: memcmp
      address:
        EU: 0x20876E0
        NA: 0x2087348
        JP: 0x2087630
      description: |-
        The memcmp(3) C library function.
        
        r0: s1
        r1: s2
        r2: n
        return: comparison value
    - name: memset_internal
      address:
        EU: 0x2087720
        NA: 0x2087388
        JP: 0x2087670
      description: |-
        The actual memory-setting implementation for the memset(3) C library function.
        
        This function is optimized to set bytes in 4-byte chunks for n >= 32, correctly handling any unaligned bytes at the front/back. In this case, it also further optimizes by unrolling a for loop to set 8 4-byte values at once (effectively a 32-byte chunk).
        
        r0: s
        r1: c (int, but must be a single-byte value)
        r2: n
    - name: __vsprintf_internal_slice
      address:
        EU: 0x208900C
        NA: 0x2088C74
        JP: 0x2088F5C
      description: |-
        This is what implements the bulk of __vsprintf_internal.
        
        The __vsprintf_internal in the modern-day version of glibc relies on __vfprintf_internal; this function has a slightly different interface, but it serves a similar role.
        
        r0: function pointer to append to the string being built (__vsprintf_internal uses TryAppendToSlice)
        r1: string buffer slice
        r2: format
        r3: ap
        return: number of characters printed, excluding the null-terminator
    - name: TryAppendToSlice
      address:
        EU: 0x2089830
        NA: 0x2089498
        JP: 0x2089780
      description: |-
        Best-effort append the given data to a slice. If the slice's capacity is reached, any remaining data will be truncated.
        
        r0: slice pointer
        r1: buffer of data to append
        r2: number of bytes in the data buffer
        return: true
    - name: __vsprintf_internal
      address:
        EU: 0x2089874
        NA: 0x20894DC
        JP: 0x20897C4
      description: |-
        This is what implements vsprintf. It's akin to __vsprintf_internal in the modern-day version of glibc (in fact, it's probably an older version of this).
        
        r0: str
        r1: maxlen (vsprintf passes UINT32_MAX for this)
        r2: format
        r3: ap
        return: number of characters printed, excluding the null-terminator
    - name: vsprintf
      address:
        EU: 0x20898DC
        NA: 0x2089544
        JP: 0x208982C
      description: |-
        The vsprintf(3) C library function.
        
        r0: str
        r1: format
        r2: ap
        return: number of characters printed, excluding the null-terminator
    - name: snprintf
      address:
        EU: 0x20898F4
        NA: 0x208955C
        JP: 0x2089844
      description: |-
        The snprintf(3) C library function.
        
        This calls __vsprintf_internal directly, so it's presumably the real snprintf.
        
        r0: str
        r1: n
        r2: format
        ...: variadic
        return: number of characters printed, excluding the null-terminator
    - name: sprintf
      address:
        EU: 0x208991C
        NA: 0x2089584
        JP: 0x208986C
      description: |-
        The sprintf(3) C library function.
        
        This calls __vsprintf_internal directly, so it's presumably the real sprintf.
        
        r0: str
        r1: format
        ...: variadic
        return: number of characters printed, excluding the null-terminator
    - name: strlen
      address:
        EU: 0x2089A10
        NA: 0x2089678
        JP: 0x2089960
      description: |-
        The strlen(3) C library function.
        
        r0: s
        return: length of s
    - name: strcpy
      address:
        EU: 0x2089A2C
        NA: 0x2089694
        JP: 0x208997C
      description: |-
        The strcpy(3) C library function.
        
        This function is optimized to copy characters in aligned 4-byte chunks if possible, correctly handling any unaligned bytes at the front/back.
        
        r0: dest
        r1: src
        return: dest
    - name: strncpy
      address:
        EU: 0x2089AF4
        NA: 0x208975C
        JP: 0x2089A44
      description: |-
        The strncpy(3) C library function.
        
        r0: dest
        r1: src
        r2: n
        return: dest
    - name: strcat
      address:
        EU: 0x2089B44
        NA: 0x20897AC
        JP: 0x2089A94
      description: |-
        The strcat(3) C library function.
        
        r0: dest
        r1: src
        return: dest
    - name: strncat
      address:
        EU: 0x2089B74
        NA: 0x20897DC
        JP: 0x2089AC4
      description: |-
        The strncat(3) C library function.
        
        r0: dest
        r1: src
        r2: n
        return: dest
    - name: strcmp
      address:
        EU: 0x2089BC4
        NA: 0x208982C
        JP: 0x2089B14
      description: |-
        The strcmp(3) C library function.
        
        Similarly to strcpy, this function is optimized to compare characters in aligned 4-byte chunks if possible.
        
        r0: s1
        r1: s2
        return: comparison value
    - name: strncmp
      address:
        EU: 0x2089CD8
        NA: 0x2089940
        JP: 0x2089C28
      description: |-
        The strncmp(3) C library function.
        
        r0: s1
        r1: s2
        r2: n
        return: comparison value
    - name: strchr
      address:
        EU: 0x2089D0C
        NA: 0x2089974
        JP: 0x2089C5C
      description: |-
        The strchr(3) C library function.
        
        r0: string
        r1: c
        return: pointer to the located byte c, or null pointer if no match
    - name: strcspn
      address:
        EU: 0x2089D48
        NA: 0x20899B0
        JP: 0x2089C98
      description: |-
        The strcspn(3) C library function.
        
        r0: string
        r1: stopset
        return: offset of the first character in string within stopset
    - name: strstr
      address:
        EU: 0x2089E08
        NA: 0x2089A70
        JP: 0x2089D58
      description: |-
        The strstr(3) C library function.
        
        r0: haystack
        r1: needle
        return: pointer into haystack where needle starts, or null pointer if no match
    - name: wcslen
      address:
        EU: 0x208B780
        NA: 0x208B3E8
        JP: 0x208B6D0
      description: |-
        The wcslen(3) C library function.
        
        r0: ws
        return: length of ws
    - name: __addsf3
      address:
        EU: 0x208F050
        NA: 0x208ECB8
        JP: 0x208EFA0
      description: |-
        This appears to be the libgcc implementation of __addsf3 (not sure which gcc version), which implements the addition operator for IEEE 754 floating-point numbers.
        
        r0: a
        r1: b
        return: a + b
    - name: __divsf3
      address:
        EU: 0x208F5CC
        NA: 0x208F234
        JP: 0x208F51C
      description: |-
        This appears to be the libgcc implementation of __divsf3 (not sure which gcc version), which implements the division operator for IEEE 754 floating-point numbers.
        
        r0: dividend
        r1: divisor
        return: dividend / divisor
    - name: __extendsfdf2
      address:
        EU: 0x208F984
        NA: 0x208F5EC
        JP: 0x208F8D4
      description: |-
        This appears to be the libgcc implementation of __extendsfdf2 (not sure which gcc version), which implements the float to double cast operation for IEEE 754 floating-point numbers.
        
        r0: float
        return: (double)float
    - name: __fixsfsi
      address:
        EU: 0x208FA08
        NA: 0x208F670
        JP: 0x208F958
      description: |-
        This appears to be the libgcc implementation of __fixsfsi (not sure which gcc version), which implements the float to int cast operation for IEEE 754 floating-point numbers. The output saturates if the input is out of the representable range for the int type.
        
        r0: float
        return: (int)float
    - name: __floatsisf
      address:
        EU: 0x208FA3C
        NA: 0x208F6A4
        JP: 0x208F98C
      description: |-
        This appears to be the libgcc implementation of __floatsisf (not sure which gcc version), which implements the int to float cast operation for IEEE 754 floating-point numbers.
        
        r0: int
        return: (float)int
    - name: __floatunsisf
      address:
        EU: 0x208FA84
        NA: 0x208F6EC
        JP: 0x208F9D4
      description: |-
        This appears to be the libgcc implementation of __floatunsisf (not sure which gcc version), which implements the unsigned int to float cast operation for IEEE 754 floating-point numbers.
        
        r0: uint
        return: (float)uint
    - name: __mulsf3
      address:
        EU: 0x208FACC
        NA: 0x208F734
        JP: 0x208FA1C
      description: "This appears to be the libgcc implementation of __mulsf3 (not sure which gcc version), which implements the multiplication operator for IEEE 754 floating-point numbers."
    - name: sqrtf
      address:
        EU: 0x208FCAC
        NA: 0x208F914
        JP: 0x208FBFC
      description: |-
        The sqrtf(3) C library function.
        
        r0: x
        return: sqrt(x)
    - name: __subsf3
      address:
        EU: 0x208FD9C
        NA: 0x208FA04
        JP: 0x208FCEC
      description: |-
        This appears to be the libgcc implementation of __subsf3 (not sure which gcc version), which implements the subtraction operator for IEEE 754 floating-point numbers.
        
        r0: a
        r1: b
        return: a - b
    - name: __divsi3
      address:
        EU: 0x209023C
        NA: 0x208FEA4
        JP: 0x209018C
      description: |-
        This appears to be the libgcc implementation of __divsi3 (not sure which gcc version), which implements the division operator for signed ints.
        
        The return value is a 64-bit integer, with the quotient (dividend / divisor) in the lower 32 bits and the remainder (dividend % divisor) in the upper 32 bits. In accordance with the Procedure Call Standard for the Arm Architecture (see https://github.com/ARM-software/abi-aa/blob/60a8eb8c55e999d74dac5e368fc9d7e36e38dda4/aapcs32/aapcs32.rst#result-return), this means that the quotient is returned in r0 and the remainder is returned in r1.
        
        r0: dividend
        r1: divisor
        return: (quotient) | (remainder << 32)
    - name: __udivsi3
      address:
        EU: 0x2090448
        NA: 0x20900B0
        JP: 0x2090398
      description: |-
        This appears to be the libgcc implementation of __udivsi3 (not sure which gcc version), which implements the division operator for unsigned ints.
        
        The return value is a 64-bit integer, with the quotient (dividend / divisor) in the lower 32 bits and the remainder (dividend % divisor) in the upper 32 bits. In accordance with the Procedure Call Standard for the Arm Architecture (see https://github.com/ARM-software/abi-aa/blob/60a8eb8c55e999d74dac5e368fc9d7e36e38dda4/aapcs32/aapcs32.rst#result-return), this means that the quotient is returned in r0 and the remainder is returned in r1.
        Note: This function falls through to __udivsi3_no_zero_check.
        
        r0: dividend
        r1: divisor
        return: (quotient) | (remainder << 32)
    - name: __udivsi3_no_zero_check
      address:
        EU: 0x2090450
        NA: 0x20900B8
        JP: 0x20903A0
      description: |-
        Subsidiary function to __udivsi3. Skips the initial check for divisor == 0.
        
        The return value is a 64-bit integer, with the quotient (dividend / divisor) in the lower 32 bits and the remainder (dividend % divisor) in the upper 32 bits. In accordance with the Procedure Call Standard for the Arm Architecture (see https://github.com/ARM-software/abi-aa/blob/60a8eb8c55e999d74dac5e368fc9d7e36e38dda4/aapcs32/aapcs32.rst#result-return), this means that the quotient is returned in r0 and the remainder is returned in r1.
        This function appears to only be called internally.
        
        r0: dividend
        r1: divisor
        return: (quotient) | (remainder << 32)
  data:
    - name: ARM9_HEADER
      address:
        EU: 0x2000000
        NA: 0x2000000
        JP: 0x2000000
      length:
        EU: 0x800
        NA: 0x800
        JP: 0x800
      description: "Note: unverified, ported from Irdkwia's notes"
    - name: SDK_STRINGS
      address:
        EU: 0x2000BA0
        NA: 0x2000BA0
        JP: 0x2000BA0
      length:
        EU: 0xCC
        NA: 0xCC
        JP: 0xCC
      description: "Note: unverified, ported from Irdkwia's notes"
    - name: DEFAULT_MEMORY_ARENA_SIZE
      address:
        EU: 0x2000E58
        NA: 0x2000E58
      length:
        EU: 0x4
        NA: 0x4
      description: "Length in bytes of the default memory allocation arena, 1991680."
    - name: LOG_MAX_ARG
      address:
        NA: 0x2002220
      length:
        NA: 0x4
      description: "The maximum argument value for the Log function, 2047."
    - name: DAMAGE_SOURCE_CODE_ORB_ITEM
      address:
        NA: 0x200CA84
      description: "The damage source value for any item in CATEGORY_ORBS, 0x262."
    - name: DAMAGE_SOURCE_CODE_NON_ORB_ITEM
      address:
        NA: 0x200CA88
      description: "The damage source value for any item not in CATEGORY_ORBS, 0x263."
    - name: AURA_BOW_ID_LAST
      address:
        EU: 0x200CCBC
        NA: 0x200CC34
      length:
        EU: 0x4
        NA: 0x4
      description: Highest item ID of the aura bows.
    - name: NUMBER_OF_ITEMS
      address:
        EU:
          - 0x200E88C
          - 0x200E930
        NA:
          - 0x200E7BC
          - 0x200E860
      length:
        EU: 0x4
        NA: 0x4
      description: Number of items in the game.
    - name: MAX_MONEY_CARRIED
      address:
        EU: 0x200EDF8
        NA: 0x200ED50
      length:
        EU: 0x4
        NA: 0x4
      description: "Maximum amount of money the player can carry, 99999."
    - name: MAX_MONEY_STORED
      address:
        EU: 0x20107F8
        NA: 0x2010750
      length:
        EU: 0x4
        NA: 0x4
      description: "Maximum amount of money the player can store in the Duskull Bank, 9999999."
    - name: DIALOG_BOX_LIST_PTR
      address:
        NA: 0x2028350
      length:
        NA: 0x4
      description: Hard-coded pointer to DIALOG_BOX_LIST.
    - name: SCRIPT_VARS_VALUES_PTR
      address:
        EU:
          - 0x204B630
          - 0x204B81C
          - 0x204C764
          - 0x204C7BC
        NA:
          - 0x204B2F8
          - 0x204B4E4
          - 0x204C42C
          - 0x204C484
      length:
        EU: 0x4
        NA: 0x4
      description: Hard-coded pointer to SCRIPT_VARS_VALUES.
    - name: MONSTER_ID_LIMIT
      address:
        EU: 0x2054818
        NA: 0x205449C
      length:
        EU: 0x4
        NA: 0x4
      description: One more than the maximum valid monster ID (0x483).
    - name: MAX_RECRUITABLE_TEAM_MEMBERS
      address:
        EU:
          - 0x20555B4
          - 0x20559C8
        NA:
          - 0x2055238
          - 0x205564C
      length:
        EU: 0x4
        NA: 0x4
      description: "555, appears to be the maximum number of members recruited to an exploration team, at least for the purposes of some checks that need to iterate over all team members."
    - name: NATURAL_LOG_VALUE_TABLE
      address:
        NA: 0x2091448
      length:
        NA: 0x1000
      description: |-
        A table of values for the natural log function corresponding to integer arguments in the range [0, 2047].
        
        Each value is stored as a 16-bit fixed-point number with 12 fractional bits. I.e., to get the actual natural log value, take the table entry and divide it by 2^12.
        
        The value at an input of 0 is just listed as 0; the Log function makes sure the input is always at least 1 before reading the table.
        
        type: int16_t[2048]
    - name: CART_REMOVED_IMG_DATA
      address:
        EU: 0x2092EE4
        NA: 0x2092AE8
        JP: 0x2092DD0
      length:
        EU: 0x2000
        NA: 0x4000
        JP: 0x2000
    - name: AVAILABLE_ITEMS_IN_GROUP_TABLE
      address:
        EU: 0x2095130
        NA: 0x2094D34
        JP: 0x2095028
      length:
        EU: 0x3200
        NA: 0x3200
        JP: 0x3200
      description: |-
        100*0x80
        Linked to the dungeon group id
        
        Note: unverified, ported from Irdkwia's notes
    - name: ARM9_UNKNOWN_TABLE__NA_2097FF8
      address:
        EU: 0x2098444
        NA: 0x2097FF8
        JP: 0x20982EC
      length:
        EU: 0x40
        NA: 0x40
        JP: 0x40
      description: |-
        16*0x4 (0x2+0x2)
        
        Note: unverified, ported from Irdkwia's notes
    - name: KECLEON_SHOP_ITEM_TABLE_LISTS_1
      address:
        EU: 0x2098504
        NA: 0x20980C0
        JP: 0x20983B4
      length:
        EU: 0x10
        NA: 0x10
        JP: 0x10
      description: |-
        Note: unverified, ported from Irdkwia's notes
        
        type: enum item_id[4]
    - name: KECLEON_SHOP_ITEM_TABLE_LISTS_2
      address:
        EU: 0x2098514
        NA: 0x20980D0
        JP: 0x20983C4
      length:
        EU: 0x10
        NA: 0x10
        JP: 0x10
      description: |-
        Note: unverified, ported from Irdkwia's notes
        
        type: enum item_id[4]
    - name: EXCLUSIVE_ITEM_STAT_BOOST_DATA
      address:
        EU: 0x209852C
        NA: 0x20980E8
        JP: 0x20983DC
      length:
        EU: 0x3C
        NA: 0x3C
        JP: 0x3C
      description: |-
        Contains stat boost effects for different exclusive item classes.
        
        Each 4-byte entry contains the boost data for (attack, defense, special attack, special defense), 1 byte each, for a specific exclusive item class, indexed according to the stat boost data index list.
        
        type: struct exclusive_item_stat_boost_entry[15]
    - name: EXCLUSIVE_ITEM_ATTACK_BOOSTS
      address:
        EU: 0x209852C
        NA: 0x20980E8
        JP: 0x20983DC
      length:
        EU: 0x39
        NA: 0x39
        JP: 0x39
      description: "EXCLUSIVE_ITEM_STAT_BOOST_DATA, offset by 0"
    - name: EXCLUSIVE_ITEM_DEFENSE_BOOSTS
      address:
        EU: 0x209852D
        NA: 0x20980E9
        JP: 0x20983DD
      length:
        EU: 0x39
        NA: 0x39
        JP: 0x39
      description: "EXCLUSIVE_ITEM_STAT_BOOST_DATA, offset by 1"
    - name: EXCLUSIVE_ITEM_SPECIAL_ATTACK_BOOSTS
      address:
        EU: 0x209852E
        NA: 0x20980EA
        JP: 0x20983DE
      length:
        EU: 0x39
        NA: 0x39
        JP: 0x39
      description: "EXCLUSIVE_ITEM_STAT_BOOST_DATA, offset by 2"
    - name: EXCLUSIVE_ITEM_SPECIAL_DEFENSE_BOOSTS
      address:
        EU: 0x209852F
        NA: 0x20980EB
        JP: 0x20983DF
      length:
        EU: 0x39
        NA: 0x39
        JP: 0x39
      description: "EXCLUSIVE_ITEM_STAT_BOOST_DATA, offset by 3"
    - name: EXCLUSIVE_ITEM_EFFECT_DATA
      address:
        EU: 0x2098568
        NA: 0x2098124
        JP: 0x2098418
      length:
        EU: 0x778
        NA: 0x778
        JP: 0x778
      description: |-
        Contains special effects for each exclusive item.
        
        Each entry is 2 bytes, with the first entry corresponding to the first exclusive item (Prism Ruff). The first byte is the exclusive item effect ID, and the second byte is an index into other data tables (related to the more generic stat boosting effects for specific monsters).
        
        type: struct exclusive_item_effect_entry[956]
    - name: EXCLUSIVE_ITEM_STAT_BOOST_DATA_INDEXES
      address:
        EU: 0x2098569
        NA: 0x2098125
      length:
        EU: 0x777
        NA: 0x777
      description: "EXCLUSIVE_ITEM_EFFECT_DATA, offset by 1"
    - name: RECYCLE_SHOP_ITEM_LIST
      address:
        EU: 0x2098D10
        NA: 0x20988CC
        JP: 0x2098BC0
      length:
        EU: 0x360
        NA: 0x360
        JP: 0x360
      description: "Note: unverified, ported from Irdkwia's notes"
    - name: TYPE_SPECIFIC_EXCLUSIVE_ITEMS
      address:
        EU: 0x2099070
        NA: 0x2098C2C
        JP: 0x2098F20
      length:
        EU: 0x88
        NA: 0x88
        JP: 0x88
      description: |-
        Lists of type-specific exclusive items (silk, dust, gem, globe) for each type.
        
        type: struct item_id_16[17][4]
    - name: RECOIL_MOVE_LIST
      address:
        EU: 0x20991B8
        NA: 0x2098D74
      length:
        EU: 0x16
        NA: 0x16
      description: |-
        Null-terminated list of all the recoil moves, as 2-byte move IDs.
        
        type: struct move_id_16[11]
    - name: PUNCH_MOVE_LIST
      address:
        EU: 0x20991CE
        NA: 0x2098D8A
      length:
        EU: 0x20
        NA: 0x20
      description: |-
        Null-terminated list of all the punch moves, as 2-byte move IDs.
        
        type: struct move_id_16[16]
    - name: MOVE_POWER_STARS_TABLE
      address:
        NA: 0x2099CD4
      length:
        NA: 0x18
      description: |-
        Note: unverified, ported from Irdkwia's notes
        
        type: int[6]
    - name: MOVE_ACCURACY_STARS_TABLE
      address:
        NA: 0x2099CEC
      length:
        NA: 0x20
      description: |-
        Note: unverified, ported from Irdkwia's notes
        
        type: int[8]
    - name: PARTNER_TALK_KIND_TABLE
      address:
        EU: 0x209D268
        NA: 0x209CCE4
        JP: 0x209E0B8
      length:
        EU: 0x58
        NA: 0x58
        JP: 0x58
      description: |-
        Table of values for the PARTNER_TALK_KIND script variable.
        
        type: struct partner_talk_kind_table_entry[11]
    - name: SCRIPT_VARS_LOCALS
      address:
        EU: 0x209D450
        NA: 0x209CECC
        JP: 0x209E2A0
      length:
        EU: 0x40
        NA: 0x40
        JP: 0x40
      description: |-
        List of special "local" variables available to the script engine. There are 4 16-byte entries.
        
        Each entry has the same structure as an entry in SCRIPT_VARS.
        
        type: struct script_local_var_table
    - name: SCRIPT_VARS
      address:
        EU: 0x209DDF4
        NA: 0x209D870
        JP: 0x209EC44
      length:
        EU: 0x730
        NA: 0x730
        JP: 0x730
      description: |-
        List of predefined global variables that track game state, which are available to the script engine. There are 115 16-byte entries.
        
        These variables underpin the various ExplorerScript global variables you can use in the SkyTemple SSB debugger.
        
        type: struct script_var_table
    - name: HARDCODED_PORTRAIT_DATA_TABLE
      address:
        EU: 0x209E598
        NA: 0x209E014
        JP: 0x209F3E8
      length:
        EU: 0xC0
        NA: 0xC0
        JP: 0xC0
      description: |-
        Note: unverified, ported from Irdkwia's notes
        
        type: struct portrait_data_entry[32]
    - name: WONDER_MAIL_BITS_MAP
      address:
        EU: 0x209E66C
        NA: 0x209E0E8
        JP: 0x209F4BC
      length:
        EU: 0x20
        NA: 0x20
        JP: 0x20
      description: |-
        Note: unverified, ported from Irdkwia's notes
        
        type: uint8_t[32]
    - name: WONDER_MAIL_BITS_SWAP
      address:
        EU: 0x209E68C
        NA: 0x209E108
        JP: 0x209F4DC
      length:
        EU: 0x24
        NA: 0x24
        JP: 0x24
      description: |-
        Last 2 bytes are unused
        
        Note: unverified, ported from Irdkwia's notes
        
        type: uint8_t[36]
    - name: ARM9_UNKNOWN_TABLE__NA_209E12C
      address:
        EU: 0x209E6B0
        NA: 0x209E12C
        JP: 0x209F500
      length:
        EU: 0x38
        NA: 0x38
        JP: 0x38
      description: |-
        52*0x2 + 2 bytes unused
        
        Note: unverified, ported from Irdkwia's notes
    - name: ARM9_UNKNOWN_TABLE__NA_209E164
      address:
        EU: 0x209E6E8
        NA: 0x209E164
        JP: 0x209F538
      length:
        EU: 0x100
        NA: 0x100
        JP: 0x100
      description: |-
        256*0x1
        
        Note: unverified, ported from Irdkwia's notes
    - name: ARM9_UNKNOWN_TABLE__NA_209E280
      address:
        EU: 0x209E804
        NA: 0x209E280
        JP: 0x209F654
      length:
        EU: 0x20
        NA: 0x20
        JP: 0x20
      description: |-
        32*0x1
        
        Note: unverified, ported from Irdkwia's notes
    - name: WONDER_MAIL_ENCRYPTION_TABLE
      address:
        EU: 0x209E824
        NA: 0x209E2A0
        JP: 0x209F674
      length:
        EU: 0x100
        NA: 0x100
        JP: 0x100
      description: |-
        Note: unverified, ported from Irdkwia's notes
        
        type: uint8_t[256]
    - name: DUNGEON_DATA_LIST
      address:
        EU: 0x209E924
        NA: 0x209E3A0
        JP: 0x209F774
      length:
        EU: 0x2D0
        NA: 0x2D0
        JP: 0x2D0
      description: |-
        Data about every dungeon in the game.
        
        This is an array of 180 dungeon data list entry structs. Each entry is 4 bytes, and contains floor count information along with an index into the bulk of the dungeon's data in mappa_s.bin.
        
        See the struct definitions and End45's dungeon data document for more info.
        
        type: struct dungeon_data_list_entry[180]
    - name: ADVENTURE_LOG_ENCOUNTERS_MONSTER_IDS
      address:
        EU: 0x209EBF4
        NA: 0x209E670
        JP: 0x209FA44
      length:
        EU: 0x4C
        NA: 0x4C
        JP: 0x4C
      description: |-
        List of monster IDs with a corresponding milestone in the Adventure Log.
        
        type: struct monster_id_16[38]
    - name: ARM9_UNKNOWN_DATA__NA_209E6BC
      address:
        EU: 0x209EC40
        NA: 0x209E6BC
        JP: 0x209FA90
      length:
        EU: 0x4
        NA: 0x4
        JP: 0x4
      description: "Note: unverified, ported from Irdkwia's notes"
    - name: TACTIC_NAME_STRING_IDS
      address:
        EU: 0x209EC44
        NA: 0x209E6C0
        JP: 0x209FA94
      length:
        EU: 0x18
        NA: 0x18
        JP: 0x18
      description: |-
        Note: unverified, ported from Irdkwia's notes
        
        type: int16_t[12]
    - name: STATUS_NAME_STRING_IDS
      address:
        EU: 0x209EC5C
        NA: 0x209E6D8
        JP: 0x209FAAC
      length:
        EU: 0xCC
        NA: 0xCC
        JP: 0xCC
      description: |-
        Note: unverified, ported from Irdkwia's notes
        
        type: int16_t[102]
    - name: DUNGEON_RETURN_STATUS_TABLE
      address:
        EU: 0x209ED28
        NA: 0x209E7A4
        JP: 0x209FB78
      length:
        EU: 0x16C
        NA: 0x16C
        JP: 0x16C
      description: |-
        Note: unverified, ported from Irdkwia's notes
        
        type: struct dungeon_return_status[91]
    - name: STATUSES_FULL_DESCRIPTION_STRING_IDS
      address:
        EU: 0x209EE94
        NA: 0x209E910
        JP: 0x209FCE4
      length:
        EU: 0x19C
        NA: 0x19C
        JP: 0x19C
      description: |-
        Note: unverified, ported from Irdkwia's notes
        
        type: struct status_description[103]
    - name: ARM9_UNKNOWN_DATA__NA_209EAAC
      address:
        EU: 0x209F030
        NA: 0x209EAAC
        JP: 0x209FE80
      length:
        EU: 0x4
        NA: 0x4
        JP: 0x4
      description: "Note: unverified, ported from Irdkwia's notes"
    - name: MISSION_FLOOR_RANKS_AND_ITEM_LISTS_1
      address:
        EU: 0x209F034
        NA: 0x209EAB0
        JP: 0x209FE84
      length:
        EU: 0xC64
        NA: 0xC64
        JP: 0xC64
      description: "Note: unverified, ported from Irdkwia's notes"
    - name: MISSION_FLOORS_FORBIDDEN
      address:
        EU: 0x209FC98
        NA: 0x209F714
        JP: 0x20A0AE8
      length:
        EU: 0xC8
        NA: 0xC8
        JP: 0xC8
      description: |-
        Note: unverified, ported from Irdkwia's notes
        
        type: struct mission_floors_forbidden[100]
    - name: MISSION_FLOOR_RANKS_AND_ITEM_LISTS_2
      address:
        EU: 0x209FD60
        NA: 0x209F7DC
        JP: 0x20A0BB0
      length:
        EU: 0x12F8
        NA: 0x12F8
        JP: 0x12F8
      description: "Note: unverified, ported from Irdkwia's notes"
    - name: MISSION_FLOOR_RANKS_PTRS
      address:
        EU: 0x20A1058
        NA: 0x20A0AD4
        JP: 0x20A1EA8
      length:
        EU: 0x190
        NA: 0x190
        JP: 0x190
      description: |-
        Uses MISSION_FLOOR_RANKS_AND_ITEM_LISTS
        
        Note: unverified, ported from Irdkwia's notes
    - name: DUNGEON_RESTRICTIONS
      address:
        EU: 0x20A11E8
        NA: 0x20A0C64
        JP: 0x20A2038
      length:
        EU: 0xC00
        NA: 0xC00
        JP: 0xC00
      description: |-
        Data related to dungeon restrictions for every dungeon in the game.
        
        This is an array of 256 dungeon restriction structs. Each entry is 12 bytes, and contains information about restrictions within the given dungeon.
        
        See the struct definitions and End45's dungeon data document for more info.
        
        type: struct dungeon_restriction[256]
    - name: SPECIAL_BAND_STAT_BOOST
      address:
        EU: 0x20A1DF0
        NA: 0x20A186C
      length:
        EU: 0x2
        NA: 0x2
      description: Stat boost value for the Special Band.
    - name: MUNCH_BELT_STAT_BOOST
      address:
        EU: 0x20A1E00
        NA: 0x20A187C
      length:
        EU: 0x2
        NA: 0x2
      description: Stat boost value for the Munch Belt.
    - name: GUMMI_STAT_BOOST
      address:
        EU: 0x20A1E0C
        NA: 0x20A1888
      length:
        EU: 0x2
        NA: 0x2
      description: Stat boost value if a stat boost occurs when eating normal Gummis.
    - name: MIN_IQ_EXCLUSIVE_MOVE_USER
      address:
        EU: 0x20A1E10
        NA: 0x20A188C
      length:
        EU: 0x4
        NA: 0x4
    - name: WONDER_GUMMI_IQ_GAIN
      address:
        EU: 0x20A1E14
        NA: 0x20A1890
      length:
        EU: 0x2
        NA: 0x2
      description: IQ gain when ingesting wonder gummis.
    - name: AURA_BOW_STAT_BOOST
      address:
        EU: 0x20A1E1C
        NA: 0x20A1898
      length:
        EU: 0x2
        NA: 0x2
      description: Stat boost value for the aura bows.
    - name: MIN_IQ_ITEM_MASTER
      address:
        EU: 0x20A1E28
        NA: 0x20A18A4
      length:
        EU: 0x4
        NA: 0x4
    - name: DEF_SCARF_STAT_BOOST
      address:
        EU: 0x20A1E2C
        NA: 0x20A18A8
      length:
        EU: 0x2
        NA: 0x2
      description: Stat boost value for the Defense Scarf.
    - name: POWER_BAND_STAT_BOOST
      address:
        EU: 0x20A1E30
        NA: 0x20A18AC
      length:
        EU: 0x2
        NA: 0x2
      description: Stat boost value for the Power Band.
    - name: WONDER_GUMMI_STAT_BOOST
      address:
        EU: 0x20A1E34
        NA: 0x20A18B0
      length:
        EU: 0x2
        NA: 0x2
      description: Stat boost value if a stat boost occurs when eating Wonder Gummis.
    - name: ZINC_BAND_STAT_BOOST
      address:
        EU: 0x20A1E38
        NA: 0x20A18B4
      length:
        EU: 0x2
        NA: 0x2
      description: Stat boost value for the Zinc Band.
    - name: EGG_HP_BONUS
      address:
        EU: 0x20A1E3C
        NA: 0x20A18B8
        JP: 0x20A2C8C
      length:
        EU: 0x2
        NA: 0x2
        JP: 0x2
      description: "Note: unverified, ported from Irdkwia's notes"
    - name: EVOLUTION_HP_BONUS
      address:
        EU: 0x20A1E48
        NA: 0x20A18C4
        JP: 0x20A2C98
      length:
        EU: 0x2
        NA: 0x2
        JP: 0x2
      description: "Note: unverified, ported from Irdkwia's notes"
    - name: DAMAGE_FORMULA_FLV_SHIFT
      address:
        NA: 0x20A18CC
      length:
        NA: 0x4
      description: "The constant shift added to the \"FLV\" intermediate quantity in the damage formula (see dungeon::last_move_damage_calc_flv), as a binary fixed-point number with 8 fraction bits (50)."
    - name: EVOLUTION_PHYSICAL_STAT_BONUSES
      address:
        EU: 0x20A1E54
        NA: 0x20A18D0
        JP: 0x20A2CA4
      length:
        EU: 0x4
        NA: 0x4
        JP: 0x4
      description: |-
        0x2: Atk + 0x2: Def
        
        Note: unverified, ported from Irdkwia's notes
    - name: DAMAGE_FORMULA_CONSTANT_SHIFT
      address:
        NA: 0x20A18D4
      length:
        NA: 0x4
      description: |-
        The constant shift applied to the overall output of the "unshifted base" damage formula (the sum of the scaled AT, DEF, and ClampedLn terms), as a binary fixed-point number with 8 fraction bits (-311).
        
        The value of -311 is notably equal to -round[DAMAGE_FORMULA_LN_PREFACTOR * ln(DAMAGE_FORMULA_LN_ARG_PREFACTOR * DAMAGE_FORMULA_FLV_SHIFT)]. This is probably not a coincidence.
    - name: DAMAGE_FORMULA_FLV_DEFICIT_DIVISOR
      address:
        NA: 0x20A18D8
      length:
        NA: 0x4
      description: "The divisor of the (AT - DEF) term within the \"FLV\" intermediate quantity in the damage formula (see dungeon::last_move_damage_calc_flv), as a binary fixed-point number with 8 fraction bits (8)."
    - name: EGG_STAT_BONUSES
      address:
        EU: 0x20A1E60
        NA: 0x20A18DC
        JP: 0x20A2CB0
      length:
        EU: 0x8
        NA: 0x8
        JP: 0x8
      description: |-
        0x2: Atk + 0x2: SpAtk + 0x2: Def + 0x2: SpDef
        
        Note: unverified, ported from Irdkwia's notes
    - name: EVOLUTION_SPECIAL_STAT_BONUSES
      address:
        EU: 0x20A1E68
        NA: 0x20A18E4
        JP: 0x20A2CB8
      length:
        EU: 0x4
        NA: 0x4
        JP: 0x4
      description: |-
        0x2: SpAtk + 0x2: SpDef
        
        Note: unverified, ported from Irdkwia's notes
    - name: DAMAGE_FORMULA_NON_TEAM_MEMBER_MODIFIER
      address:
        NA: 0x20A18E8
      length:
        NA: 0x4
      description: "The divisor applied to the overall output of the \"shifted base\" damage formula (the sum of the scaled AT, Def, ClampedLn, and DAMAGE_FORMULA_CONSTANT_SHIFT terms) if the attacker is not a team member (and the current fixed room is not the substitute room...for some reason), as a binary fixed-point number with 8 fraction bits (85/64)."
    - name: DAMAGE_FORMULA_LN_PREFACTOR
      address:
        NA: 0x20A18EC
      length:
        NA: 0x4
      description: "The prefactor to the output of the ClampedLn in the damage formula, as a binary fixed-point number with 8 fraction bits (50)."
    - name: DAMAGE_FORMULA_AT_PREFACTOR
      address:
        NA: 0x20A18F4
      length:
        NA: 0x4
      description: "The prefactor to the \"AT\" (attack) intermediate quantity in the damage formula (see dungeon::last_move_damage_calc_at), as a binary fixed-point number with 8 fraction bits (153/256, which is close to 0.6)."
    - name: DAMAGE_FORMULA_DEF_PREFACTOR
      address:
        NA: 0x20A18F4
      length:
        NA: 0x4
      description: "The prefactor to the \"DEF\" (defense) intermediate quantity in the damage formula (see dungeon::last_move_damage_calc_def), as a binary fixed-point number with 8 fraction bits (-0.5)."
    - name: DAMAGE_FORMULA_LN_ARG_PREFACTOR
      address:
        NA: 0x20A18F8
      length:
        NA: 0x4
      description: "The prefactor to the argument of ClampedLn in the damage formula (FLV + DAMAGE_FORMULA_FLV_SHIFT), as a binary fixed-point number with 8 fraction bits (10)."
    - name: FORBIDDEN_FORGOT_MOVE_LIST
      address:
        EU: 0x20A1E9C
        NA: 0x20A1918
        JP: 0x20A2CEC
      length:
        EU: 0x12
        NA: 0x12
        JP: 0x12
      description: |-
        Note: unverified, ported from Irdkwia's notes
        
        type: struct forbidden_forgot_move_entry[3]
    - name: TACTICS_UNLOCK_LEVEL_TABLE
      address:
        EU: 0x20A1EC4
        NA: 0x20A1940
        JP: 0x20A2D14
      length:
        EU: 0x18
        NA: 0x18
        JP: 0x18
      description: "type: int16_t[12]"
    - name: CLIENT_LEVEL_TABLE
      address:
        EU: 0x20A1EFC
        NA: 0x20A1978
        JP: 0x20A2D4C
      length:
        EU: 0x20
        NA: 0x20
        JP: 0x20
      description: |-
        Still a guess
        
        Note: unverified, ported from Irdkwia's notes
        
        type: int16_t[16]
    - name: OUTLAW_LEVEL_TABLE
      address:
        EU: 0x20A1F1C
        NA: 0x20A1998
        JP: 0x20A2D6C
      length:
        EU: 0x20
        NA: 0x20
        JP: 0x20
      description: |-
        Table of 2-byte outlaw levels for outlaw missions, indexed by mission rank.
        
        type: int16_t[16]
    - name: OUTLAW_MINION_LEVEL_TABLE
      address:
        EU: 0x20A1F3C
        NA: 0x20A19B8
        JP: 0x20A2D8C
      length:
        EU: 0x20
        NA: 0x20
        JP: 0x20
      description: |-
        Table of 2-byte outlaw minion levels for outlaw hideout missions, indexed by mission rank.
        
        type: int16_t[16]
    - name: HIDDEN_POWER_BASE_POWER_TABLE
      address:
        EU: 0x20A1F5C
        NA: 0x20A19D8
        JP: 0x20A2DAC
      length:
        EU: 0x28
        NA: 0x28
        JP: 0x28
      description: |-
        Still a guess
        
        Note: unverified, ported from Irdkwia's notes
        
        type: int[10]
    - name: VERSION_EXCLUSIVE_MONSTERS
      address:
        EU: 0x20A1F84
        NA: 0x20A1A00
        JP: 0x20A2DD4
      length:
        EU: 0x5C
        NA: 0x5C
        JP: 0x5C
      description: |-
        Note: unverified, ported from Irdkwia's notes
        
        type: struct version_exclusive_monster[23]
    - name: IQ_SKILL_RESTRICTIONS
      address:
        EU: 0x20A1FE0
        NA: 0x20A1A5C
        JP: 0x20A2E30
      length:
        EU: 0x8A
        NA: 0x8A
        JP: 0x8A
      description: |-
        Table of 2-byte values for each IQ skill that represent a group. IQ skills in the same group can not be enabled at the same time.
        
        type: int16_t[69]
    - name: SECONDARY_TERRAIN_TYPES
      address:
        EU: 0x20A206C
        NA: 0x20A1AE8
        JP: 0x20A2EBC
      length:
        EU: 0xC8
        NA: 0xC8
        JP: 0xC8
      description: |-
        The type of secondary terrain for each dungeon in the game.
        
        This is an array of 200 bytes. Each byte is an enum corresponding to one dungeon.
        
        type: struct secondary_terrain_type_8[200]
    - name: SENTRY_DUTY_MONSTER_IDS
      address:
        EU: 0x20A2134
        NA: 0x20A1BB0
        JP: 0x20A2F84
      length:
        EU: 0xCC
        NA: 0xCC
        JP: 0xCC
      description: |-
        Table of monster IDs usable in the sentry duty minigame.
        
        type: struct monster_id_16[102]
    - name: IQ_SKILLS
      address:
        EU: 0x20A2200
        NA: 0x20A1C7C
        JP: 0x20A3050
      length:
        EU: 0x114
        NA: 0x114
        JP: 0x114
      description: |-
        Table of 4-byte values for each IQ skill that represent the required IQ value to unlock a skill.
        
        type: int[69]
    - name: IQ_GROUP_SKILLS
      address:
        EU: 0x20A2314
        NA: 0x20A1D90
        JP: 0x20A3164
      length:
        EU: 0x190
        NA: 0x190
        JP: 0x190
      description: "Irdkwia's notes: 25*16*0x1"
    - name: MONEY_QUANTITY_TABLE
      address:
        EU: 0x20A24A4
        NA: 0x20A1F20
        JP: 0x20A32F4
      length:
        EU: 0x190
        NA: 0x190
        JP: 0x190
      description: |-
        Table that maps money quantity codes (as recorded in, e.g., struct item) to actual amounts.
        
        type: int[100]
    - name: ARM9_UNKNOWN_TABLE__NA_20A20B0
      address:
        EU: 0x20A2634
        NA: 0x20A20B0
        JP: 0x20A3484
      length:
        EU: 0x200
        NA: 0x200
        JP: 0x200
      description: |-
        256*0x2
        
        Note: unverified, ported from Irdkwia's notes
    - name: IQ_GUMMI_GAIN_TABLE
      address:
        EU: 0x20A2834
        NA: 0x20A22B0
        JP: 0x20A3684
      length:
        EU: 0x288
        NA: 0x288
        JP: 0x288
      description: "type: int16_t[18][18]"
    - name: GUMMI_BELLY_RESTORE_TABLE
      address:
        EU: 0x20A2ABC
        NA: 0x20A2538
        JP: 0x20A390C
      length:
        EU: 0x288
        NA: 0x288
        JP: 0x288
      description: "type: int16_t[18][18]"
    - name: BAG_CAPACITY_TABLE_SPECIAL_EPISODES
      address:
        EU: 0x20A2D44
        NA: 0x20A27C0
        JP: 0x20A3B94
      length:
        EU: 0x14
        NA: 0x14
        JP: 0x14
      description: |-
        Note: unverified, ported from Irdkwia's notes
        
        type: uint32_t[5]
    - name: BAG_CAPACITY_TABLE
      address:
        EU: 0x20A2D58
        NA: 0x20A27D4
        JP: 0x20A3BA8
      length:
        EU: 0x20
        NA: 0x20
        JP: 0x20
      description: |-
        Array of 4-byte integers containing the bag capacity for each bag level.
        
        type: uint32_t[8]
    - name: SPECIAL_EPISODE_MAIN_CHARACTERS
      address:
        EU: 0x20A2D78
        NA: 0x20A27F4
        JP: 0x20A3BC8
      length:
        EU: 0xC8
        NA: 0xC8
        JP: 0xC8
      description: "type: struct monster_id_16[100]"
    - name: GUEST_MONSTER_DATA
      address:
        EU: 0x20A2E40
        NA: 0x20A28BC
        JP: 0x20A3C90
      length:
        EU: 0x288
        NA: 0x288
        JP: 0x288
      description: |-
        Data for guest monsters that join you during certain story dungeons.
        
        Array of 18 36-byte entries.
        
        See the struct definitions and End45's dungeon data document for more info.
        
        type: struct guest_monster[18]
    - name: RANK_UP_TABLE
      address:
        EU: 0x20A30C8
        NA: 0x20A2B44
        JP: 0x20A3F18
      length:
        EU: 0xD0
        NA: 0xD0
        JP: 0xD0
    - name: DS_DOWNLOAD_TEAMS
      address:
        EU: 0x20A3198
        NA: 0x20A2C14
        JP: 0x20A3FE8
      length:
        EU: 0x70
        NA: 0x70
        JP: 0x70
      description: |-
        Seems like this is just a collection of null-terminated lists concatenated together.
        
        Note: unverified, ported from Irdkwia's notes
        
        struct monster_id_16[56]
    - name: ARM9_UNKNOWN_PTR__NA_20A2C84
      address:
        EU: 0x20A3208
        NA: 0x20A2C84
        JP: 0x20A4058
      length:
        EU: 0x4
        NA: 0x4
        JP: 0x4
      description: "Note: unverified, ported from Irdkwia's notes"
    - name: UNOWN_SPECIES_ADDITIONAL_CHARS
      address:
        EU: 0x20A320C
        NA: 0x20A2C88
        JP: 0x20A405C
      length:
        EU: 0x80
        NA: 0x80
        JP: 0x80
      description: |-
        Note: unverified, ported from Irdkwia's notes
        
        type: enum monster_id[28]
    - name: MONSTER_SPRITE_DATA
      address:
        EU: 0x20A332C
        NA: 0x20A2D08
        JP: 0x20A40DC
      length:
        EU: 0x4B0
        NA: 0x4B0
        JP: 0x4B0
    - name: REMOTE_STRINGS
      address:
        EU: 0x20A4140
        NA: 0x20A3B40
        JP: 0x20A4F24
      length:
        EU: 0x2C
        NA: 0x2C
        JP: 0x2C
      description: "Note: unverified, ported from Irdkwia's notes"
    - name: RANK_STRINGS_1
      address:
        EU: 0x20A416C
        NA: 0x20A3B6C
        JP: 0x20A4F50
      length:
        EU: 0x30
        NA: 0x30
        JP: 0x30
      description: "Note: unverified, ported from Irdkwia's notes"
    - name: MISSION_MENU_STRING_IDS_1
      address:
        EU: 0x20A419C
        NA: 0x20A3B9C
        JP: 0x20A4F80
      length:
        EU: 0x10
        NA: 0x10
        JP: 0x10
      description: |-
        Note: unverified, ported from Irdkwia's notes
        
        type: int16_t[8]
    - name: RANK_STRINGS_2
      address:
        EU: 0x20A41AC
        NA: 0x20A3BAC
        JP: 0x20A4F90
      length:
        EU: 0x30
        NA: 0x30
        JP: 0x30
      description: "Note: unverified, ported from Irdkwia's notes"
    - name: MISSION_MENU_STRING_IDS_2
      address:
        EU: 0x20A41DC
        NA: 0x20A3BDC
        JP: 0x20A4FC0
      length:
        EU: 0x10
        NA: 0x10
        JP: 0x10
      description: |-
        Note: unverified, ported from Irdkwia's notes
        
        type: int16_t[8]
    - name: RANK_STRINGS_3
      address:
        EU: 0x20A41EC
        NA: 0x20A3BEC
        JP: 0x20A4FD0
      length:
        EU: 0xB4
        NA: 0xB4
        JP: 0xB4
      description: "Note: unverified, ported from Irdkwia's notes"
    - name: MISSION_DUNGEON_UNLOCK_TABLE
      address:
        EU: 0x20A42AC
        NA: 0x20A3CAC
        JP: 0x20A5090
      length:
        EU: 0x6
        NA: 0x6
        JP: 0x6
      description: |-
        Irdkwia's notes: SpecialDungeonMissions
        
        type: struct dungeon_unlock_entry[3]
    - name: NO_SEND_ITEM_TABLE
      address:
        EU: 0x20A42B2
        NA: 0x20A3CB2
        JP: 0x20A5096
      length:
        EU: 0x6
        NA: 0x6
        JP: 0x6
      description: |-
        Note: unverified, ported from Irdkwia's notes
        
        type: struct item_id_16[3]
    - name: ARM9_UNKNOWN_TABLE__NA_20A3CC8
      address:
        EU: 0x20A42C8
        NA: 0x20A3CC8
        JP: 0x20A50AC
      length:
        EU: 0x1C
        NA: 0x1C
        JP: 0x1C
      description: |-
        14*0x2
        Linked to ARM9_UNKNOWN_TABLE__NA_20A3CE4
        
        Note: unverified, ported from Irdkwia's notes
    - name: ARM9_UNKNOWN_TABLE__NA_20A3CE4
      address:
        EU: 0x20A42E4
        NA: 0x20A3CE4
        JP: 0x20A50C8
      length:
        EU: 0x10
        NA: 0x10
        JP: 0x10
      description: |-
        8*0x2
        
        Note: unverified, ported from Irdkwia's notes
    - name: ARM9_UNKNOWN_FUNCTION_TABLE__NA_20A3CF4
      address:
        EU: 0x20A42F4
        NA: 0x20A3CF4
        JP: 0x20A50D8
      length:
        EU: 0x20
        NA: 0x20
        JP: 0x20
      description: |-
        Could be related to missions
        
        Note: unverified, ported from Irdkwia's notes
    - name: MISSION_BANNED_STORY_MONSTERS
      address:
        EU: 0x20A4314
        NA: 0x20A3D14
        JP: 0x20A50F8
      length:
        EU: 0x2A
        NA: 0x2A
        JP: 0x2A
      description: |-
        Null-terminated list of monster IDs that can't be used (probably as clients or targets) when generating missions before a certain point in the story.
        
        To be precise, PERFOMANCE_PROGRESS_FLAG[9] must be enabled so these monsters can appear as mission clients.
        
        type: struct monster_id_16[length / 2]
    - name: ITEM_DELIVERY_TABLE
      address:
        EU: 0x20A433E
        NA: 0x20A3D3E
        JP: 0x20A5122
      length:
        EU: 0x2E
        NA: 0x2E
        JP: 0x2E
      description: |-
        Maybe it is the Item table used for Item Deliveries
        
        Note: unverified, ported from Irdkwia's notes
        
        type: struct item_id_16[23]
    - name: MISSION_RANK_POINTS
      address:
        EU: 0x20A436C
        NA: 0x20A3D6C
        JP: 0x20A5150
      length:
        EU: 0x40
        NA: 0x40
        JP: 0x40
      description: |-
        Note: unverified, ported from Irdkwia's notes
        
        type: int[16]
    - name: MISSION_BANNED_MONSTERS
      address:
        EU: 0x20A43AC
        NA: 0x20A3DAC
        JP: 0x20A5190
      length:
        EU: 0xF8
        NA: 0xF8
        JP: 0xF8
      description: |-
        Null-terminated list of monster IDs that can't be used (probably as clients or targets) when generating missions.
        
        type: struct monster_id_16[124]
    - name: MISSION_STRING_IDS
      address:
        EU: 0x20A44A4
        NA: 0x20A3EA4
        JP: 0x20A5288
      length:
        EU: 0x788
        NA: 0x788
        JP: 0x788
      description: |-
        Note: unverified, ported from Irdkwia's notes
        
        type: int16_t[964]
    - name: LEVEL_LIST
      address:
        EU: 0x20A4CEC
        NA: 0x20A46EC
        JP: 0x20A5AD0
      length:
        EU: 0x2470
        NA: 0x21D0
        JP: 0x2234
      description: "Note: unverified, ported from Irdkwia's notes"
    - name: EVENTS
      address:
        EU: 0x20A5BD8
        NA: 0x20A5488
        JP: 0x20A6894
      length:
        EU: 0x1584
        NA: 0x1434
        JP: 0x1470
      description: |-
        Table of levels for the script engine, in which scenes can take place. There are a version-dependent number of 12-byte entries.
        
        type: struct script_level[length / 12]
    - name: ARM9_UNKNOWN_TABLE__NA_20A68BC
      address:
        EU: 0x20A715C
        NA: 0x20A68BC
        JP: 0x20A7D04
      length:
        EU: 0xC
        NA: 0xC
        JP: 0xC
      description: |-
        6*0x2
        
        Note: unverified, ported from Irdkwia's notes
    - name: DEMO_TEAMS
      address:
        EU: 0x20A7168
        NA: 0x20A68C8
        JP: 0x20A7D10
      length:
        EU: 0x48
        NA: 0x48
        JP: 0x48
      description: |-
        18*0x4 (Hero ID 0x2, Partner ID 0x2)
        
        Note: unverified, ported from Irdkwia's notes
    - name: ACTOR_LIST
      address:
        EU: 0x20A71B0
        NA: 0x20A6910
        JP: 0x20A7D58
      length:
        EU: 0x28F8
        NA: 0x28F8
        JP: 0x28F8
      description: "Note: unverified, ported from Irdkwia's notes"
    - name: ENTITIES
      address:
        EU: 0x20A8890
        NA: 0x20A7FF0
        JP: 0x20A9438
      length:
        EU: 0x1218
        NA: 0x1218
        JP: 0x1218
      description: |-
        Table of entities for the script engine, which can move around and do things within a scene. There are 386 12-byte entries.
        
        type: struct script_entity[386]
    - name: JOB_D_BOX_LAYOUT_1
      address:
        EU: 0x20A9AB8
        NA: 0x20A9218
        JP: 0x20AA660
      length:
        EU: 0x10
        NA: 0x10
        JP: 0x10
      description: "Note: unverified, ported from Irdkwia's notes"
    - name: JOB_MENU_1
      address:
        EU: 0x20A9AC8
        NA: 0x20A9228
        JP: 0x20AA670
      length:
        EU: 0x20
        NA: 0x20
        JP: 0x20
      description: "Note: unverified, ported from Irdkwia's notes"
    - name: JOB_MENU_2
      address:
        EU: 0x20A9AE8
        NA: 0x20A9248
        JP: 0x20AA690
      length:
        EU: 0x20
        NA: 0x20
        JP: 0x20
      description: "Note: unverified, ported from Irdkwia's notes"
    - name: JOB_MENU_3
      address:
        EU: 0x20A9B58
        NA: 0x20A92B8
        JP: 0x20AA700
      length:
        EU: 0x18
        NA: 0x18
        JP: 0x18
      description: "Note: unverified, ported from Irdkwia's notes"
    - name: JOB_MENU_4
      address:
        EU: 0x20A9B70
        NA: 0x20A92D0
        JP: 0x20AA718
      length:
        EU: 0x18
        NA: 0x18
        JP: 0x18
      description: "Note: unverified, ported from Irdkwia's notes"
    - name: JOB_MENU_5
      address:
        EU: 0x20A9B88
        NA: 0x20A92E8
        JP: 0x20AA730
      length:
        EU: 0x18
        NA: 0x18
        JP: 0x18
      description: "Note: unverified, ported from Irdkwia's notes"
    - name: JOB_MENU_6
      address:
        EU: 0x20A9BA0
        NA: 0x20A9300
        JP: 0x20AA748
      length:
        EU: 0x18
        NA: 0x18
        JP: 0x18
      description: "Note: unverified, ported from Irdkwia's notes"
    - name: JOB_MENU_7
      address:
        EU: 0x20A9BB8
        NA: 0x20A9318
        JP: 0x20AA760
      length:
        EU: 0x18
        NA: 0x18
        JP: 0x18
      description: "Note: unverified, ported from Irdkwia's notes"
    - name: JOB_MENU_8
      address:
        EU: 0x20A9BD0
        NA: 0x20A9330
        JP: 0x20AA778
      length:
        EU: 0x18
        NA: 0x18
        JP: 0x18
      description: "Note: unverified, ported from Irdkwia's notes"
    - name: JOB_MENU_9
      address:
        EU: 0x20A9BE8
        NA: 0x20A9348
        JP: 0x20AA790
      length:
        EU: 0x18
        NA: 0x18
        JP: 0x18
      description: "Note: unverified, ported from Irdkwia's notes"
    - name: JOB_MENU_10
      address:
        EU: 0x20A9C00
        NA: 0x20A9360
        JP: 0x20AA7A8
      length:
        EU: 0x18
        NA: 0x18
        JP: 0x18
      description: "Note: unverified, ported from Irdkwia's notes"
    - name: JOB_MENU_11
      address:
        EU: 0x20A9C18
        NA: 0x20A9378
        JP: 0x20AA7C0
      length:
        EU: 0x18
        NA: 0x18
        JP: 0x18
      description: "Note: unverified, ported from Irdkwia's notes"
    - name: JOB_MENU_12
      address:
        EU: 0x20A9C30
        NA: 0x20A9390
        JP: 0x20AA7D8
      length:
        EU: 0x20
        NA: 0x20
        JP: 0x20
      description: "Note: unverified, ported from Irdkwia's notes"
    - name: JOB_MENU_13
      address:
        EU: 0x20A9C50
        NA: 0x20A93B0
        JP: 0x20AA7F8
      length:
        EU: 0x20
        NA: 0x20
        JP: 0x20
      description: "Note: unverified, ported from Irdkwia's notes"
    - name: JOB_D_BOX_LAYOUT_2
      address:
        EU: 0x20A9C70
        NA: 0x20A93D0
        JP: 0x20AA818
      length:
        EU: 0x10
        NA: 0x10
        JP: 0x10
      description: "Note: unverified, ported from Irdkwia's notes"
    - name: DUNGEON_SWAP_ID_TABLE
      address:
        EU: 0x20A9C80
        NA: 0x20A93E0
        JP: 0x20AA828
      length:
        EU: 0xD4
        NA: 0xD4
        JP: 0xD4
      description: |-
        Note: unverified, ported from Irdkwia's notes
        
        type: struct dungeon_id_8[212]
    - name: MAP_MARKER_PLACEMENTS
      address:
        EU: 0x20A9D70
        NA: 0x20A94D0
        JP: 0x20AA918
      length:
        EU: 0x9B0
        NA: 0x9B0
        JP: 0x9B0
      description: |-
        The map marker position of each dungeon on the Wonder Map.
        
        This is an array of 310 map marker structs. Each entry is 8 bytes, and contains positional information about a dungeon on the map.
        
        See the struct definitions and End45's dungeon data document for more info.
        
        type: struct map_marker[310]
    - name: ARM9_UNKNOWN_TABLE__NA_20A9FB0
      address:
        EU: 0x20AA850
        NA: 0x20A9FB0
        JP: 0x20AB3F8
      length:
        EU: 0x4974
        NA: 0x4974
        JP: 0x4974
      description: |-
        4701*0x4
        
        Note: unverified, ported from Irdkwia's notes
    - name: ARM9_UNKNOWN_TABLE__NA_20AE924
      address:
        EU: 0x20AF1C4
        NA: 0x20AE924
        JP: 0x20AFD6C
      length:
        EU: 0x2D4
        NA: 0x2D4
        JP: 0x2D4
      description: |-
        724*0x1
        
        Note: unverified, ported from Irdkwia's notes
    - name: MEMORY_ALLOCATION_ARENA_GETTERS
      address:
        EU: 0x20AF7A0
        NA: 0x20AEF00
      length:
        EU: 0x8
        NA: 0x8
      description: |-
        Functions to get the desired memory arena for allocating and freeing heap memory.
        
        type: struct mem_arena_getters
    - name: PRNG_SEQUENCE_NUM
      address:
        EU: 0x20AF7CC
        NA: 0x20AEF2C
        JP: 0x20B036C
      length:
        EU: 0x2
        NA: 0x2
        JP: 0x2
      description: "[Runtime] The current PRNG sequence number for the general-purpose PRNG. See Rand16Bit for more information on how the general-purpose PRNG works."
    - name: LOADED_OVERLAY_GROUP_0
      address:
        EU: 0x20AFAD0
        NA: 0x20AF230
      length:
        EU: 0x4
        NA: 0x4
      description: |-
        [Runtime] The overlay group ID of the overlay currently loaded in slot 0. A group ID of 0 denotes no overlay.
        
        Overlay group IDs that can be loaded in slot 0:
        - 0x06 (overlay 3)
        - 0x07 (overlay 6)
        - 0x08 (overlay 4)
        - 0x09 (overlay 5)
        - 0x0A (overlay 7)
        - 0x0B (overlay 8)
        - 0x0C (overlay 9)
        - 0x10 (overlay 12)
        - 0x11 (overlay 13)
        - 0x12 (overlay 14)
        - 0x13 (overlay 15)
        - 0x14 (overlay 16)
        - 0x15 (overlay 17)
        - 0x16 (overlay 18)
        - 0x17 (overlay 19)
        - 0x18 (overlay 20)
        - 0x19 (overlay 21)
        - 0x1A (overlay 22)
        - 0x1B (overlay 23)
        - 0x1C (overlay 24)
        - 0x1D (overlay 25)
        - 0x1E (overlay 26)
        - 0x1F (overlay 27)
        - 0x20 (overlay 28)
        - 0x21 (overlay 30)
        - 0x22 (overlay 31)
        - 0x23 (overlay 32)
        - 0x24 (overlay 33)
        
        type: enum overlay_group_id
    - name: LOADED_OVERLAY_GROUP_1
      address:
        EU: 0x20AFAD4
        NA: 0x20AF234
      length:
        EU: 0x4
        NA: 0x4
      description: |-
        [Runtime] The overlay group ID of the overlay currently loaded in slot 1. A group ID of 0 denotes no overlay.
        
        Overlay group IDs that can be loaded in slot 1:
        - 0x4 (overlay 1)
        - 0x5 (overlay 2)
        - 0xD (overlay 11)
        - 0xE (overlay 29)
        - 0xF (overlay 34)
        
        type: enum overlay_group_id
    - name: LOADED_OVERLAY_GROUP_2
      address:
        EU: 0x20AFAD8
        NA: 0x20AF238
      length:
        EU: 0x4
        NA: 0x4
      description: |-
        [Runtime] The overlay group ID of the overlay currently loaded in slot 2. A group ID of 0 denotes no overlay.
        
        Overlay group IDs that can be loaded in slot 2:
        - 0x1 (overlay 0)
        - 0x2 (overlay 10)
        - 0x3 (overlay 35)
        
        type: enum overlay_group_id
    - name: PACK_FILE_OPENED
      address:
        EU: 0x20AFF54
      length:
        EU: 0x4
      description: |-
        [Runtime] A pointer to the 6 opened Pack files (listed at PACK_FILE_PATHS_TABLE)
        
        type: struct pack_file_opened*
    - name: PACK_FILE_PATHS_TABLE
      address:
        EU: 0x20AFF58
        NA: 0x20AF6A0
      length:
        EU: 0x18
        NA: 0x18
      description: |-
        List of pointers to path strings to all known pack files.
        The game uses this table to load its resources when launching dungeon mode.
        
        type: char*[6]
    - name: GAME_STATE_VALUES
      address:
        EU: 0x20AFF70
        NA: 0x20AF6B8
      description: "[Runtime]"
    - name: BAG_ITEMS_PTR_MIRROR
      address:
        EU: 0x20AFF70
        NA: 0x20AF6B8
      length:
        EU: 0x4
        NA: 0x4
      description: |-
        [Runtime] Probably a mirror of ram.yml::BAG_ITEMS_PTR?
        
        Note: unverified, ported from Irdkwia's notes
    - name: ITEM_DATA_TABLE_PTRS
      address:
        EU: 0x20AFF78
        NA: 0x20AF6C0
      length:
        EU: 0xC
        NA: 0xC
      description: |-
        [Runtime] List of pointers to various item data tables.
        
        The first two pointers are definitely item-related (although the order appears to be flipped between EU/NA?). Not sure about the third pointer.
    - name: DUNGEON_MOVE_TABLES
      address:
        EU: 0x20AFFA8
        NA: 0x20AF6DC
      description: "[Runtime] Seems to be some sort of region (a table of tables?) that holds pointers to various important tables related to moves."
    - name: MOVE_DATA_TABLE_PTR
      address:
        EU: 0x20AFFB0
        NA: 0x20AF6E4
      length:
        EU: 0x4
        NA: 0x4
      description: |-
        [Runtime] Points to the contents of the move data table loaded from waza_p.bin
        
        type: struct move_data_table*
    - name: WAN_TABLE
      address:
        EU: 0x20B0524
        NA: 0x20AFC68
      length:
        NA: 0x4
      description: |-
        pointer to the list of wan sprite loaded in RAM
        
        struct wan_table*
    - name: LANGUAGE_INFO_DATA
      address:
        EU: 0x20B05A8
        NA: 0x20AFCE8
      description: "[Runtime]"
    - name: TBL_TALK_GROUP_STRING_ID_START
      address:
        NA: 0x20AFCF8
      length:
        NA: 0xC
      description: |-
        Note: unverified, ported from Irdkwia's notes
        
        type: int16_t[6]
    - name: KEYBOARD_STRING_IDS
      address:
        EU: 0x20B0718
        NA: 0x20AFDFC
        JP: 0x20B1240
      length:
        EU: 0x3C
        NA: 0x3C
        JP: 0x3C
      description: |-
        30*0x2
        
        Note: unverified, ported from Irdkwia's notes
        
        type: int16_t[30]
    - name: NOTIFY_NOTE
      address:
        EU: 0x20B0814
        NA: 0x20AFEF8
        JP: 0x20B176C
      length:
        EU: 0x1
        NA: 0x1
        JP: 0x1
      description: |-
        [Runtime] Flag related to saving and loading state?
        
        type: bool
    - name: DEFAULT_HERO_ID
      address:
        EU: 0x20B0818
        NA: 0x20AFEFC
      length:
        EU: 0x2
        NA: 0x2
      description: |-
        The default monster ID for the hero (0x4: Charmander)
        
        type: struct monster_id_16
    - name: DEFAULT_PARTNER_ID
      address:
        EU: 0x20B081A
        NA: 0x20AFEFE
      length:
        EU: 0x2
        NA: 0x2
      description: |-
        The default monster ID for the partner (0x1: Bulbasaur)
        
        type: struct monster_id_16
    - name: GAME_MODE
      address:
        EU: 0x20B088C
        NA: 0x20AFF70
        JP: 0x20B17E4
      length:
        EU: 0x1
        NA: 0x1
        JP: 0x1
      description: |-
        [Runtime] Game mode, see enum game_mode for possible values.
        
        type: uint8_t
    - name: GLOBAL_PROGRESS_PTR
      address:
        EU: 0x20B0890
        NA: 0x20AFF74
      length:
        EU: 0x4
        NA: 0x4
      description: |-
        [Runtime]
        
        type: struct global_progress*
    - name: ADVENTURE_LOG_PTR
      address:
        EU: 0x20B0894
        NA: 0x20AFF78
        JP: 0x20B17EC
      length:
        EU: 0x4
        NA: 0x4
        JP: 0x4
      description: |-
        [Runtime]
        
        type: struct adventure_log*
    - name: ITEM_TABLES_PTRS_1
      address:
        EU: 0x20B1264
        NA: 0x20B0948
        JP: 0x20B21BC
      length:
        EU: 0x68
        NA: 0x68
        JP: 0x68
      description: "Irdkwia's notes: 26*0x4, uses MISSION_FLOOR_RANKS_AND_ITEM_LISTS"
    - name: UNOWN_SPECIES_ADDITIONAL_CHAR_PTR_TABLE
      address:
        EU: 0x20B12F4
        NA: 0x20B09D8
        JP: 0x20B224C
      length:
        EU: 0x70
        NA: 0x70
        JP: 0x70
      description: |-
        Uses UNOWN_SPECIES_ADDITIONAL_CHARS
        
        Note: unverified, ported from Irdkwia's notes
        
        type: enum monster_id*[28]
    - name: TEAM_MEMBER_TABLE_PTR
      address:
        EU: 0x20B1364
        NA: 0x20B0A48
        JP: 0x20B22BC
      length:
        EU: 0x4
        NA: 0x4
        JP: 0x4
      description: Pointer to TEAM_MEMBER_TABLE
    - name: MISSION_LIST_PTR
      address:
        EU: 0x20B13BC
        NA: 0x20B0A78
        JP: 0x20B22EC
      length:
        EU: 0x4
        NA: 0x4
        JP: 0x4
      description: "Note: unverified, ported from Irdkwia's notes"
    - name: REMOTE_STRING_PTR_TABLE
      address:
        EU: 0x20B13C0
        NA: 0x20B0A7C
        JP: 0x20B22F0
      length:
        EU: 0x1C
        NA: 0x1C
        JP: 0x1C
      description: |-
        Note: unverified, ported from Irdkwia's notes
        
        type: const char*[7]
    - name: RANK_STRING_PTR_TABLE
      address:
        EU: 0x20B13DC
        NA: 0x20B0A98
        JP: 0x20B230C
      length:
        EU: 0x40
        NA: 0x40
        JP: 0x40
      description: |-
        Note: unverified, ported from Irdkwia's notes
        
        type: const char*[16]
    - name: SMD_EVENTS_FUN_TABLE
      address:
        EU: 0x20B14D4
        NA: 0x20B0B90
      length:
        EU: 0x1FC
        NA: 0x1FC
      description: "Irdkwia's notes: named DSEEventFunctionPtrTable with length 0x3C0 (note the disagreement), 240*0x4."
    - name: MUSIC_DURATION_LOOKUP_TABLE_1
      address:
        EU: 0x20B1894
        NA: 0x20B0F50
        JP: 0x20B27C4
      length:
        EU: 0x100
        NA: 0x100
        JP: 0x100
      description: |-
        Note: unverified, ported from Irdkwia's notes
        
        type: int16_t[128]
    - name: MUSIC_DURATION_LOOKUP_TABLE_2
      address:
        EU: 0x20B1994
        NA: 0x20B1050
        JP: 0x20B28C4
      length:
        EU: 0x200
        NA: 0x200
        JP: 0x200
      description: |-
        Note: unverified, ported from Irdkwia's notes
        
        type: int32_t[128]<|MERGE_RESOLUTION|>--- conflicted
+++ resolved
@@ -1254,7 +1254,6 @@
         
         r0: item ID
         return: bool
-<<<<<<< HEAD
     - name: IsLosableItem
       address:
         NA: 0x200CC38
@@ -1264,6 +1263,17 @@
         
         r0: item pointer
         return: bool
+    - name: IsTreasureBox
+      address:
+        EU: 0x200CD0C
+        NA: 0x200CC84
+      description: |-
+        Checks if the given item ID is a treasure box
+        
+        In particular, it checks if the category of the item is CATEGORY_TREASURE_BOXES_1, CATEGORY_TREASURE_BOXES_2 or CATEGORY_TREASURE_BOXES_3.
+        
+        r0: item ID
+        return: True if the item is a treasure box, false otherwise
     - name: IsStorableItem
       address:
         NA: 0x200CCA8
@@ -1308,19 +1318,6 @@
         
         r0: item ID
         return: bool
-=======
-    - name: IsTreasureBox
-      address:
-        EU: 0x200CD0C
-        NA: 0x200CC84
-      description: |-
-        Checks if the given item ID is a treasure box
-        
-        In particular, it checks if the category of the item is CATEGORY_TREASURE_BOXES_1, CATEGORY_TREASURE_BOXES_2 or CATEGORY_TREASURE_BOXES_3.
-        
-        r0: item ID
-        return: True if the item is a treasure box, false otherwise
->>>>>>> e191eae1
     - name: InitItem
       address:
         EU: 0x200CF24
