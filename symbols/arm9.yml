arm9:
  versions:
    - EU
    - NA
    - JP
    - EU-ITCM
    - NA-ITCM
    - JP-ITCM
  address:
    EU: 0x2000000
    NA: 0x2000000
    JP: 0x2000000
    EU-ITCM: 0x1FF8000
    NA-ITCM: 0x1FF8000
    JP-ITCM: 0x1FF8000
  length:
    EU: 0xB7D38
    NA: 0xB73F8
    JP: 0xB8CB8
    EU-ITCM: 0x4000
    NA-ITCM: 0x4000
    JP-ITCM: 0x4060
  description: |-
    The main ARM9 binary.
    
    This is the main binary that gets loaded when the game is launched, and contains the core code that runs the game, low level facilities such as memory allocation, compression, other external dependencies (such as linked libraries), and the functions and tables necessary to load overlays and dispatch execution to them.
    
    Speaking generally, this is the program run by the Nintendo DS's main ARM946E-S CPU, which handles all gameplay mechanisms and graphics rendering.
  subregions:
    - itcm.yml
    - libs.yml
  functions:
    - name: Svc_SoftReset
      address:
        EU: 0x20001A4
        NA: 0x2000566
        JP: 0x2000154
      description: Software interrupt.
    - name: Svc_WaitByLoop
      address:
        EU: 0x20006B0
        NA: 0x2000088
        JP: 0x200073A
      description: Software interrupt.
    - name: Svc_CpuSet
      address:
        EU: 0x200079E
        NA: 0x200078E
        JP: 0x2000226
      description: Software interrupt.
    - name: _start
      address:
        EU: 0x2000800
        NA: 0x2000800
        JP: 0x2000800
      description: |-
        The entrypoint for the ARM9 CPU. This is like the "main" function for the ARM9 subsystem.
        
        Once the entry function reaches the end, a constant containing the address to NitroMain is loaded into a register (r1), and a `bx` branch will jump to NitroMain.
        
        No params.
    - name: InitI_CpuClear32
      address:
        EU: 0x2000954
        NA: 0x2000954
        JP: 0x2000954
    - name: MIi_UncompressBackward
      address:
        EU: 0x2000970
        NA: 0x2000970
        JP: 0x2000970
      description: "Startup routine in the program's crt0 (https://en.wikipedia.org/wiki/Crt0)."
    - name: do_autoload
      address:
        EU: 0x2000A1C
        NA: 0x2000A1C
        JP: 0x2000A1C
      description: "Startup routine in the program's crt0 (https://en.wikipedia.org/wiki/Crt0)."
    - name: StartAutoloadDoneCallback
      address:
        EU: 0x2000AAC
        NA: 0x2000AAC
        JP: 0x2000AAC
      description: "Startup routine in the program's crt0 (https://en.wikipedia.org/wiki/Crt0)."
    - name: init_cp15
      address:
        EU: 0x2000AB0
        NA: 0x2000AB0
        JP: 0x2000AB0
    - name: OSi_ReferSymbol
      address:
        EU: 0x2000B9C
        NA: 0x2000B9C
        JP: 0x2000B9C
      description: "Startup routine in the program's crt0 (https://en.wikipedia.org/wiki/Crt0)."
    - name: NitroMain
      address:
        EU: 0x2000C6C
        NA: 0x2000C6C
        JP: 0x2000C6C
      description: "Entrypoint into NitroSDK, the DS devkit library."
    - name: InitMemAllocTable
      address:
        EU: 0x2000DE0
        NA: 0x2000DE0
        JP: 0x2000DE0
      description: |-
        Initializes MEMORY_ALLOCATION_TABLE.
        
        Sets up the default memory arena, sets the default memory allocator parameters (calls SetMemAllocatorParams(0, 0)), and does some other stuff.
        
        No params.
    - name: SetMemAllocatorParams
      address:
        EU: 0x2000E70
        NA: 0x2000E70
        JP: 0x2000E70
      description: |-
        Sets global parameters for the memory allocator.
        
        This includes MEMORY_ALLOCATION_ARENA_GETTERS and some other stuff.
        
        Dungeon mode uses the default arena getters. Ground mode uses its own arena getters that return custom arenas for some flag values, which are defined in overlay 11 and set (by calling this function) at the start of GroundMainLoop. Note that the sound memory arena is provided explicitly to MemLocateSet in the sound code, so doesn't go through this path.
        
        r0: GetAllocArena function pointer (GetAllocArenaDefault is used if null)
        r1: GetFreeArena function pointer (GetFreeArenaDefault is used if null)
    - name: GetAllocArenaDefault
      address:
        EU: 0x2000EC0
        NA: 0x2000EC0
        JP: 0x2000EC0
      description: |-
        The default function for retrieving the arena for memory allocations. This function always just returns the initial arena pointer.
        
        r0: initial memory arena pointer, or null
        r1: flags (see MemAlloc)
        return: memory arena pointer, or null
    - name: GetFreeArenaDefault
      address:
        EU: 0x2000EC4
        NA: 0x2000EC4
        JP: 0x2000EC4
      description: |-
        The default function for retrieving the arena for memory freeing. This function always just returns the initial arena pointer.
        
        r0: initial memory arena pointer, or null
        r1: pointer to free
        return: memory arena pointer, or null
    - name: InitMemArena
      address:
        EU: 0x2000EC8
        NA: 0x2000EC8
        JP: 0x2000EC8
      description: |-
        Initializes a new memory arena with the given specifications, and records it in the global MEMORY_ALLOCATION_TABLE.
        
        r0: arena struct to be initialized
        r1: memory region to be owned by the arena, as {pointer, length}
        r2: pointer to block metadata array for the arena to use
        r3: maximum number of blocks that the arena can hold
    - name: MemAllocFlagsToBlockType
      address:
        EU: 0x2000F44
        NA: 0x2000F44
        JP: 0x2000F44
      description: |-
        Converts the internal alloc flags bitfield (struct mem_block field 0x4) to the block type bitfield (struct mem_block field 0x0).
        
        r0: internal alloc flags
        return: block type flags
    - name: FindAvailableMemBlock
      address:
        EU: 0x2000F88
        NA: 0x2000F88
        JP: 0x2000F88
      description: |-
        Searches through the given memory arena for a block with enough free space.
        
        Blocks are searched in reverse order. For object allocations (i.e., not arenas), the block with the smallest amount of free space that still suffices is returned. For arena allocations, the first satisfactory block found is returned.
        
        r0: memory arena to search
        r1: internal alloc flags
        r2: amount of space needed, in bytes
        return: index of the located block in the arena's block array, or -1 if nothing is available
    - name: SplitMemBlock
      address:
        EU: 0x2001070
        NA: 0x2001070
        JP: 0x2001070
      description: |-
        Given a memory block at a given index, splits off another memory block of the specified size from the end.
        
        Since blocks are stored in an array on the memory arena struct, this is essentially an insertion operation, plus some processing on the block being split and its child.
        
        r0: memory arena
        r1: block index
        r2: internal alloc flags
        r3: number of bytes to split off
        stack[0]: user alloc flags (to assign to the new block)
        return: the newly split-off memory block
    - name: MemAlloc
      address:
        EU: 0x2001170
        NA: 0x2001170
        JP: 0x2001170
      description: |-
        Allocates some memory on the heap, returning a pointer to the starting address.
        
        Memory allocation is done with region-based memory management. See MEMORY_ALLOCATION_TABLE for more information.
        
        This function is just a wrapper around MemLocateSet.
        
        r0: length in bytes
        r1: flags (see the comment on struct mem_block::user_flags)
        return: pointer
    - name: MemFree
      address:
        EU: 0x2001188
        NA: 0x2001188
        JP: 0x2001188
      description: |-
        Frees heap-allocated memory.
        
        This function is just a wrapper around MemLocateUnset.
        
        r0: pointer
    - name: MemArenaAlloc
      address:
        EU: 0x200119C
        NA: 0x200119C
        JP: 0x200119C
      description: |-
        Allocates some memory on the heap and creates a new global memory arena with it.
        
        The actual allocation part works similarly to the normal MemAlloc.
        
        r0: desired parent memory arena, or null
        r1: length of the arena in bytes
        r2: maximum number of blocks that the arena can hold
        r3: flags (see MemAlloc)
        return: memory arena pointer
    - name: CreateMemArena
      address:
        EU: 0x2001280
        NA: 0x2001280
        JP: 0x2001280
      description: |-
        Creates a new memory arena within a given block of memory.
        
        This is essentially a wrapper around InitMemArena, accounting for the space needed by the arena metadata.
        
        r0: memory region in which to create the arena, as {pointer, length}
        r1: maximum number of blocks that the arena can hold
        return: memory arena pointer
    - name: MemLocateSet
      address:
        EU: 0x2001390
        NA: 0x2001390
        JP: 0x2001390
      description: |-
        The implementation for MemAlloc.
        
        At a high level, memory is allocated by choosing a memory arena, looking through blocks in the memory arena until a free one that's large enough is found, then splitting off a new memory block of the needed size.
        
        This function is not fallible, i.e., it hangs the whole program on failure, so callers can assume it never fails.
        
        The name for this function comes from the error message logged on failure, and it reflects what the function does: locate an available block of memory and set it up for the caller.
        
        r0: desired memory arena for allocation, or null (MemAlloc passes null)
        r1: length in bytes
        r2: flags (see MemAlloc)
        return: pointer to allocated memory
    - name: MemLocateUnset
      address:
        EU: 0x2001638
        NA: 0x2001638
        JP: 0x2001638
      description: |-
        The implementation for MemFree.
        
        At a high level, memory is freed by locating the pointer in its memory arena (searching block-by-block) and emptying the block so it's available for future allocations, and merging it with neighboring blocks if they're available.
        
        r0: desired memory arena for freeing, or null (MemFree passes null)
        r1: pointer to free
    - name: RoundUpDiv256
      address:
        EU: 0x2001894
        NA: 0x2001894
        JP: 0x2001894
      description: |-
        Divide a number by 256 and round up to the nearest integer.
        
        r0: number
        return: number // 256
    - name: UFixedPoint64CmpLt
      address:
        EU: 0x2001A30
        NA: 0x2001A30
        JP: 0x2001A30
      description: |-
        Compares two unsigned 64-bit fixed-point numbers (16 fraction bits) x and y.
        
        r0: upper 32 bits of x
        r1: lower 32 bits of x
        r2: upper 32 bits of y
        r3: lower 32 bits of y
        return: x < y
    - name: MultiplyByFixedPoint
      address:
        EU: 0x2001A54
        NA: 0x2001A54
        JP: 0x2001A54
      description: |-
        Multiply a signed integer x by a signed binary fixed-point multiplier (8 fraction bits).
        
        r0: x
        r1: multiplier
        return: x * multiplier
    - name: UMultiplyByFixedPoint
      address:
        EU: 0x2001B0C
        NA: 0x2001B0C
        JP: 0x2001B0C
      description: |-
        Multiplies an unsigned integer x by an unsigned binary fixed-point multiplier (8 fraction bits).
        
        r0: x
        r1: multiplier
        return: x * multiplier
    - name: IntToFixedPoint64
      address:
        EU: 0x2001C80
        NA: 0x2001C80
        JP: 0x2001C80
      description: |-
        Converts a signed integer to a 64-bit fixed-point number (16 fraction bits).
        
        Note that this function appears to be bugged: it appears to try to sign-extend if the input is negative, but in a nonsensical way, checking the sign bit for a 16-bit signed integer, but then doing the sign extension as if the input were a 32-bit signed integer.
        
        r0: [output] 64-bit fixed-point number
        r1: 32-bit signed int
    - name: FixedPoint64ToInt
      address:
        EU: 0x2001CB0
        NA: 0x2001CB0
        JP: 0x2001CB0
      description: |-
        Converts a 64-bit fixed-point number (16 fraction bits) to a signed integer.
        
        r0: 64-bit fixed-point number
        return: 32-bit signed
    - name: FixedPoint32To64
      address:
        EU: 0x2001CD4
        NA: 0x2001CD4
        JP: 0x2001CD4
      description: |-
        Converts a 32-bit fixed-point number (8 fraction bits) to a 64-bit fixed point number (16 fraction bits). Sign-extends as necessary.
        
        r0: [output] 64-bit fixed-point number
        r1: 32-bit signed fixed-point number
    - name: NegateFixedPoint64
      address:
        EU: 0x2001CF8
        NA: 0x2001CF8
        JP: 0x2001CF8
      description: |-
        Negates a 64-bit fixed-point number (16 fraction bits) in-place.
        
        r0: 64-bit fixed-point number to negate
    - name: FixedPoint64IsZero
      address:
        EU: 0x2001D28
        NA: 0x2001D28
        JP: 0x2001D28
      description: |-
        Checks whether a 64-bit fixed-point number (16 fraction bits) is zero.
        
        r0: 64-bit fixed-point number
        return: bool
    - name: FixedPoint64IsNegative
      address:
        EU: 0x2001D50
        NA: 0x2001D50
        JP: 0x2001D50
      description: |-
        Checks whether a 64-bit fixed-point number (16 fraction bits) is negative.
        
        r0: 64-bit fixed-point number
        return: bool
    - name: FixedPoint64CmpLt
      address:
        EU: 0x2001D68
        NA: 0x2001D68
        JP: 0x2001D68
      description: |-
        Compares two signed 64-bit fixed-point numbers (16 fraction bits) x and y.
        
        r0: x
        r1: y
        return: x < y
    - name: MultiplyFixedPoint64
      address:
        EU: 0x2001DF4
        NA: 0x2001DF4
        JP: 0x2001DF4
      description: |-
        Multiplies two signed 64-bit fixed-point numbers (16 fraction bits) x and y.
        
        r0: [output] product (x * y)
        r1: x
        r2: y
    - name: DivideFixedPoint64
      address:
        EU: 0x2001EC8
        NA: 0x2001EC8
        JP: 0x2001EC8
      description: |-
        Divides two signed 64-bit fixed-point numbers (16 fraction bits).
        
        Returns the maximum positive value ((INT64_MAX >> 16) + (UINT16_MAX * 2^-16)) if the divisor is zero.
        
        r0: [output] quotient (dividend / divisor)
        r1: dividend
        r2: divisor
    - name: UMultiplyFixedPoint64
      address:
        EU: 0x2001FA0
        NA: 0x2001FA0
        JP: 0x2001FA0
      description: |-
        Multiplies two unsigned 64-bit fixed-point numbers (16 fraction bits) x and y.
        
        r0: [output] product (x * y)
        r1: x
        r2: y
    - name: UDivideFixedPoint64
      address:
        EU: 0x2002084
        NA: 0x2002084
        JP: 0x2002084
      description: |-
        Divides two unsigned 64-bit fixed-point numbers (16 fraction bits).
        
        Returns the maximum positive value for a signed fixed-point number ((INT64_MAX >> 16) + (UINT16_MAX * 2^-16)) if the divisor is zero.
        
        r0: [output] quotient (dividend / divisor)
        r1: dividend
        r2: divisor
    - name: AddFixedPoint64
      address:
        EU: 0x20021C8
        NA: 0x20021C8
        JP: 0x20021C8
      description: |-
        Adds two 64-bit fixed-point numbers (16 fraction bits) x and y.
        
        r0: [output] sum (x + y)
        r1: x
        r2: y
    - name: ClampedLn
      address:
        EU: 0x20021F4
        NA: 0x20021F4
        JP: 0x20021F4
      description: |-
        The natural log function over the domain of [1, 2047]. The input is clamped to this domain.
        
        r0: [output] ln(x)
        r1: x
    - name: GetRngSeed
      address:
        EU: 0x200222C
        NA: 0x200222C
        JP: 0x200222C
      description: Get the current value of PRNG_SEQUENCE_NUM.
    - name: SetRngSeed
      address:
        EU: 0x200223C
        NA: 0x200223C
        JP: 0x200223C
      description: |-
        Seed PRNG_SEQUENCE_NUM to a given value.
        
        r0: seed
    - name: Rand16Bit
      address:
        EU: 0x200224C
        NA: 0x200224C
        JP: 0x200224C
      description: |-
        Computes a pseudorandom 16-bit integer using the general-purpose PRNG.
        
        Note that much of dungeon mode uses its own (slightly higher-quality) PRNG within overlay 29. See overlay29.yml for more information.
        
        Random numbers are generated with a linear congruential generator (LCG), using a modulus of 2^16, a multiplier of 109, and an increment of 1021. I.e., the recurrence relation is `x = (109*x_prev + 1021) % 2^16`.
        
        The LCG has a hard-coded seed of 13452 (0x348C), but can be seeded with a call to SetRngSeed.
        
        return: pseudorandom int on the interval [0, 65535]
    - name: RandInt
      address:
        EU: 0x2002274
        NA: 0x2002274
        JP: 0x2002274
      description: |-
        Compute a pseudorandom integer under a given maximum value using the general-purpose PRNG.
        
        This function relies on a single call to Rand16Bit. Even though it takes a 32-bit integer as input, the number of unique outcomes is capped at 2^16.
        
        r0: high
        return: pseudorandom integer on the interval [0, high - 1]
    - name: RandRange
      address:
        EU: 0x200228C
        NA: 0x200228C
        JP: 0x200228C
      description: |-
        Compute a pseudorandom value between two integers using the general-purpose PRNG.
        
        This function relies on a single call to Rand16Bit. Even though it takes 32-bit integers as input, the number of unique outcomes is capped at 2^16.
        
        r0: x
        r1: y
        return: pseudorandom integer on the interval [x, y - 1]
    - name: Rand32Bit
      address:
        EU: 0x20022AC
        NA: 0x20022AC
        JP: 0x20022AC
      description: |-
        Computes a random 32-bit integer using the general-purpose PRNG. The upper and lower 16 bits are each generated with a separate call to Rand16Bit (so this function advances the PRNG twice).
        
        return: pseudorandom int on the interval [0, 4294967295]
    - name: RandIntSafe
      address:
        EU: 0x20022F8
        NA: 0x20022F8
        JP: 0x20022F8
      description: |-
        Same as RandInt, except explicitly masking out the upper 16 bits of the output from Rand16Bit (which should be zero anyway).
        
        r0: high
        return: pseudorandom integer on the interval [0, high - 1]
    - name: RandRangeSafe
      address:
        EU: 0x2002318
        NA: 0x2002318
        JP: 0x2002318
      description: |-
        Like RandRange, except reordering the inputs as needed, and explicitly masking out the upper 16 bits of the output from Rand16Bit (which should be zero anyway).
        
        r0: x
        r1: y
        return: pseudorandom integer on the interval [min(x, y), max(x, y) - 1]
    - name: WaitForever
      address:
        EU: 0x2002438
        NA: 0x2002438
        JP: 0x2002438
      description: |-
        Sets some program state and calls WaitForInterrupt in an infinite loop.
        
        This is called on fatal errors to hang the program indefinitely.
        
        No params.
    - name: InterruptMasterDisable
      address:
        EU: 0x20030CC
        NA: 0x20030CC
        JP: 0x20030CC
      description: |-
        Note: unverified, ported from Irdkwia's notes
        
        return: previous state
    - name: InterruptMasterEnable
      address:
        EU: 0x20030E4
        NA: 0x20030E4
        JP: 0x20030E4
      description: |-
        Note: unverified, ported from Irdkwia's notes
        
        return: previous state
    - name: InitMemAllocTableVeneer
      address:
        EU: 0x200321C
        NA: 0x200321C
        JP: 0x200321C
      description: |-
        Likely a linker-generated veneer for InitMemAllocTable.
        
        See https://developer.arm.com/documentation/dui0474/k/image-structure-and-generation/linker-generated-veneers/what-is-a-veneer-
        
        No params.
    - name: ZInit8
      address:
        EU: 0x2003228
        NA: 0x2003228
        JP: 0x2003228
      description: |-
        Zeroes an 8-byte buffer.
        
        r0: ptr
    - name: PointsToZero
      address:
        EU: 0x2003238
        NA: 0x2003238
        JP: 0x2003238
      description: |-
        Checks whether a pointer points to zero.
        
        r0: ptr
        return: bool
    - name: MemZero
      address:
        EU: 0x2003250
        NA: 0x2003250
        JP: 0x2003250
      description: |-
        Zeroes a buffer.
        
        r0: ptr
        r1: len
    - name: MemZero16
      address:
        EU: 0x200326C
        NA: 0x200326C
        JP: 0x200326C
      description: |-
        Zeros a buffer of 16-bit values.
        
        r0: ptr
        r1: len (# bytes)
    - name: MemZero32
      address:
        EU: 0x2003288
        NA: 0x2003288
        JP: 0x2003288
      description: |-
        Zeros a buffer of 32-bit values.
        
        r0: ptr
        r1: len (# bytes)
    - name: MemsetSimple
      address:
        EU: 0x20032A4
        NA: 0x20032A4
        JP: 0x20032A4
      description: |-
        A simple implementation of the memset(3) C library function.
        
        This function was probably manually implemented by the developers. See memset for what's probably the real libc function.
        
        r0: ptr
        r1: value
        r2: len (# bytes)
    - name: Memset32
      address:
        EU: 0x20032BC
        NA: 0x20032BC
        JP: 0x20032BC
      description: |-
        Fills a buffer of 32-bit values with a given value.
        
        r0: ptr
        r1: value
        r2: len (# bytes)
    - name: MemcpySimple
      address:
        EU: 0x20032D4
        NA: 0x20032D4
        JP: 0x20032D4
      description: |-
        A simple implementation of the memcpy(3) C library function.
        
        This function was probably manually implemented by the developers. See memcpy for what's probably the real libc function.
        
        This function copies from src to dst in backwards byte order, so this is safe to call for overlapping src and dst if src <= dst.
        
        r0: dest
        r1: src
        r2: n
    - name: Memcpy16
      address:
        EU: 0x20032F0
        NA: 0x20032F0
        JP: 0x20032F0
      description: |-
        Copies 16-bit values from one buffer to another.
        
        r0: dest
        r1: src
        r2: n (# bytes)
    - name: Memcpy32
      address:
        EU: 0x200330C
        NA: 0x200330C
        JP: 0x200330C
      description: |-
        Copies 32-bit values from one buffer to another.
        
        r0: dest
        r1: src
        r2: n (# bytes)
    - name: TaskProcBoot
      address:
        EU: 0x2003328
        NA: 0x2003328
        JP: 0x2003328
      description: |-
        Probably related to booting the game?
        
        This function prints the debug message "task proc boot".
        
        No params.
    - name: EnableAllInterrupts
      address:
        EU: 0x2003608
        NA: 0x2003608
        JP: 0x2003608
      description: |-
        Sets the Interrupt Master Enable (IME) register to 1, which enables all CPU interrupts (if enabled in the Interrupt Enable (IE) register).
        
        See https://problemkaputt.de/gbatek.htm#dsiomaps.
        
        return: old value in the IME register
    - name: GetTime
      address:
        EU: 0x20037B4
        NA: 0x20037B4
        JP: 0x20037B4
      description: |-
        Seems to get the current (system?) time as an IEEE 754 floating-point number.
        
        return: current time (maybe in seconds?)
    - name: DisableAllInterrupts
      address:
        EU: 0x2003824
        NA: 0x2003824
        JP: 0x2003824
      description: |-
        Sets the Interrupt Master Enable (IME) register to 0, which disables all CPU interrupts (even if enabled in the Interrupt Enable (IE) register).
        
        See https://problemkaputt.de/gbatek.htm#dsiomaps.
        
        return: old value in the IME register
    - name: SoundResume
      address:
        EU: 0x2003CC4
        NA: 0x2003CC4
        JP: 0x2003CC4
      description: |-
        Probably resumes the sound player if paused?
        
        This function prints the debug string "sound resume".
    - name: CardPullOutWithStatus
      address:
        EU: 0x2003D2C
        NA: 0x2003D2C
        JP: 0x2003D2C
      description: |-
        Probably aborts the program with some status code? It seems to serve a similar purpose to the exit(3) function.
        
        This function prints the debug string "card pull out %d" with the status code.
        
        r0: status code
    - name: CardPullOut
      address:
        EU: 0x2003D70
        NA: 0x2003D70
        JP: 0x2003D70
      description: |-
        Sets some global flag that probably triggers system exit?
        
        This function prints the debug string "card pull out".
        
        No params.
    - name: CardBackupError
      address:
        EU: 0x2003D94
        NA: 0x2003D94
        JP: 0x2003D94
      description: |-
        Sets some global flag that maybe indicates a save error?
        
        This function prints the debug string "card backup error".
        
        No params.
    - name: HaltProcessDisp
      address:
        EU: 0x2003DB8
        NA: 0x2003DB8
        JP: 0x2003DB8
      description: |-
        Maybe halts the process display?
        
        This function prints the debug string "halt process disp %d" with the status code.
        
        r0: status code
    - name: OverlayIsLoaded
      address:
        EU: 0x2003ED0
        NA: 0x2003ED0
        JP: 0x2003ED0
      description: |-
        Checks if an overlay with a certain group ID is currently loaded.
        
        See the LOADED_OVERLAY_GROUP_* data symbols or enum overlay_group_id in the C headers for a mapping between group ID and overlay number.
        
        r0: group ID of the overlay to check. A group ID of 0 denotes no overlay, and the return value will always be true in this case.
        return: bool
    - name: LoadOverlay
      address:
        EU: 0x20040AC
        NA: 0x20040AC
        JP: 0x20040AC
      description: |-
        Loads an overlay from ROM by its group ID.
        
        See the LOADED_OVERLAY_GROUP_* data symbols or enum overlay_group_id in the C headers for a mapping between group ID and overlay number.
        
        r0: group ID of the overlay to load
    - name: UnloadOverlay
      address:
        EU: 0x2004868
        NA: 0x2004868
        JP: 0x2004868
      description: |-
        Unloads an overlay from ROM by its group ID.
        
        See the LOADED_OVERLAY_GROUP_* data symbols or enum overlay_group_id in the C headers for a mapping between group ID and overlay number.
        
        r0: group ID of the overlay to unload
        others: ?
    - name: GetDsFirmwareUserSettingsVeneer
      address:
        EU: 0x2004F74
        NA: 0x2004F74
        JP: 0x2004F74
      description: |-
        Likely a linker-generated veneer for GetDsFirmwareUserSettings.
        
        See https://developer.arm.com/documentation/dui0474/k/image-structure-and-generation/linker-generated-veneers/what-is-a-veneer-
        
        r0: user_settings pointer
    - name: Rgb8ToRgb5
      address:
        EU: 0x2004FCC
        NA: 0x2004FCC
        JP: 0x2004FCC
      description: |-
        Transform the input rgb8 color to a rgb5 color
        
        r0: pointer to target rgb5 (2 bytes, aligned to LSB)
        r1: pointer to source rgb8
    - name: EuclideanNorm
      address:
        EU:
          - 0x2005050
          - 0x20050B0
        NA:
          - 0x2005050
          - 0x20050B0
        JP:
          - 0x2005050
          - 0x20050B0
      description: |-
        Computes the Euclidean norm of a two-component integer array, sort of like hypotf(3).
        
        r0: integer array [x, y]
        return: sqrt(x*x + y*y)
    - name: ClampComponentAbs
      address:
        EU: 0x2005110
        NA: 0x2005110
        JP: 0x2005110
      description: |-
        Clamps the absolute values in a two-component integer array.
        
        Given an integer array [x, y] and a maximum absolute value M, clamps each element of the array to M such that the output array is [min(max(x, -M), M), min(max(y, -M), M)].
        
        r0: 2-element integer array, will be mutated
        r1: max absolute value
    - name: GetHeldButtons
      address:
        EU: 0x20061EC
        NA: 0x20061EC
        JP: 0x20061EC
      description: |-
        Note: unverified, ported from Irdkwia's notes
        
        r0: controller
        r1: btn_ptr
        return: any_activated
    - name: GetPressedButtons
      address:
        EU: 0x200625C
        NA: 0x200625C
        JP: 0x200625C
      description: |-
        Note: unverified, ported from Irdkwia's notes
        
        r0: controller
        r1: btn_ptr
        return: any_activated
    - name: GetReleasedStylus
      address:
        EU: 0x2006C1C
        NA: 0x2006C1C
        JP: 0x2006C1C
      description: |-
        Note: unverified, ported from Irdkwia's notes
        
        r0: stylus_ptr
        return: any_activated
    - name: KeyWaitInit
      address:
        EU: 0x2006DA4
        NA: 0x2006DA4
        JP: 0x2006DA4
      description: |-
        Implements (most of?) SPECIAL_PROC_KEY_WAIT_INIT (see ScriptSpecialProcessCall).
        
        No params.
    - name: DebugPrintSystemClock
      address:
        EU: 0x2006EF8
        NA: 0x2006EF8
        JP: 0x2006EF8
      description: |-
        This function prints the debug message "Now date & time" followed by the current date and time of the DS system clock. Called on boot.
        
        No params.
    - name: GetSystemClock
      address:
        EU: 0x2006F68
        NA: 0x2006F68
        JP: 0x2006F68
      description: |-
        Gets information surrounding the DS system clock, such as the current month, day, etc.
        
        r0: system_clock pointer
    - name: SprintfSystemClock
      address:
        EU: 0x2006FB8
        NA: 0x2006FB8
        JP: 0x2006FB8
      description: |-
        Calls sprintf to format a string using the fields of the DS system clock as "year/month/day hour:minute:second". Used in DebugPrintSystemClock.
        
        r0: system_clock pointer
        r1: str
    - name: DataTransferInit
      aliases:
        - FileRom_InitDataTransfer
      address:
        EU: 0x2008168
        NA: 0x2008168
        JP: 0x2008168
      description: |-
        Initializes data transfer mode to get data from the ROM cartridge.
        
        No params.
    - name: DataTransferStop
      aliases:
        - FileRom_StopDataTransfer
      address:
        EU: 0x2008194
        NA: 0x2008194
        JP: 0x2008194
      description: |-
        Finalizes data transfer from the ROM cartridge.
        
        This function must always be called if DataTransferInit was called, or the game will crash.
        
        No params.
    - name: FileInitVeneer
      aliases:
        - FileRom_Veneer_FileInit
      address:
        EU: 0x2008204
        NA: 0x2008204
        JP: 0x2008204
      description: |-
        Likely a linker-generated veneer for FileInit.
        
        See https://developer.arm.com/documentation/dui0474/k/image-structure-and-generation/linker-generated-veneers/what-is-a-veneer-
        
        r0: file_stream pointer
    - name: FileOpen
      aliases:
        - FileRom_HandleOpen
      address:
        EU: 0x2008210
        NA: 0x2008210
        JP: 0x2008210
      description: |-
        Opens a file from the ROM file system at the given path, sort of like C's fopen(3) library function.
        
        r0: file_stream pointer
        r1: file path string
    - name: FileGetSize
      address:
        EU: 0x2008244
        NA: 0x2008244
        JP: 0x2008244
      description: |-
        Gets the size of an open file.
        
        r0: file_stream pointer
        return: file size
    - name: FileRead
      aliases:
        - FileRom_HandleRead
      address:
        EU: 0x2008254
        NA: 0x2008254
        JP: 0x2008254
      description: |-
        Reads the contents of a file into the given buffer, and moves the file cursor accordingly.
        
        Data transfer mode must have been initialized (with DataTransferInit) prior to calling this function. This function looks like it's doing something akin to calling read(2) or fread(3) in a loop until all the bytes have been successfully read.
        
        Note: If code is running from IRQ mode, it appears that FileRead hangs the game. When the processor mode is forced into SYSTEM mode FileRead once again works, so it appears that ROM access only works in certain processor modes. Note that forcing the processor into a different mode is generally a bad idea and should be avoided as it will easily corrupt that processor mode's states.
        
        r0: file_stream pointer
        r1: [output] buffer
        r2: number of bytes to read
        return: number of bytes read
    - name: FileSeek
      aliases:
        - FileRom_HandleSeek
      address:
        EU: 0x20082A8
        NA: 0x20082A8
        JP: 0x20082A8
      description: |-
        Sets a file stream's position indicator.
        
        This function has the a similar API to the fseek(3) library function from C, including using the same codes for the `whence` parameter:
        - SEEK_SET=0
        - SEEK_CUR=1
        - SEEK_END=2
        
        r0: file_stream pointer
        r1: offset
        r2: whence
    - name: FileClose
      address:
        EU: 0x20082C4
        NA: 0x20082C4
        JP: 0x20082C4
      description: |-
        Closes a file.
        
        Data transfer mode must have been initialized (with DataTransferInit) prior to calling this function.
        
        Note: It is possible to keep a file stream open even if data transfer mode has been stopped, in which case the file stream can be used again if data transfer mode is reinitialized.
        
        r0: file_stream pointer
    - name: UnloadFile
      address:
        EU: 0x2008BD4
        NA: 0x2008BD4
        JP: 0x2008BD4
      description: |-
        Note: unverified, ported from Irdkwia's notes
        
        r0: addr_ptr
    - name: LoadFileFromRom
      address:
        EU: 0x2008C3C
        NA: 0x2008C3C
        JP: 0x2008C3C
      description: |-
        Loads a file from ROM by filepath into a heap-allocated buffer.
        
        r0: [output] pointer to an IO struct {ptr, len}
        r1: file path string pointer
        r2: flags
    - name: TransformPaletteDataWithFlushDivideFade
      address:
        EU: 0x200AE38
        NA: 0x200AE38
        JP: 0x200AE38
      description: "r0: palette_data"
    - name: UpdateFadeStatus
      address:
        EU: 0x200BA18
        NA: 0x200B990
        JP: 0x200B990
      description: |-
        Updates the given screen_fade struct to initiate a fade for example.
        
        In addition to initiating a fade this is called when a fade out is complete to set a flag for that in the struct.
        
        r0: screen_fade
        r1: probably the type of the fade
        r2: duration
    - name: HandleFades
      address:
        EU: 0x200BA90
        NA: 0x200BA08
        JP: 0x200BA08
      description: |-
        Handles updating the screen_fade struct in all modes except dungeon mode.
        
        Gets called every frame for both screens, analyzes the fade_struct and does appropriate actions. If there's a fade in progress, it calculates the brightness on the next frame and updates the structure accordingly.
        
        r0: screen_fade
        return: bool
    - name: GetFadeStatus
      address:
        EU: 0x200BDB4
        NA: 0x200BD2C
        JP: 0x200BD2C
      description: |-
        Returns 1 if fading to black, 2 if fading to white, 0 otherwise.
        
        r0: screen_fade
        return: int
    - name: InitDebug
      aliases:
        - Debug_Init
      address:
        EU: 0x200C15C
        NA: 0x200C0D4
        JP: 0x200C0D4
      description: |-
        Would have initialized debugging-related things, if they were not removed.
        As for the release version, does nothing but set DEBUG_IS_INITIALIZED to true.
    - name: InitDebugFlag
      aliases:
        - Debug_InitDebugFlag
      address:
        EU: 0x200C194
        NA: 0x200C10C
        JP: 0x200C10C
      description: |-
        Would have initialized the debug flags.
        Does nothing in release binary.
    - name: GetDebugFlag
      aliases:
        - Debug_GetDebugFlag
      address:
        EU: 0x200C198
        NA: 0x200C110
        JP: 0x200C110
      description: |-
        Should return the value of the specified debug flag. Just returns 0 in the final binary.
        
        r0: flag ID
        return: flag value
    - name: SetDebugFlag
      aliases:
        - Debug_SetDebugFlag
      address:
        EU: 0x200C1A0
        NA: 0x200C118
        JP: 0x200C118
      description: |-
        Should set the value of a debug flag. A no-op in the final binary.
        
        r0: flag ID
        r1: flag value
    - name: InitDebugStripped6
      aliases:
        - Debug_Stripped6
      address:
        EU: 0x200C1A4
        NA: 0x200C11C
        JP: 0x200C11C
      description: "Does nothing, only called in the debug initialization function."
    - name: AppendProgPos
      address:
        EU: 0x200C1A8
        NA: 0x200C120
        JP: 0x200C120
      description: |-
        Write a base message into a string and append the file name and line number to the end in the format "file = '%s'  line = %5d\n".
        
        If no program position info is given, "ProgPos info NULL\n" is appended instead.
        
        r0: [output] str
        r1: program position info
        r2: base message
        return: number of characters printed, excluding the null-terminator
    - name: InitDebugStripped5
      aliases:
        - Debug_Stripped5
      address:
        EU: 0x200C1F0
        NA: 0x200C168
        JP: 0x200C168
      description: "Does nothing, only called in the debug initialization function."
    - name: DebugPrintTrace
      aliases:
        - Debug_PrintTrace
      address:
        EU: 0x200C1F4
        NA: 0x200C16C
        JP: 0x200C16C
      description: |-
        Would log a printf format string tagged with the file name and line number in the debug binary.
        
        This still constructs the string, but doesn't actually do anything with it in the final binary.
        
        If message is a null pointer, the string "  Print  " is used instead.
        
        r0: message
        r1: program position info (can be null)
    - name: DebugDisplay
      address:
        EU: 0x200C250
        NA: 0x200C1C8
        JP: 0x200C1C8
      description: |-
        Would display a printf format string on the top screen in the debug binary.
        
        This still constructs the string with vsprintf, but doesn't actually do anything with it in the final binary.
        
        Identical to DebugPrint0 in release builds.
        
        r0: format
        ...: variadic
    - name: DebugPrint0
      aliases:
        - Debug_Print0
      address:
        EU: 0x200C284
        NA: 0x200C1FC
        JP: 0x200C1FC
      description: |-
        Would log a printf format string in the debug binary.
        
        This still constructs the string with vsprintf, but doesn't actually do anything with it in the final binary.
        
        Identical to DebugDisplay in release builds.
        
        r0: format
        ...: variadic
    - name: InitDebugLogFlag
      aliases:
        - Debug_InitLogFlag
      address:
        EU: 0x200C2B8
        NA: 0x200C230
        JP: 0x200C230
      description: |-
        Would have initialized the debug log flags.
        Does nothing in release binary.
    - name: GetDebugLogFlag
      aliases:
        - Debug_GetLogFlag
      address:
        EU: 0x200C2BC
        NA: 0x200C234
        JP: 0x200C234
      description: |-
        Should return the value of the specified debug log flag. Just returns 0 in the final binary.
        
        r0: flag ID
        return: flag value
    - name: SetDebugLogFlag
      aliases:
        - Debug_SetLogFlag
      address:
        EU: 0x200C2C4
        NA: 0x200C23C
        JP: 0x200C23C
      description: |-
        Should set the value of a debug log flag. A no-op in the final binary.
        
        r0: flag ID
        r1: flag value
    - name: DebugPrint
      aliases:
        - Debug_Print
      address:
        EU: 0x200C2C8
        NA: 0x200C240
        JP: 0x200C240
      description: |-
        Would log a printf format string in the debug binary. A no-op in the final binary.
        
        r0: log level
        r1: format
        ...: variadic
    - name: InitDebugStripped4
      aliases:
        - Debug_Stripped4
      address:
        EU: 0x200C2D4
        NA: 0x200C24C
        JP: 0x200C24C
      description: "Does nothing, only called in the debug initialization function."
    - name: InitDebugStripped3
      aliases:
        - Debug_Stripped3
      address:
        EU: 0x200C2D8
        NA: 0x200C250
        JP: 0x200C250
      description: "Does nothing, only called in the debug initialization function."
    - name: InitDebugStripped2
      aliases:
        - Debug_Stripped2
      address:
        EU: 0x200C2DC
        NA: 0x200C254
        JP: 0x200C254
      description: "Does nothing, only called in the debug initialization function."
    - name: InitDebugStripped1
      aliases:
        - Debug_Stripped1
      address:
        EU: 0x200C2E0
        NA: 0x200C258
        JP: 0x200C258
      description: "Does nothing, only called in the debug initialization function."
    - name: FatalError
      aliases:
        - Debug_FatalError
      address:
        EU: 0x200C2E4
        NA: 0x200C25C
        JP: 0x200C25C
      description: |-
        Logs some debug messages, then hangs the process.
        
        This function is called in lots of places to bail on a fatal error. Looking at the static data callers use to fill in the program position info is informative, as it tells you the original file name (probably from the standard __FILE__ macro) and line number (probably from the standard __LINE__ macro) in the source code.
        
        r0: program position info
        r1: format
        ...: variadic
    - name: OpenAllPackFiles
      aliases:
        - DirectoryFileMngr_ExtractAllDirectoryFiles
      address:
        EU: 0x200C364
        NA: 0x200C2DC
        JP: 0x200C2DC
      description: |-
        Open the 6 files at PACK_FILE_PATHS_TABLE into PACK_FILES_OPENED. Called during game initialization.
        
        No params.
    - name: GetFileLengthInPackWithPackNb
      aliases:
        - DirectoryFileMngr_GetDirectoryFileSize
      address:
        EU: 0x200C3C4
        NA: 0x200C33C
        JP: 0x200C33C
      description: |-
        Call GetFileLengthInPack after looking up the global Pack archive by its number
        
        r0: pack file number
        r1: file number
        return: size of the file in bytes from the Pack Table of Content
    - name: LoadFileInPackWithPackId
      aliases:
        - DirectoryFileMngr_LoadDirectoryFile
      address:
        EU: 0x200C3E4
        NA: 0x200C35C
        JP: 0x200C35C
      description: |-
        Call LoadFileInPack after looking up the global Pack archive by its identifier
        
        r0: pack file identifier
        r1: file index
        r2: [output] target buffer
        return: number of read bytes (identical to the length of the pack from the Table of Content)
    - name: AllocAndLoadFileInPack
      aliases:
        - DirectoryFileMngr_OpenDirectoryFile
      address:
        EU: 0x200C410
        NA: 0x200C388
        JP: 0x200C388
      description: |-
        Allocate a file and load a file from the pack archive inside.
        The data pointed by the pointer in the output need to be freed once is not needed anymore.
        
        r0: pack file identifier
        r1: file index
        r2: [output] result struct (will contain length and pointer)
        r3: allocation flags
    - name: OpenPackFile
      aliases:
        - DirectoryFile_ExtractDirectoryFile
      address:
        EU: 0x200C468
        NA: 0x200C3E0
        JP: 0x200C3E0
      description: |-
        Open a Pack file, to be read later. Initialize the output structure.
        
        r0: [output] pack file struct
        r1: file name
    - name: GetFileLengthInPack
      aliases:
        - DirectoryFile_GetDirectoryFileSize
      address:
        EU: 0x200C4FC
        NA: 0x200C474
        JP: 0x200C474
      description: |-
        Get the length of a file entry from a Pack archive
        
        r0: pack file struct
        r1: file index
        return: size of the file in bytes from the Pack Table of Content
    - name: LoadFileInPack
      aliases:
        - DirectoryFile_LoadDirectoryFile
      address:
        EU: 0x200C50C
        NA: 0x200C484
        JP: 0x200C484
      description: |-
        Load the indexed file from the Pack archive, itself loaded from the ROM.
        
        r0: pack file struct
        r1: [output] target buffer
        r2: file index
        return: number of read bytes (identical to the length of the pack from the Table of Content)
    - name: GetDungeonResultMsg
      address:
        EU: 0x200C584
        NA: 0x200C4FC
        JP: 0x200C4FC
      description: |-
        Gets the message that is shown on the dungeon results ("The Last Outing") screen, right after the leader's name.
        
        r0: Damage source value to use when displaying the cause of fainting or the result of the expedition
        r1: [output] Buffer where the resulting message will be stored
        r2: Buffer size
        r3: (?) Seems to point to a buffer
    - name: GetDamageSource
      address:
        EU: 0x200CADC
        NA: 0x200CA54
        JP: 0x200CA54
      description: |-
        Gets the damage source for a given move-item combination.
        
        If there's no item, the source is the move ID. If the item is an orb, return DAMAGE_SOURCE_ORB_ITEM. Otherwise, return DAMAGE_SOURCE_NON_ORB_ITEM.
        
        r0: move ID
        r1: item ID
        return: damage source
    - name: GetItemCategoryVeneer
      address:
        EU: 0x200CB78
        NA: 0x200CAF0
        JP: 0x200CAF0
      description: |-
        Likely a linker-generated veneer for GetItemCategory.
        
        See https://developer.arm.com/documentation/dui0474/k/image-structure-and-generation/linker-generated-veneers/what-is-a-veneer-
        
        r0: Item ID
        return: Category ID
    - name: GetItemMoveId16
      address:
        EU: 0x200CB84
        NA: 0x200CAFC
        JP: 0x200CAFC
      description: |-
        Wraps GetItemMoveId, ensuring that the return value is 16-bit.
        
        r0: item ID
        return: move ID
    - name: IsThrownItem
      address:
        EU: 0x200CB98
        NA: 0x200CB10
        JP: 0x200CB10
      description: |-
        Checks if a given item ID is a thrown item (CATEGORY_THROWN_LINE or CATEGORY_THROWN_ARC).
        
        r0: item ID
        return: bool
    - name: IsNotMoney
      address:
        EU: 0x200CBB4
        NA: 0x200CB2C
        JP: 0x200CB2C
      description: |-
        Checks if an item ID is not ITEM_POKE.
        
        r0: item ID
        return: bool
    - name: IsEdible
      address:
        EU: 0x200CBD4
        NA: 0x200CB4C
        JP: 0x200CB4C
      description: |-
        Checks if an item has an item category of CATEGORY_BERRIES_SEEDS_VITAMINS or CATEGORY_FOOD_GUMMIES.
        
        r0: item ID
        return: bool
    - name: IsHM
      address:
        EU: 0x200CBF8
        NA: 0x200CB70
        JP: 0x200CB70
      description: |-
        Note: unverified, ported from Irdkwia's notes
        
        r0: item ID
        return: bool
    - name: IsGummi
      address:
        EU: 0x200CC7C
        NA: 0x200CBF4
        JP: 0x200CBF4
      description: |-
        Checks if an item is a Gummi.
        
        r0: item ID
        return: bool
    - name: IsAuraBow
      address:
        EU: 0x200CC9C
        NA: 0x200CC14
        JP: 0x200CC14
      description: |-
        Checks if an item is one of the aura bows received at the start of the game.
        
        r0: item ID
        return: bool
    - name: IsLosableItem
      address:
        EU: 0x200CCC0
        NA: 0x200CC38
        JP: 0x200CC38
      description: |-
        Checks if an item can be lost after fainting in a dungeon. Specifically calls IsAuraBow and checks item::f_in_shop
        so that the player can't keep an aura bow they haven't paid for yet.
        
        r0: item pointer
        return: bool
    - name: IsTreasureBox
      address:
        EU: 0x200CD0C
        NA: 0x200CC84
        JP: 0x200CC84
      description: |-
        Checks if the given item ID is a treasure box
        
        In particular, it checks if the category of the item is CATEGORY_TREASURE_BOXES_1, CATEGORY_TREASURE_BOXES_2 or CATEGORY_TREASURE_BOXES_3.
        
        r0: item ID
        return: True if the item is a treasure box, false otherwise
    - name: IsStorableItem
      address:
        EU: 0x200CD30
        NA: 0x200CCA8
        JP: 0x200CCA8
      description: |-
        Checks if an item can be put into storage. Specifically checks for the Wonder Egg, Poke, and Used TMs. Used TMs
        likely can't be stored because the move the TM teaches would be lost when sent to storage.
        
        r0: item_id
        return: bool
    - name: IsShoppableItem
      address:
        EU: 0x200CD68
        NA: 0x200CCE0
        JP: 0x200CCE0
      description: |-
        Checks if an item can be bought and sold from a Kecleon shop. Includes items like the Gold Thorn, Poke, Golden
        Mask, Amber Tear, etc. Also has a special check to make sure an item's buy and sell price is more than 0.
        
        r0: item_id
        return: bool
    - name: IsValidTargetItem
      address:
        EU: 0x200CE34
        NA: 0x200CDAC
        JP: 0x200CDAC
      description: |-
        Checks if an item is a valid target item for missions. Returns true for any item less than ITEM_UNNAMED_0x16B.
        Appears to check a list for valid items above ITEM_UNNAMED_0x16B, but the list is empty?
        
        r0: item_id
        return: bool
    - name: IsItemUsableNow
      address:
        EU: 0x200CE80
        NA: 0x200CDF8
        JP: 0x200CDF8
      description: |-
        Checks if an item can be used right now. Returns true for all items that are not in a shop. If the item is in a
        shop, specifically checks for TMs/HMs and items that provide permanent buffs (Gummis, Sitrus Berry, Ginseng, etc).
        
        r0: item pointer
        return: bool
    - name: IsTicketItem
      address:
        EU: 0x200CEFC
        NA: 0x200CE74
        JP: 0x200CE74
      description: |-
        Checks if an item is a ticket that can be used in the recycle shop (ITEM_PRIZE_TICKET, ITEM_SILVER_TICKET,
        ITEM_GOLD_TICKET, and ITEM_PRISM_TICKET).
        
        r0: item_id
        return: bool
    - name: InitItem
      address:
        EU: 0x200CF24
        NA: 0x200CE9C
        JP: 0x200CE9C
      description: |-
        Initialize an item struct with the given information.
        
        This will resolve the quantity based on the item type. For Poké, the quantity code will always be set to 1. For thrown items, the quantity code will be randomly generated on the range of valid quantities for that item type. For non-stackable items, the quantity code will always be set to 0. Otherwise, the quantity will be assigned from the quantity argument.
        
        r0: pointer to item to initialize
        r1: item ID
        r2: quantity
        r3: sticky flag
    - name: InitStandardItem
      address:
        EU: 0x200CFE0
        NA: 0x200CF58
        JP: 0x200CF58
      description: |-
        Wrapper around InitItem with quantity set to 0.
        
        r0: pointer to item to initialize
        r1: item ID
        r2: sticky flag
    - name: InitBulkItem
      address:
        EU: 0x200D000
        NA: 0x200CF78
        JP: 0x200CF78
      description: |-
        Initialize a struct bulk_item with the given information.
        
        This will resolve the quantity based on the item type. For Poké, the quantity code will always be set to 1. For thrown items, the quantity code will be randomly generated on the range of valid quantities for that item type. For non-stackable items, the quantity code will always be set to 0.
        
        r0: pointer to bulk item to initialize
        r1: item ID
    - name: BulkItemToItem
      address:
        EU: 0x200D078
        NA: 0x200CFF0
        JP: 0x200CFF0
      description: |-
        Convert a bulk_item into an equivalent item.
        
        r0: pointer to item to initialize
        r1: pointer to bulk_item
    - name: ItemToBulkItem
      address:
        EU: 0x200D128
        NA: 0x200D0A0
        JP: 0x200D0A0
      description: |-
        Convert an item into an equivalent bulk_item.
        
        r0: pointer to bulk_item to initialize
        r1: pointer to item
    - name: GetDisplayedBuyPrice
      address:
        EU: 0x200D158
        NA: 0x200D0D0
        JP: 0x200D0D0
      description: |-
        Note: unverified, ported from Irdkwia's notes
        
        r0: item
        return: buy price
    - name: GetDisplayedSellPrice
      address:
        EU: 0x200D1A0
        NA: 0x200D118
        JP: 0x200D118
      description: |-
        Note: unverified, ported from Irdkwia's notes
        
        r0: item
        return: sell price
    - name: GetActualBuyPrice
      address:
        EU: 0x200D1E8
        NA: 0x200D160
        JP: 0x200D160
      description: |-
        Note: unverified, ported from Irdkwia's notes
        
        r0: item
        return: buy price
    - name: GetActualSellPrice
      address:
        EU: 0x200D230
        NA: 0x200D1A8
        JP: 0x200D1A8
      description: |-
        Note: unverified, ported from Irdkwia's notes
        
        r0: item
        return: sell price
    - name: FindItemInInventory
      address:
        EU: 0x200D300
        NA: 0x200D278
        JP: 0x200D278
      description: |-
        Returns x if item_id is at position x in the bag
        Returns 0x8000+x if item_id is at position x in storage
        Returns -1 if item is not found
        
        Note: unverified, ported from Irdkwia's notes
        
        r0: item_id
        return: inventory index
    - name: SprintfStatic
      address:
        EU:
          - 0x200D6BC
          - 0x200E808
          - 0x2013800
          - 0x20177C4
          - 0x2017ADC
          - 0x202378C
          - 0x20239B0
          - 0x203822C
          - 0x2039734
          - 0x203AC6C
          - 0x203D2A0
          - 0x2041A48
          - 0x2042DA0
          - 0x2052750
          - 0x2054DDC
          - 0x2060D64
        NA:
          - 0x200D634
          - 0x200E990
          - 0x2013758
          - 0x20176E4
          - 0x2017A40
          - 0x2023590
          - 0x202378C
          - 0x2037F30
          - 0x2039438
          - 0x203A970
          - 0x203CFA4
          - 0x204174C
          - 0x2042A84
          - 0x2052418
          - 0x2054A60
          - 0x20609E8
        JP:
          - 0x200D634
          - 0x200E9C0
          - 0x2013728
          - 0x2017740
          - 0x2017A98
          - 0x20235E0
          - 0x20237DC
          - 0x20381FC
          - 0x2039840
          - 0x203AD6C
          - 0x203D38C
          - 0x2041AB4
          - 0x2042DF4
          - 0x2052768
          - 0x2054D98
          - 0x2060CD8
      description: |-
        Functionally the same as sprintf, just defined statically in many different places.
        
        Since this is essentially just a wrapper around vsprintf(3), this function was probably statically defined in a header somewhere and included in a bunch of different places. See the actual sprintf for the one in libc.
        
        r0: str
        r1: format
        ...: variadic
        return: number of characters printed, excluding the null-terminator
    - name: ItemZInit
      address:
        EU: 0x200D8A4
        NA: 0x200D81C
        JP: 0x200D84C
      description: |-
        Zero-initializes an item struct.
        
        r0: item
    - name: AreItemsEquivalent
      address:
        EU: 0x200D8BC
        NA: 0x200D834
        JP: 0x200D864
      description: |-
        Checks whether two items are equivalent and only checks the bitflags specified by the bitmask.
        
        r0: item
        r1: item
        r2: bitmask
        return: bool
    - name: WriteItemsToSave
      address:
        EU: 0x200D9E4
        NA: 0x200D95C
        JP: 0x200D98C
      description: |-
        Note: unverified, ported from Irdkwia's notes
        
        r0: start_address
        r1: total_length
        return: ?
    - name: ReadItemsFromSave
      address:
        EU: 0x200DCCC
        NA: 0x200DC44
        JP: 0x200DC74
      description: |-
        Note: unverified, ported from Irdkwia's notes
        
        r0: start_address
        r1: total_length
        return: ?
    - name: IsItemAvailableInDungeonGroup
      address:
        EU: 0x200E094
        NA: 0x200E00C
        JP: 0x200E03C
      description: |-
        Checks one specific bit from AVAILABLE_ITEMS_IN_GROUP_TABLE?
        
        r0: dungeon ID
        r1: item ID
        return: bool
    - name: GetItemIdFromList
      address:
        EU: 0x200E0DC
        NA: 0x200E054
        JP: 0x200E084
      description: |-
        category_num and item_num are numbers in range 0-10000
        
        Note: unverified, ported from Irdkwia's notes
        
        r0: list_id
        r1: category_num
        r2: item_num
        return: item ID
    - name: NormalizeTreasureBox
      address:
        EU: 0x200E280
        NA: 0x200E1F8
        JP: 0x200E228
      description: |-
        If the item is a treasure box return the first version of the treasure box in the item list.
        Otherwise, return the same item ID.
        
        r0: item ID
        return: normalized item ID
    - name: SortItemList
      address:
        EU: 0x200E428
        NA: 0x200E3A0
        JP: 0x200E3D0
      description: |-
        Attempts to combine stacks of throwable items, sort the list, and then remove empty items.
        Appears to use selection sort to sort the list in place.
        
        r0: item array
        r1: number of items in array
    - name: RemoveEmptyItems
      address:
        EU: 0x200E698
        NA: 0x200E610
        JP: 0x200E640
      description: |-
        Note: unverified, ported from Irdkwia's notes
        
        r0: list_pointer
        r1: size
    - name: LoadItemPspi2n
      address:
        EU: 0x200E760
        NA: 0x200E6D8
        JP: 0x200E708
      description: |-
        Note: unverified, ported from Irdkwia's notes
        
        No params.
    - name: GetExclusiveItemType
      address:
        EU: 0x200E830
        NA: 0x200E760
        JP: 0x200E790
      description: |-
        Note: unverified, ported from Irdkwia's notes
        
        r0: item ID
        return: ?
    - name: GetExclusiveItemOffsetEnsureValid
      address:
        EU: 0x200E84C
        NA: 0x200E77C
        JP: 0x200E7AC
      description: |-
        Gets the exclusive item offset, which is the item ID relative to that of the first exclusive item, the Prism Ruff.
        
        If the given item ID is not a valid item ID, ITEM_PLAIN_SEED (0x55) is returned. This is a bug, since 0x55 is the valid exclusive item offset for the Icy Globe.
        
        r0: item ID
        return: offset
    - name: IsItemValid
      address:
        EU: 0x200E890
        NA: 0x200E7C0
        JP: 0x200E7F0
      description: |-
        Checks if an item is valid given its ID.
        
        In particular, checks if the "is valid" flag is set on its item_p.bin entry.
        
        r0: item ID
        return: bool
    - name: GetExclusiveItemParameter
      address:
        EU: 0x200E8B8
        NA: 0x200E7E8
        JP: 0x200E818
      description: |-
        Note: unverified, ported from Irdkwia's notes
        
        r0: item ID
        return: ?
    - name: GetItemCategory
      address:
        EU: 0x200E8D8
        NA: 0x200E808
        JP: 0x200E838
      description: |-
        Returns the category of the specified item
        
        r0: Item ID
        return: Item category
    - name: EnsureValidItem
      address:
        EU: 0x200E8F8
        NA: 0x200E828
        JP: 0x200E858
      description: |-
        Checks if the given item ID is valid (using IsItemValid). If so, return the given item ID. Otherwise, return ITEM_PLAIN_SEED.
        
        r0: item ID
        return: valid item ID
    - name: GetItemName
      address:
        EU: 0x200E934
        NA: 0x200E864
        JP: 0x200E894
      description: |-
        Note: unverified, ported from Irdkwia's notes
        
        r0: item ID
        return: item name
    - name: GetItemNameFormatted
      address:
        EU: 0x200E954
        NA: 0x200E884
        JP: 0x200E8B4
      description: |-
        Note: unverified, ported from Irdkwia's notes
        
        r0: [output] name
        r1: item_id
        r2: flag
        r3: flag2
    - name: GetItemBuyPrice
      address:
        EU: 0x200EA60
        NA: 0x200E9B8
        JP: 0x200E9E8
      description: |-
        Note: unverified, ported from Irdkwia's notes
        
        r0: item ID
        return: buy price
    - name: GetItemSellPrice
      address:
        EU: 0x200EA80
        NA: 0x200E9D8
        JP: 0x200EA08
      description: |-
        Note: unverified, ported from Irdkwia's notes
        
        r0: item ID
        return: sell price
    - name: GetItemSpriteId
      address:
        EU: 0x200EAA0
        NA: 0x200E9F8
        JP: 0x200EA28
      description: |-
        Note: unverified, ported from Irdkwia's notes
        
        r0: item ID
        return: sprite ID
    - name: GetItemPaletteId
      address:
        EU: 0x200EAC0
        NA: 0x200EA18
        JP: 0x200EA48
      description: |-
        Note: unverified, ported from Irdkwia's notes
        
        r0: item ID
        return: palette ID
    - name: GetItemActionName
      address:
        EU: 0x200EAE0
        NA: 0x200EA38
        JP: 0x200EA68
      description: |-
        Note: unverified, ported from Irdkwia's notes
        
        r0: item ID
        return: action name ID
    - name: GetThrownItemQuantityLimit
      address:
        EU: 0x200EB00
        NA: 0x200EA58
        JP: 0x200EA88
      description: |-
        Get the minimum or maximum quantity for a given thrown item ID.
        
        r0: item ID
        r1: 0 for minimum, 1 for maximum
        return: minimum/maximum quantity for the given item ID
    - name: GetItemMoveId
      address:
        EU: 0x200EB28
        NA: 0x200EA80
        JP: 0x200EAB0
      description: |-
        Note: unverified, ported from Irdkwia's notes
        
        r0: item ID
        return: move ID
    - name: TestItemAiFlag
      address:
        EU: 0x200EB48
        NA: 0x200EAA0
        JP: 0x200EAD0
      description: |-
        Returns a boolean indicating whether the item is consumable, throwable at an ally, or throwable at an enemy, depending on item_flag.
        The table used for this is inaccessible in the code, as it is loaded from a file in the ROM at runtime.
        Bit 7 in the table corresponds to ITEM_FLAG_CONSUMABLE, bit 6 to ITEM_FLAG_THROWABLE_AT_ALLY, and bit 5 to ITEM_FLAG_THROWABLE_AT_ENEMY.
        
        r0: item_id enum
        r1: item_flag enum. Function will test a different allowed AI action depending on the value.
        return: bool
    - name: IsItemInTimeDarkness
      address:
        EU: 0x200EBD8
        NA: 0x200EB30
        JP: 0x200EB60
      description: |-
        Note: unverified, ported from Irdkwia's notes
        
        r0: item ID
        return: bool
    - name: IsItemValidVeneer
      address:
        EU: 0x200EC00
        NA: 0x200EB58
        JP: 0x200EB88
      description: |-
        Likely a linker-generated veneer for IsItemValid.
        
        See https://developer.arm.com/documentation/dui0474/k/image-structure-and-generation/linker-generated-veneers/what-is-a-veneer-
        
        r0: item ID
        return: bool
    - name: SetActiveInventoryToMain
      address:
        EU: 0x200EC74
        NA: 0x200EBCC
        JP: 0x200EBFC
      description: |-
        Changes the currently active inventory to TEAM_MAIN.
        
        No params.
    - name: AllInventoriesZInit
      address:
        EU: 0x200EC84
        NA: 0x200EBDC
        JP: 0x200EC0C
      description: |-
        Initializes all inventories (TEAM_MAIN, TEAM_SPECIAL_EPISODE, TEAM_RESCUE) to empty and sets the active inventory
        to TEAM_MAIN.
        
        No params.
    - name: SpecialEpisodeInventoryZInit
      address:
        EU: 0x200ECF0
        NA: 0x200EC48
        JP: 0x200EC78
      description: |-
        Initializes the TEAM_SPECIAL_EPISODE inventory to be empty.
        
        No params.
    - name: RescueInventoryZInit
      address:
        EU: 0x200ED38
        NA: 0x200EC90
        JP: 0x200ECC0
      description: |-
        Initializes the TEAM_RESCUE inventory to be empty.
        
        No params.
    - name: SetActiveInventory
      address:
        EU: 0x200ED80
        NA: 0x200ECD8
        JP: 0x200ED08
      description: |-
        Changes the currently active inventory. Has one for the main team, rescue team, and the special
        episode team.
        
        r0: team ID
    - name: GetMoneyCarried
      address:
        EU: 0x200EDA4
        NA: 0x200ECFC
        JP: 0x200ED2C
      description: |-
        Gets the amount of money the player is carrying.
        
        return: value
    - name: SetMoneyCarried
      address:
        EU: 0x200EDC4
        NA: 0x200ED1C
        JP: 0x200ED4C
      description: |-
        Sets the amount of money the player is carrying, clamping the value to the range [0, MAX_MONEY_CARRIED].
        
        r0: new value
    - name: AddMoneyCarried
      address:
        EU: 0x200EE00
        NA: 0x200ED58
        JP: 0x200ED88
      description: |-
        Adds the amount of money to the player's current amount of money. Just calls
        SetMoneyCarried with the current money + money gained.
        
        r0: money gained (can be negative)
    - name: GetCurrentBagCapacity
      address:
        EU: 0x200EE2C
        NA: 0x200ED84
        JP: 0x200EDB4
      description: |-
        Note: unverified, ported from Irdkwia's notes
        
        return: bag capacity
    - name: IsBagFull
      address:
        EU: 0x200EE68
        NA: 0x200EDC0
        JP: 0x200EDF0
      description: |-
        Implements SPECIAL_PROC_IS_BAG_FULL (see ScriptSpecialProcessCall).
        
        return: bool
    - name: GetNbItemsInBag
      address:
        EU: 0x200EEA4
        NA: 0x200EDFC
        JP: 0x200EE2C
      description: |-
        Note: unverified, ported from Irdkwia's notes
        
        return: # items
    - name: CountNbItemsOfTypeInBag
      address:
        EU: 0x200EEF4
        NA: 0x200EE4C
        JP: 0x200EE7C
      description: |-
        Returns the number of items of the given kind in the bag
        
        r0: item ID
        return: count
    - name: CountItemTypeInBag
      address:
        EU: 0x200EF30
        NA: 0x200EE88
        JP: 0x200EEB8
      description: |-
        Implements SPECIAL_PROC_COUNT_ITEM_TYPE_IN_BAG (see ScriptSpecialProcessCall).
        
        Irdkwia's notes: Count also stackable
        
        r0: item ID
        return: number of items of the specified ID in the bag
    - name: IsItemInBag
      address:
        EU: 0x200EF88
        NA: 0x200EEE0
        JP: 0x200EF10
      description: |-
        Checks if an item is in the player's bag.
        
        r0: item ID
        return: bool
    - name: IsItemWithFlagsInBag
      address:
        EU: 0x200EFC8
        NA: 0x200EF20
        JP: 0x200EF50
      description: |-
        Note: unverified, ported from Irdkwia's notes
        
        r0: item ID
        r1: flags
        return: bool
    - name: IsItemInTreasureBoxes
      address:
        EU: 0x200F014
        NA: 0x200EF6C
      description: |-
        Note: unverified, ported from Irdkwia's notes
        
        r0: item ID
        return: bool
    - name: IsHeldItemInBag
      address:
        EU: 0x200F074
        NA: 0x200EFCC
        JP: 0x200EF9C
      description: |-
        Note: unverified, ported from Irdkwia's notes
        
        r0: item
        return: bool
    - name: IsItemForSpecialSpawnInBag
      address:
        EU: 0x200F0F8
        NA: 0x200F050
        JP: 0x200F020
      description: |-
        Note: unverified, ported from Irdkwia's notes
        
        return: bool
    - name: HasStorableItems
      address:
        EU: 0x200F18C
        NA: 0x200F0E4
        JP: 0x200F0B4
      description: |-
        Note: unverified, ported from Irdkwia's notes
        
        return: bool
    - name: GetItemIndex
      address:
        EU: 0x200F1F4
        NA: 0x200F14C
        JP: 0x200F11C
      description: |-
        Note: unverified, ported from Irdkwia's notes
        
        r0: item_ptr
        return: index
    - name: GetEquivItemIndex
      address:
        EU: 0x200F234
        NA: 0x200F18C
        JP: 0x200F15C
      description: |-
        Note: unverified, ported from Irdkwia's notes
        
        r0: item_ptr
        return: index
    - name: GetEquippedThrowableItem
      address:
        EU: 0x200F2B0
        NA: 0x200F208
        JP: 0x200F1D8
      description: |-
        Note: unverified, ported from Irdkwia's notes
        
        return: index
    - name: GetFirstUnequippedItemOfType
      address:
        EU: 0x200F314
        NA: 0x200F26C
        JP: 0x200F23C
      description: |-
        Note: unverified, ported from Irdkwia's notes
        
        r0: item ID
        return: index
    - name: CopyItemAtIdx
      address:
        EU: 0x200F388
        NA: 0x200F2E0
        JP: 0x200F2B0
      description: |-
        Note: unverified, ported from Irdkwia's notes
        
        r0: index
        r1: [output] item_ptr
        return: exists
    - name: GetItemAtIdx
      address:
        EU: 0x200F3F0
        NA: 0x200F348
        JP: 0x200F318
      description: |-
        Note: unverified, ported from Irdkwia's notes
        
        r0: index
        return: item pointer
    - name: RemoveEmptyItemsInBag
      address:
        EU: 0x200F418
        NA: 0x200F370
        JP: 0x200F340
      description: |-
        Note: unverified, ported from Irdkwia's notes
        
        No params.
    - name: RemoveItemNoHole
      address:
        EU: 0x200F438
        NA: 0x200F390
        JP: 0x200F360
      description: |-
        Note: unverified, ported from Irdkwia's notes
        
        r0: index
        return: ?
    - name: RemoveItem
      address:
        EU: 0x200F4AC
        NA: 0x200F404
        JP: 0x200F3D4
      description: |-
        Note: unverified, ported from Irdkwia's notes
        
        r0: index
    - name: RemoveHeldItemNoHole
      address:
        EU: 0x200F4FC
        NA: 0x200F454
        JP: 0x200F424
      description: |-
        Note: unverified, ported from Irdkwia's notes
        
        r0: held_index
    - name: RemoveItemByIdAndStackNoHole
      address:
        EU: 0x200F57C
        NA: 0x200F4D4
        JP: 0x200F4A4
      description: |-
        Note: unverified, ported from Irdkwia's notes
        
        r0: item_ptr
        return: ?
    - name: RemoveEquivItem
      address:
        EU: 0x200F600
        NA: 0x200F558
        JP: 0x200F528
      description: |-
        Note: unverified, ported from Irdkwia's notes
        
        r0: item_ptr
        return: ?
    - name: RemoveEquivItemNoHole
      address:
        EU: 0x200F6A8
        NA: 0x200F600
        JP: 0x200F5D0
      description: |-
        Note: unverified, ported from Irdkwia's notes
        
        r0: item_ptr
        return: ?
    - name: DecrementStackItem
      address:
        EU: 0x200F73C
        NA: 0x200F694
        JP: 0x200F664
      description: |-
        Note: unverified, ported from Irdkwia's notes
        
        r0: item_ptr
        return: ?
    - name: RemoveItemNoHoleCheck
      address:
        EU: 0x200F7C0
        NA: 0x200F718
        JP: 0x200F6E8
      description: |-
        Note: unverified, ported from Irdkwia's notes
        
        r0: index
        return: ?
    - name: RemoveFirstUnequippedItemOfType
      address:
        EU: 0x200F840
        NA: 0x200F798
        JP: 0x200F768
      description: |-
        Note: unverified, ported from Irdkwia's notes
        
        r0: item ID
        return: ?
    - name: RemoveAllItems
      address:
        EU: 0x200F850
        NA: 0x200F7A8
        JP: 0x200F778
      description: |-
        WARNING! Does not remove from party items
        
        Note: unverified, ported from Irdkwia's notes
    - name: RemoveAllItemsStartingAt
      address:
        EU: 0x200F884
        NA: 0x200F7DC
        JP: 0x200F7AC
      description: |-
        Note: unverified, ported from Irdkwia's notes
        
        r0: index
    - name: SpecialProcAddItemToBag
      address:
        EU: 0x200F8F4
        NA: 0x200F84C
        JP: 0x200F81C
      description: |-
        Implements SPECIAL_PROC_ADD_ITEM_TO_BAG (see ScriptSpecialProcessCall).
        
        r0: pointer to an owned_item
        return: bool
    - name: AddItemToBagNoHeld
      address:
        EU: 0x200F91C
        NA: 0x200F874
        JP: 0x200F844
      description: |-
        A wrapper around AddItemToBag with held_by being 0 (no holder).
        
        r0: item_str
        return: bool item was successfully added to the bag
    - name: AddItemToBag
      address:
        EU: 0x200F92C
        NA: 0x200F884
        JP: 0x200F854
      description: |-
        Attempts to add an item to the bag.
        
        r0: item_str
        r1: held_by
        return: bool item was successfully added to the bag
    - name: CleanStickyItemsInBag
      address:
        EU: 0x200F9B8
        NA: 0x200F910
        JP: 0x200F8E0
      description: |-
        Removes the sticky flag from all the items currently in the bag.
        
        No params.
    - name: CountStickyItemsInBag
      address:
        EU: 0x200F9E8
        NA: 0x200F940
        JP: 0x200F910
      description: |-
        Counts the number of sticky items currently in the bag.
        
        return: number of sticky items
    - name: TransmuteHeldItemInBag
      address:
        EU: 0x200FB10
        NA: 0x200FA68
        JP: 0x200FA38
      description: |-
        Looks for an item in the bag that has the same holder (held_by) as the transmute item and convert
        their equivalent item in the treasure bag into the transmute item. The monster's held item on
        their struct should be updated accordingly directly before or after calling this function.
        
        r0: transmute_item
        return: bool whether or not the item could be transmuted
    - name: SetFlagsForHeldItemInBag
      address:
        EU: 0x200FB94
        NA: 0x200FAEC
        JP: 0x200FABC
      description: |-
        Looks for an item in the bag that has the holder (held_by) as the item and make their equivalent
        item in the treasure bag sticky. The monster's held item on their struct should be updated
        accordingly directly before or after calling this function. Mostly used for making existing items
        sticky.
        
        r0: held_by
        r1: item bitflags
    - name: RemoveHolderForItemInBag
      address:
        EU: 0x200FBFC
        NA: 0x200FB54
        JP: 0x200FB24
      description: |-
        Looks for an item in the bag that is equivalent and make the holder none. The monster's held item
        on their struct should be updated accordingly directly before or after calling this function.
        
        r0: pointer to an item
    - name: SetHolderForItemInBag
      address:
        EU: 0x200FC88
        NA: 0x200FBE0
        JP: 0x200FBB0
      description: |-
        Modifies the item at the index to be held by the monster specified and updates the item with the
        holder as well. This only modifies the flags and held_by of the item.
        
        r0: item index
        r1: pointer to an item
        r2: held_by
    - name: SortItemsInBag
      address:
        EU: 0x200FCCC
        NA: 0x200FC24
        JP: 0x200FBF4
      description: |-
        Sorts the current items in the item bag but first checks if any Poke is in the bag to remove. If
        Poke is found, add it to money carried.
        
        No params.
    - name: RemovePokeItemsInBag
      address:
        EU: 0x200FD54
        NA: 0x200FCAC
        JP: 0x200FC7C
      description: |-
        Checks the bag for any Poke and removes it after adding it to money carried.
        
        No params.
    - name: IsStorageFull
      address:
        EU: 0x200FDFC
        NA: 0x200FD54
        JP: 0x200FD24
      description: |-
        Checks if the storage is full accounting for the current rank of the team.
        Implements SPECIAL_PROC_0x39 (see ScriptSpecialProcessCall).
        
        return: bool
    - name: CountNbOfItemsInStorage
      address:
        EU: 0x200FE20
        NA: 0x200FD78
        JP: 0x200FD48
      description: |-
        Counts the number of items currently in storage (including invalid items).
        
        return: number of items in storage
    - name: CountNbOfValidItemsInStorage
      address:
        EU: 0x200FE58
        NA: 0x200FDB0
        JP: 0x200FD80
      description: |-
        Counts the number of items currently in storage that are valid.
        
        return: number of valid items in storage
    - name: CountNbOfValidItemsInTimeDarknessInStorage
      address:
        EU: 0x200FEA8
        NA: 0x200FE00
        JP: 0x200FDD0
      description: |-
        Counts the number of items currently in storage that are valid and in time and darkness.
        
        return: number of valid items in storage
    - name: CountNbItemsOfTypeInStorage
      address:
        EU: 0x200FF50
        NA: 0x200FEA8
        JP: 0x200FE78
      description: |-
        Counts the number of instances of an item in storage not accounting for the number of items
        in a stack.
        
        r0: item ID
        return: count
    - name: CountItemTypeInStorage
      address:
        EU: 0x200FF8C
        NA: 0x200FEE4
        JP: 0x200FEB4
      description: |-
        Counts the number of a certain item in storage accounting for stackable items.
        Implements SPECIAL_PROC_COUNT_ITEM_TYPE_IN_STORAGE (see ScriptSpecialProcessCall).
        
        r0: pointer to an bulk_item
        return: number of items of the specified ID in storage
    - name: GetEquivBulkItemIdxInStorage
      address:
        EU: 0x200FFF8
        NA: 0x200FF50
        JP: 0x200FF20
      description: |-
        Checks for a storage item equivalent to the bulk_item and returns the index of the item in storage.
        Returns -1 if unable to find an equivalent item.
        
        r0: pointer to a bulk_item
        return: index in storage
    - name: ConvertStorageItemAtIdxToBulkItem
      address:
        EU: 0x2010054
        NA: 0x200FFAC
        JP: 0x200FF7C
      description: |-
        Get an item in storage and converts it into an equivalent bulk_item. This does not remove the
        item from storage.
        
        r0: item index
        r1: [output] pointer to a bulk_item
        return: bool whether or not the item id is not 0
    - name: ConvertStorageItemAtIdxToItem
      address:
        EU: 0x201009C
        NA: 0x200FFF4
        JP: 0x200FFC4
      description: |-
        Get an item in storage and converts it into an equivalent item. The item does NOT have the exists
        flag set to true. This does not remove the item from storage.
        
        r0: item index
        r1: [output] pointer to an item
        return: bool whether or not the item id is not 0
    - name: RemoveItemAtIdxInStorage
      address:
        EU: 0x2010248
        NA: 0x20101A0
        JP: 0x2010170
      description: |-
        Remove an item at the specified index from storage.
        
        r0: storage item idx
        return: bool whether or not the item was removed (fails if there is no storage item at the index)
    - name: RemoveBulkItemInStorage
      address:
        EU: 0x201028C
        NA: 0x20101E4
        JP: 0x20101B4
      description: |-
        Removes a storage item equivalent to the bulk_item passed from storage.
        Probably? Implements SPECIAL_PROC_REMOVE_ITEM_TYPE_IN_STORAGE (see ScriptSpecialProcessCall).
        
        r0: pointer to a bulk_item
        return: bool whether an item was removed
    - name: RemoveItemInStorage
      address:
        EU: 0x2010308
        NA: 0x2010260
        JP: 0x2010230
      description: |-
        Removes a storage item equivalent to the item passed from storage.
        
        r0: pointer to an item
        return: bool whether an item was removed
    - name: StorageZInit
      address:
        EU: 0x2010384
        NA: 0x20102DC
        JP: 0x20102AC
      description: |-
        Initializes the storage to be empty.
        
        No params.
    - name: AddBulkItemToStorage
      address:
        EU: 0x20103C4
        NA: 0x201031C
        JP: 0x20102EC
      description: |-
        Attempts to add the bulk_item to storage.
        Implements SPECIAL_PROC_ADD_ITEM_TO_STORAGE (see ScriptSpecialProcessCall).
        
        r0: pointer to a bulk_item
        return: bool whether an item was added
    - name: AddItemToStorage
      address:
        EU: 0x2010454
        NA: 0x20103AC
        JP: 0x201037C
      description: |-
        Attempts to add the item to storage.
        
        r0: pointer to an item
        return: bool whether an item was added
    - name: SortItemsInStorage
      address:
        EU: 0x20104CC
        NA: 0x2010424
        JP: 0x20103F4
      description: |-
        Sorts the item in storage by making converting them into normal items in a temporary list and
        using SortItemList on them. After, it puts the list of items back into storage. This may also have
        another use or do something broader than just sorting because it outputs a bool array.
        
        r0: [output] bool array?
        r1: number of items to sort (usually just the current size of storage)
    - name: AllKecleonShopsZInit
      address:
        EU: 0x201063C
        NA: 0x2010594
        JP: 0x2010564
      description: |-
        Empties the Kecleon shop for both TEAM_MAIN and TEAM_SPECIAL_EPISODE. TEAM_RESCUE does not appear to have its own
        Kecleon shop.
        
        No params.
    - name: SpecialEpisodeKecleonShopZInit
      address:
        EU: 0x20106FC
        NA: 0x2010654
        JP: 0x2010624
      description: |-
        Empties the special episode Kecleon shop.
        
        No params.
    - name: SetActiveKecleonShop
      address:
        EU: 0x201076C
        NA: 0x20106C4
        JP: 0x2010694
      description: |-
        Changes the currently active Kecleon shop. Has one for TEAM_MAIN and TEAM_SPECIAL_EPISODE. TEAM_RESCUE does not
        appear to have its own copy of the Kecleon shop it seems to use TEAM_MAIN intead of TEAM_RESCUE.
        
        r0: team ID
    - name: GetMoneyStored
      address:
        EU: 0x20107B4
        NA: 0x201070C
        JP: 0x20106DC
      description: |-
        Gets the amount of money the player has stored in the Duskull Bank.
        
        return: amount of money stored
    - name: SetMoneyStored
      address:
        EU: 0x20107CC
        NA: 0x2010724
        JP: 0x20106F4
      description: |-
        Sets the amount of money the player has stored in the Duskull Bank, clamping the value to the range [0, MAX_MONEY_STORED].
        
        r0: new value
    - name: AddMoneyStored
      address:
        EU: 0x2010800
        NA: 0x2010758
        JP: 0x2010728
      description: |-
        Adds money to the amount of money the player has stored in the Duskull Bank. Just calls SetMoneyStored with the current money + money gained.
        
        r0: money gained (can be negative)
    - name: SortKecleonItems1
      address:
        EU: 0x20109FC
        NA: 0x2010954
        JP: 0x2010924
      description: |-
        Sorts the items for the normal Kecleon Shop items in Treasure Town.
        
        No params.
    - name: GenerateKecleonItems1
      address:
        EU: 0x2010AF4
        NA: 0x2010A4C
        JP: 0x2010A1C
      description: |-
        Generates the Kecleon Shop items for both shopkeepers in Treasure Town. This function also calls
        GenerateKecleonItems2 despite GenerateKecleonItems2 being called directly after. This means that
        any items generated for the Orb/TM shop will be overwritten by the subsequent call to
        GenerateKecleonItems2.
        
        r0: kecleon_shop_version to use
    - name: SortKecleonItems2
      address:
        EU: 0x2010D08
        NA: 0x2010C60
        JP: 0x2010C30
      description: |-
        Sorts the items for the Orb/TM Kecleon Shop items in Treasure Town.
        
        No params.
    - name: GenerateKecleonItems2
      address:
        EU: 0x2010E00
        NA: 0x2010D58
        JP: 0x2010D28
      description: |-
        Generates the Kecleon Shop items for the TMs/Orbs shop in Treasure Town.
        
        r0: kecleon_shop_version to use
    - name: GetExclusiveItemOffset
      address:
        EU: 0x2010EE8
        NA: 0x2010E40
        JP: 0x2010E10
      description: |-
        Gets the exclusive item offset, which is the item ID relative to that of the first exclusive item, the Prism Ruff.
        
        r0: item ID
        return: offset
    - name: ApplyExclusiveItemStatBoosts
      address:
        EU: 0x2010F0C
        NA: 0x2010E64
        JP: 0x2010E34
      description: |-
        Applies stat boosts from an exclusive item.
        
        r0: item ID
        r1: pointer to attack stat to modify
        r2: pointer to special attack stat to modify
        r3: pointer to defense stat to modify
        stack[0]: pointer to special defense stat to modify
    - name: SetExclusiveItemEffect
      address:
        EU: 0x2011028
        NA: 0x2010F80
        JP: 0x2010F50
      description: |-
        Sets the bit for an exclusive item effect.
        
        r0: pointer to the effects bitvector to modify
        r1: exclusive item effect ID
    - name: ExclusiveItemEffectFlagTest
      address:
        EU: 0x201104C
        NA: 0x2010FA4
        JP: 0x2010F74
      description: |-
        Tests the exclusive item bitvector for a specific exclusive item effect.
        
        r0: the effects bitvector to test
        r1: exclusive item effect ID
        return: bool
    - name: IsExclusiveItemIdForMonster
      address:
        EU: 0x201106C
        NA: 0x2010FC4
        JP: 0x2010F94
      description: |-
        Note: unverified, ported from Irdkwia's notes
        
        r0: item ID
        r1: monster ID
        r2: type ID 1
        r3: type ID 2
        return: bool
    - name: IsExclusiveItemForMonster
      address:
        EU: 0x201113C
        NA: 0x2011094
        JP: 0x2011064
      description: |-
        Note: unverified, ported from Irdkwia's notes
        
        r0: item
        r1: monster ID
        r2: type ID 1
        r3: type ID 2
        return: bool
    - name: BagHasExclusiveItemTypeForMonster
      address:
        EU: 0x2011180
        NA: 0x20110D8
        JP: 0x20110A8
      description: |-
        Checks the bag for any exclusive item that applies to the monster or type(s) and gets the item ID.
        
        r0: excl_type
        r1: monster ID
        r2: type ID 1
        r3: type ID 2
        return: exclusive item ID
    - name: GetExclusiveItemForMonsterFromBag
      address:
        EU: 0x2011214
        NA: 0x201116C
        JP: 0x201113C
      description: |-
        Checks the bag for any exclusive item that applies to the monster or type(s) and copies that item
        into the passed item struct.
        
        r0: [output] item_struct
        r1: excl_type
        r2: monster ID
        r3: type ID 1
        stack[0]: type ID 2
        return: bool whether an exclusive item was found
    - name: GetHpBoostFromExclusiveItems
      address:
        EU: 0x201143C
        NA: 0x2011394
        JP: 0x2011364
      description: |-
        Calculates the current HP boost from exclusive items. If none are active, return 0.
        
        r0: some struct that has species ID in it?
        return: max HP boost from exclusive items
    - name: ApplyGummiBoostsToGroundMonster
      address:
        EU: 0x20115D0
        NA: 0x2011528
        JP: 0x20114F8
      description: |-
        Applies the IQ boosts from eating a Gummi to the target monster. Basically a wrapper around
        ApplyGummiBoostsGroundMode for struct ground_monster.
        
        r0: ground monster pointer
        r1: Item ID
        r2: bool to NOT increase stats
        r3: [output] pointer to a struct gummi_result to fill out
    - name: ApplyGummiBoostsToTeamMember
      address:
        EU: 0x20115FC
        NA: 0x2011554
        JP: 0x2011524
      description: |-
        Applies the IQ boosts from eating a Gummi to the target monster. Basically a wrapper around
        ApplyGummiBoostsGroundMode for struct team_member.
        
        r0: team member pointer
        r1: Item ID
        r2: bool to NOT increase stats
        r3: [output] pointer to a struct gummi_result to fill out
    - name: ApplySitrusBerryBoostToGroundMonster
      address:
        EU: 0x2011628
        NA: 0x2011580
        JP: 0x2011550
      description: |-
        Applies the hp boost from the Sitrus Berry to the target monster.
        
        r0: ground monster pointer
        r1: [output] pointer to attempted hp boost, if not NULL
        return: actual hp boost
    - name: ApplyLifeSeedBoostToGroundMonster
      address:
        EU: 0x2011664
        NA: 0x20115BC
        JP: 0x201158C
      description: |-
        Applies the hp boost from the Life Seed to the target monster.
        
        r0: ground monster pointer
        r1: [output] pointer to attempted hp boost, if not NULL
        return: actual hp boost
    - name: ApplyGinsengToGroundMonster
      address:
        EU: 0x20116A0
        NA: 0x20115F8
        JP: 0x20115C8
      description: |-
        Attempts to apply a ginseng boost to the highest valid move that the ground monster knows.
        
        r0: ground monster pointer
        r1: [output] move ID
        r2: [output] move boost
        return: actual move boost
    - name: ApplyProteinBoostToGroundMonster
      address:
        EU: 0x20117B4
        NA: 0x201170C
        JP: 0x20116DC
      description: |-
        Applies the attack boost from Protein to the target monster.
        
        r0: ground monster pointer
        r1: [output] pointer to attempted attack boost, if not NULL
        return: actual attack boost
    - name: ApplyCalciumBoostToGroundMonster
      address:
        EU: 0x20117F0
        NA: 0x2011748
        JP: 0x2011718
      description: |-
        Applies the special attack boost from Calcium to the target monster.
        
        r0: ground monster pointer
        r1: [output] pointer to attempted special attack boost, if not NULL
        return: actual special attack boost
    - name: ApplyIronBoostToGroundMonster
      address:
        EU: 0x201182C
        NA: 0x2011784
        JP: 0x2011754
      description: |-
        Applies the defense boost from Iron to the target monster.
        
        r0: ground monster pointer
        r1: [output] pointer to attempted defense boost, if not NULL
        return: actual defense boost
    - name: ApplyZincBoostToGroundMonster
      address:
        EU: 0x2011868
        NA: 0x20117C0
        JP: 0x2011790
      description: |-
        Applies the special defense boost from Zinc to the target monster.
        
        r0: ground monster pointer
        r1: [output] pointer to attempted special defense boost, if not NULL
        return: actual special defense boost
    - name: ApplyNectarBoostToGroundMonster
      address:
        EU: 0x20118A4
        NA: 0x20117FC
        JP: 0x20117CC
      description: |-
        Applies the iq boost from Nectar to the target monster.
        
        r0: ground monster pointer
        r1: [output] pointer to attempted iq boost, if not NULL
        return: actual iq boost
    - name: IsMonsterAffectedByGravelyrockGroundMode
      address:
        EU: 0x20118D8
        NA: 0x2011830
        JP: 0x2011800
      description: |-
        Checks if the monster is Bonsly or Sudowoodo.
        
        r0: ground monster pointer
        return: bool
    - name: ApplyGravelyrockBoostToGroundMonster
      address:
        EU: 0x20118F8
        NA: 0x2011850
        JP: 0x2011820
      description: |-
        Applies the iq boost from Gravelyrock to the target monster. Only Bonsly and Sudowoodo gain IQ from the Gravelyrock.
        
        r0: ground monster pointer
        r1: [output] pointer to attempted iq boost, if not NULL
        return: actual iq boost
    - name: ApplyGummiBoostsGroundMode
      address:
        EU: 0x2011944
        NA: 0x201189C
        JP: 0x201186C
      description: |-
        Applies the IQ boosts from eating a Gummi to the monster's data. Generally called with not increasing stats true outside of the cafe.
        
        r0: Pointer to monster id
        r1: Pointer to monster iq
        r2: Pointer to monster offensive stats
        r3: Pointer to monster defensive stats
        stack[0]: Item ID
        stack[1]: bool to NOT increase stats
        stack[2]: [output] pointer to a struct gummi_result
    - name: LoadSynthBin
      address:
        EU: 0x2012B88
        NA: 0x2012AE0
        JP: 0x2012AB0
      description: "Note: unverified, ported from Irdkwia's notes"
    - name: CloseSynthBin
      address:
        EU: 0x2012BDC
        NA: 0x2012B34
        JP: 0x2012B04
      description: "Note: unverified, ported from Irdkwia's notes"
    - name: GetSynthItem
      address:
        EU: 0x20132F8
        NA: 0x2013250
        JP: 0x2013220
      description: "Note: unverified, ported from Irdkwia's notes"
    - name: LoadWazaP
      address:
        EU: 0x201346C
        NA: 0x20133C4
        JP: 0x2013394
      description: "Note: unverified, ported from Irdkwia's notes"
    - name: LoadWazaP2
      address:
        EU: 0x2013494
        NA: 0x20133EC
        JP: 0x20133BC
      description: "Note: unverified, ported from Irdkwia's notes"
    - name: UnloadCurrentWazaP
      address:
        EU: 0x20134BC
        NA: 0x2013414
        JP: 0x20133E4
      description: "Note: unverified, ported from Irdkwia's notes"
    - name: GetMoveName
      address:
        EU: 0x20134FC
        NA: 0x2013454
        JP: 0x2013424
      description: |-
        Note: unverified, ported from Irdkwia's notes
        
        r0: move ID
        return: move name
    - name: FormatMoveString
      address:
        EU: 0x2013520
        NA: 0x2013478
        JP: 0x2013448
      description: |-
        Note: unverified, ported from Irdkwia's notes
        
        r0: string_buffer
        r1: move
        r2: type_print
    - name: FormatMoveStringMore
      address:
        EU: 0x2013828
        NA: 0x2013780
        JP: 0x2013750
      description: |-
        Note: unverified, ported from Irdkwia's notes
        
        r0: ???
        r1: ???
        r2: move
        r3: type_print
    - name: InitMove
      address:
        EU: 0x2013860
        NA: 0x20137B8
        JP: 0x2013788
      description: |-
        Initializes a move info struct.
        
        This sets f_exists and f_enabled_for_ai on the flags, the ID to the given ID, the PP to the max PP for the move ID, and the ginseng boost to 0.
        
        r0: pointer to move to initialize
        r1: move ID
    - name: InitMoveCheckId
      address:
        EU: 0x2013890
        NA: 0x20137E8
        JP: 0x20137B8
      description: |-
        Same as InitMove, but the function ensures that the specified ID is not 0. If it is, the move is initialized as invalid and nothing else happens.
        
        r0: move
        r1: move ID
    - name: GetInfoMoveGround
      address:
        EU: 0x20138D0
        NA: 0x2013828
        JP: 0x20137F8
      description: |-
        Note: unverified, ported from Irdkwia's notes
        
        r0: ground move
        r1: move ID
    - name: GetMoveTargetAndRange
      address:
        EU: 0x20138E8
        NA: 0x2013840
        JP: 0x2013810
      description: |-
        Gets the move target-and-range field. See struct move_target_and_range in the C headers.
        
        r0: move pointer
        r1: AI flag (every move has two target-and-range fields, one for players and one for AI)
        return: move target and range
    - name: GetMoveType
      address:
        EU: 0x201390C
        NA: 0x2013864
        JP: 0x2013834
      description: |-
        Gets the type of a move
        
        r0: Pointer to move data
        return: Type of the move
    - name: GetMovesetLevelUpPtr
      address:
        EU: 0x201392C
        NA: 0x2013884
        JP: 0x2013854
      description: |-
        Given the ID of a monster in the current dungeon, returns a pointer to the list of moves it learns by leveling up and the level in which each move is learnt.
        
        The list contains pairs of <encoded move ID, level>. The move ID is encoded and can be 1 or 2 bytes long. GetEncodedHalfword must be used to decode it. The end of the list is marked by a null byte.
        
        r0: monster ID
        return: Pointer to encoded level-up move list
    - name: IsInvalidMoveset
      address:
        EU: 0x2013974
        NA: 0x20138CC
        JP: 0x201389C
      description: |-
        Note: unverified, ported from Irdkwia's notes
        
        r0: moveset_id
        return: bool
    - name: GetMovesetHmTmPtr
      address:
        EU: 0x201399C
        NA: 0x20138F4
        JP: 0x20138C4
      description: |-
        Note: unverified, ported from Irdkwia's notes
        
        r0: monster ID
        return: ?
    - name: GetMovesetEggPtr
      address:
        EU: 0x20139E8
        NA: 0x2013940
        JP: 0x2013910
      description: |-
        Note: unverified, ported from Irdkwia's notes
        
        r0: monster ID
        return: ?
    - name: GetMoveAiWeight
      address:
        EU: 0x2013A34
        NA: 0x201398C
        JP: 0x201395C
      description: |-
        Gets the AI weight of a move
        
        r0: Pointer to move data
        return: AI weight of the move
    - name: GetMoveNbStrikes
      address:
        EU: 0x2013A54
        NA: 0x20139AC
        JP: 0x201397C
      description: |-
        Note: unverified, ported from Irdkwia's notes
        
        r0: move
        return: # strikes
    - name: GetMoveBasePower
      address:
        EU: 0x2013A74
        NA: 0x20139CC
        JP: 0x201399C
      description: |-
        Gets the base power of a move from the move data table.
        
        r0: move pointer
        return: base power
    - name: GetMoveBasePowerGround
      address:
        EU: 0x2013A94
        NA: 0x20139EC
        JP: 0x20139BC
      description: |-
        Note: unverified, ported from Irdkwia's notes
        
        r0: ground_move
        return: base power
    - name: GetMoveAccuracyOrAiChance
      address:
        EU: 0x2013AB4
        NA: 0x2013A0C
        JP: 0x20139DC
      description: |-
        Gets one of the two accuracy values of a move or its ai_condition_random_chance field.
        
        r0: Move pointer
        r1: 0 to get the move's first accuracy1 field, 1 to get its accuracy2, 2 to get its ai_condition_random_chance.
        return: Move's accuracy1, accuracy2 or ai_condition_random_chance
    - name: GetMoveBasePp
      address:
        EU: 0x2013AD8
        NA: 0x2013A30
        JP: 0x2013A00
      description: |-
        Note: unverified, ported from Irdkwia's notes
        
        r0: move
        return: base PP
    - name: GetMaxPp
      address:
        EU: 0x2013AF8
        NA: 0x2013A50
        JP: 0x2013A20
      description: |-
        Gets the maximum PP for a given move.
        
        Irkdwia's notes: GetMovePPWithBonus
        
        r0: move pointer
        return: max PP for the given move, capped at 99
    - name: GetMoveMaxGinsengBoost
      address:
        EU: 0x2013B78
        NA: 0x2013AD0
        JP: 0x2013AA0
      description: |-
        Note: unverified, ported from Irdkwia's notes
        
        r0: move
        return: max ginseng boost
    - name: GetMoveMaxGinsengBoostGround
      address:
        EU: 0x2013B98
        NA: 0x2013AF0
        JP: 0x2013AC0
      description: |-
        Note: unverified, ported from Irdkwia's notes
        
        r0: ground_move
        return: max ginseng boost
    - name: GetMoveCritChance
      address:
        EU: 0x2013BB8
        NA: 0x2013B10
        JP: 0x2013AE0
      description: |-
        Gets the critical hit chance of a move.
        
        r0: move pointer
        return: critical hit chance
    - name: IsThawingMove
      address:
        EU: 0x2013BD8
        NA: 0x2013B30
        JP: 0x2013B00
      description: |-
        Note: unverified, ported from Irdkwia's notes
        
        r0: move
        return: bool
    - name: IsAffectedByTaunt
      address:
        EU: 0x2013BF8
        NA: 0x2013B50
        JP: 0x2013B20
      description: |-
        Note: unverified, ported from Irdkwia's notes
        
        Based on struct move_data, maybe this should be IsUsableWhileTaunted?
        
        r0: move
        return: bool
    - name: GetMoveRangeId
      address:
        EU: 0x2013C18
        NA: 0x2013B70
        JP: 0x2013B40
      description: |-
        Note: unverified, ported from Irdkwia's notes
        
        r0: move
        return: range ID
    - name: GetMoveActualAccuracy
      address:
        EU: 0x2013C38
        NA: 0x2013B90
        JP: 0x2013B60
      description: |-
        Note: unverified, ported from Irdkwia's notes
        
        r0: move ID
        return: accuracy
    - name: GetMoveBasePowerFromId
      address:
        EU: 0x2013C90
        NA: 0x2013BE8
        JP: 0x2013BB8
      description: |-
        Note: unverified, ported from Irdkwia's notes
        
        r0: move ID
        return: base power
    - name: IsMoveRangeString19
      address:
        EU: 0x2013CAC
        NA: 0x2013C04
        JP: 0x2013BD4
      description: |-
        Returns whether a move's range string is 19 ("User").
        
        r0: Move pointer
        return: True if the move's range string field has a value of 19.
    - name: GetMoveMessageFromId
      address:
        EU: 0x2013CD8
        NA: 0x2013C30
        JP: 0x2013C00
      description: |-
        Note: unverified, ported from Irdkwia's notes
        
        r0: move ID?
        return: string
    - name: GetNbMoves
      address:
        EU: 0x2013D0C
        NA: 0x2013C64
        JP: 0x2013C34
      description: |-
        Note: unverified, ported from Irdkwia's notes
        
        r0: moveset_str
        return: # moves
    - name: GetMovesetIdx
      address:
        EU:
          - 0x2013D54
          - 0x20148AC
        NA:
          - 0x2013CAC
          - 0x2014804
        JP:
          - 0x2013C7C
          - 0x20147D4
      description: |-
        Returns the move position in the moveset if it is found, -1 otherwise
        
        Note: unverified, ported from Irdkwia's notes
        
        r0: moveset_str
        r1: move ID
        return: ?
    - name: IsReflectedByMagicCoat
      address:
        EU: 0x2013DB0
        NA: 0x2013D08
        JP: 0x2013CD8
      description: |-
        Note: unverified, ported from Irdkwia's notes
        
        r0: move ID
        return: bool
    - name: CanBeSnatched
      address:
        EU: 0x2013DCC
        NA: 0x2013D24
        JP: 0x2013CF4
      description: |-
        Note: unverified, ported from Irdkwia's notes
        
        r0: move ID
        return: bool
    - name: FailsWhileMuzzled
      address:
        EU: 0x2013DE8
        NA: 0x2013D40
        JP: 0x2013D10
      description: |-
        Note: unverified, ported from Irdkwia's notes
        
        Called IsMouthMove in Irdkwia's notes, which presumably is relevant to the Muzzled status.
        
        r0: move ID
        return: bool
    - name: IsSoundMove
      address:
        EU: 0x2013E04
        NA: 0x2013D5C
        JP: 0x2013D2C
      description: |-
        Note: unverified, ported from Irdkwia's notes
        
        r0: move
        return: bool
    - name: IsRecoilMove
      address:
        EU: 0x2013EBC
        NA: 0x2013E14
        JP: 0x2013DE4
      description: |-
        Checks if the given move is a recoil move (affected by Reckless).
        
        r0: move ID
        return: bool
    - name: AllManip1
      address:
        EU: 0x2014288
        NA: 0x20141E0
        JP: 0x20141B0
      description: "Note: unverified, ported from Irdkwia's notes"
    - name: AllManip2
      address:
        EU: 0x20142B0
        NA: 0x2014208
        JP: 0x20141D8
      description: "Note: unverified, ported from Irdkwia's notes"
    - name: ManipMoves1v1
      address:
        EU: 0x2014344
        NA: 0x201429C
        JP: 0x201426C
      description: "Note: unverified, ported from Irdkwia's notes"
    - name: ManipMoves1v2
      address:
        EU: 0x20143E4
        NA: 0x201433C
        JP: 0x201430C
      description: "Note: unverified, ported from Irdkwia's notes"
    - name: ManipMoves2v1
      address:
        EU: 0x201454C
        NA: 0x20144A4
        JP: 0x2014474
      description: "Note: unverified, ported from Irdkwia's notes"
    - name: ManipMoves2v2
      address:
        EU: 0x20145EC
        NA: 0x2014544
        JP: 0x2014514
      description: "Note: unverified, ported from Irdkwia's notes"
    - name: DungeonMoveToGroundMove
      address:
        EU: 0x2014754
        NA: 0x20146AC
        JP: 0x201467C
      description: |-
        Converts a struct move to a struct ground_move.
        
        r0: [output] ground_move
        r1: move
    - name: GroundToDungeonMoveset
      address:
        EU: 0x201478C
        NA: 0x20146E4
        JP: 0x20146B4
      description: |-
        Note: unverified, ported from Irdkwia's notes
        
        r0: [output] moveset_dun_str
        r1: moveset_str
    - name: DungeonToGroundMoveset
      address:
        EU: 0x2014820
        NA: 0x2014778
        JP: 0x2014748
      description: |-
        Note: unverified, ported from Irdkwia's notes
        
        r0: [output] moveset_str
        r1: moveset_dun_str
    - name: GetInfoGroundMoveset
      address:
        EU: 0x2014860
        NA: 0x20147B8
        JP: 0x2014788
      description: |-
        Note: unverified, ported from Irdkwia's notes
        
        r0: moveset_str
        r1: moves_id
    - name: FindFirstFreeMovesetIdx
      address:
        EU: 0x2014908
        NA: 0x2014860
        JP: 0x2014830
      description: |-
        Returns the first position of an empty move in the moveset if it is found, -1 otherwise
        
        Note: unverified, ported from Irdkwia's notes
        
        r0: moveset_str
        return: index
    - name: LearnMoves
      address:
        EU: 0x2014954
        NA: 0x20148AC
        JP: 0x201487C
      description: |-
        Note: unverified, ported from Irdkwia's notes
        
        r0: moveset_str
        r1: moves_id
    - name: CopyMoveTo
      address:
        EU: 0x2014AF4
        NA: 0x2014A4C
        JP: 0x2014A1C
      description: |-
        Note: unverified, ported from Irdkwia's notes
        
        r0: write_info
        r1: buffer_write
    - name: CopyMoveFrom
      address:
        EU: 0x2014B2C
        NA: 0x2014A84
        JP: 0x2014A54
      description: |-
        Note: unverified, ported from Irdkwia's notes
        
        r0: read_info
        r1: buffer_read
    - name: CopyMovesetTo
      address:
        EU: 0x2014B64
        NA: 0x2014ABC
        JP: 0x2014A8C
      description: |-
        Note: unverified, ported from Irdkwia's notes
        
        r0: write_info
        r1: buffer_write
    - name: CopyMovesetFrom
      address:
        EU: 0x2014B94
        NA: 0x2014AEC
        JP: 0x2014ABC
      description: |-
        Note: unverified, ported from Irdkwia's notes
        
        r0: read_info
        r1: buffer_read
    - name: Is2TurnsMove
      address:
        EU: 0x2014D0C
        NA: 0x2014C64
        JP: 0x2014C34
      description: |-
        Note: unverified, ported from Irdkwia's notes
        
        r0: move ID
        return: bool
    - name: IsRegularAttackOrProjectile
      address:
        EU: 0x2014D94
        NA: 0x2014CEC
        JP: 0x2014CBC
      description: |-
        Checks if a move ID is MOVE_REGULAR_ATTACK or MOVE_PROJECTILE.
        
        r0: move ID
        return: bool
    - name: IsPunchMove
      address:
        EU: 0x2014DC0
        NA: 0x2014D18
        JP: 0x2014CE8
      description: |-
        Checks if the given move is a punch move (affected by Iron Fist).
        
        r0: move ID
        return: bool
    - name: IsHealingWishOrLunarDance
      address:
        EU: 0x2014E00
        NA: 0x2014D58
        JP: 0x2014D28
      description: |-
        Checks if a move ID is MOVE_HEALING_WISH or MOVE_LUNAR_DANCE.
        
        r0: move ID
        return: bool
    - name: IsCopyingMove
      address:
        EU: 0x2014E2C
        NA: 0x2014D84
        JP: 0x2014D54
      description: |-
        Checks if a move ID is MOVE_MIMIC, MOVE_SKETCH, or MOVE_COPYCAT.
        
        r0: move ID
        return: bool
    - name: IsTrappingMove
      address:
        EU: 0x2014E64
        NA: 0x2014DBC
        JP: 0x2014D8C
      description: |-
        Note: unverified, ported from Irdkwia's notes
        
        r0: move ID
        return: bool
    - name: IsOneHitKoMove
      address:
        EU: 0x2014EA8
        NA: 0x2014E00
        JP: 0x2014DD0
      description: |-
        Note: unverified, ported from Irdkwia's notes
        
        r0: move ID
        return: bool
    - name: IsNot2TurnsMoveOrSketch
      address:
        EU: 0x2014EE0
        NA: 0x2014E38
        JP: 0x2014E08
      description: |-
        Note: unverified, ported from Irdkwia's notes
        
        r0: move ID
        return: bool
    - name: IsRealMove
      address:
        EU: 0x2014F0C
        NA: 0x2014E64
        JP: 0x2014E34
      description: |-
        Note: unverified, ported from Irdkwia's notes
        
        r0: move ID
        return: bool
    - name: IsMovesetValid
      address:
        EU: 0x2014FA0
        NA: 0x2014EF8
        JP: 0x2014EC8
      description: |-
        Note: unverified, ported from Irdkwia's notes
        
        r0: moveset_str
        return: bool
    - name: IsRealMoveInTimeDarkness
      address:
        EU: 0x201500C
        NA: 0x2014F64
        JP: 0x2014F34
      description: |-
        Seed Flare isn't a real move in Time/Darkness
        
        Note: unverified, ported from Irdkwia's notes
        
        r0: move ID
        return: bool
    - name: IsMovesetValidInTimeDarkness
      address:
        EU: 0x20150AC
        NA: 0x2015004
        JP: 0x2014FD4
      description: |-
        Note: unverified, ported from Irdkwia's notes
        
        r0: moveset_str
        return: bool
    - name: GetFirstNotRealMoveInTimeDarkness
      address:
        EU: 0x20150CC
        NA: 0x2015024
        JP: 0x2014FF4
      description: |-
        Note: unverified, ported from Irdkwia's notes
        
        r0: moveset_str
        return: index
    - name: IsSameMove
      address:
        EU: 0x20151F4
        NA: 0x201514C
        JP: 0x201511C
      description: |-
        Note: unverified, ported from Irdkwia's notes
        
        r0: moveset_dun_str
        r1: move_data_dun_str
        return: bool
    - name: GetMoveCategory
      address:
        EU: 0x2015270
        NA: 0x20151C8
        JP: 0x2015198
      description: |-
        Gets a move's category (physical, special, status).
        
        r0: move ID
        return: move category enum
    - name: GetPpIncrease
      address:
        EU: 0x201528C
        NA: 0x20151E4
        JP: 0x20151B4
      description: |-
        Note: unverified, ported from Irdkwia's notes
        
        r0: monster ID
        r1: IQ skills bitvector
        return: PP increase
    - name: OpenWaza
      address:
        EU: 0x201533C
        NA: 0x2015294
        JP: 0x2015264
      description: |-
        Note: unverified, ported from Irdkwia's notes
        
        r0: waza_id
    - name: SelectWaza
      address:
        EU: 0x20153A4
        NA: 0x20152FC
        JP: 0x20152CC
      description: |-
        Note: unverified, ported from Irdkwia's notes
        
        r0: waza_id
    - name: PlayBgmByIdVeneer
      address:
        EU: 0x2017BF4
        NA: 0x2017B58
        JP: 0x2017BB0
      description: |-
        Likely a linker-generated veneer for PlayBgmById.
        
        See https://developer.arm.com/documentation/dui0474/k/image-structure-and-generation/linker-generated-veneers/what-is-a-veneer-
        
        r0: Music ID
    - name: PlayBgmByIdVolumeVeneer
      address:
        EU: 0x2017C00
        NA: 0x2017B64
        JP: 0x2017BBC
      description: |-
        Likely a linker-generated veneer for PlayBgmByIdVolume.
        
        See https://developer.arm.com/documentation/dui0474/k/image-structure-and-generation/linker-generated-veneers/what-is-a-veneer-
        
        r0: Music ID
        r1: (?) Stored on byte 8 on the struct passed to SendAudioCommand
        r2: Volume (0-255)
    - name: PlaySeVolumeWrapper
      address:
        EU: 0x2017D68
        NA: 0x2017CCC
        JP: 0x2017D24
      description: |-
        Wrapper for PlaySeVolume. Takes an index and uses it to determine the ID of the sound to play.
        
        r0: Index
    - name: PlayBgmById
      address:
        EU: 0x2017E90
        NA: 0x2017DF4
        JP: 0x2017E4C
      description: |-
        Initializes some values and then calls SendAudioCommand to play a BGM track.
        
        Checks for DEBUG_FLAG_BGM_OFF. The volume is set to either 0 or 255 depending on the flag before calling SendAudioCommand.
        
        r0: Music ID
    - name: PlayBgmByIdVolume
      address:
        EU: 0x2017F0C
        NA: 0x2017E70
        JP: 0x2017EC8
      description: |-
        Initializes some values and then calls SendAudioCommand to play a BGM track.
        
        Checks for DEBUG_FLAG_BGM_OFF. If 1, sets the volume to 0 before calling SendAudioCommand.
        
        r0: Music ID
        r1: (?) Stored on byte 8 on the struct passed to SendAudioCommand
        r2: Volume (0-255)
    - name: StopBgmCommand
      address:
        EU: 0x2017F84
        NA: 0x2017EE8
        JP: 0x2017F40
      description: |-
        Stops the BGM that is being currently played by calling SendAudioCommand.
        
        No params.
    - name: PlaySeByIdVolume
      address:
        EU: 0x2018354
        NA: 0x20182B8
        JP: 0x2018310
      description: |-
        Plays the specified sound effect with the specified volume.
        
        Checks for DEBUG_FLAG_SE_OFF and sets the volume to 0 if the flag is set. Calls SendAudioCommand2.
        
        r0: Sound effect ID
        r1: Volume (0-255)
    - name: SendAudioCommand2
      address:
        EU: 0x2018B80
        NA: 0x2018AE4
        JP: 0x2018B3C
      description: |-
        Very similar to SendAudioCommand. Contains an additional function call.
        
        r0: Command to send
    - name: AllocAudioCommand
      address:
        EU: 0x2018C08
        NA: 0x2018B6C
        JP: 0x2018BC4
      description: |-
        Searches for an entry in AUDIO_COMMANDS_BUFFER that's not currently in use (audio_command::status == 0). Returns the first entry not in use, or null if none was found.
        
        Also sets the status of the found entry to the value specified in r0.
        
        The game doesn't bother checking if the result of the function is null, so the buffer is not supposed to ever get filled.
        
        r0: Status to set the found entry to
        return: The first unused entry, or null if none was found
    - name: SendAudioCommand
      address:
        EU: 0x2018C44
        NA: 0x2018BA8
        JP: 0x2018C00
      description: |-
        Used to send commands to the audio engine (seems to be used mainly to play and stop music)
        
        This function calls a stubbed-out one with the string "audio command list"
        
        r0: Command to send
    - name: InitSoundSystem
      address:
        EU: 0x2018CC4
        NA: 0x2018C28
        JP: 0x2018C80
      description: |-
        Initialize the DSE sound engine?
        
        This function is called somewhere in the hierarchy under TaskProcBoot and appears to allocate a bunch of memory (including a dedicated memory arena, see SOUND_MEMORY_ARENA) for sound data, and reads a bunch of core sound files.
        
        File paths referenced:
        - SOUND/SYSTEM/se_sys.swd
        - SOUND/SYSTEM/se_sys.sed
        - SOUND/SE/motion.swd
        - SOUND/SE/motion.sed
        - SOUND/BGM/bgm.swd (this is the main sample bank, see https://projectpokemon.org/home/docs/mystery-dungeon-nds/pok%C3%A9mon-mystery-dungeon-explorers-r78/)
        
        Debug strings:
        - entry system se swd %04x\n
        - entry system se sed %04x\n
        - entry motion se swd %04x\n
        - entry motion se sed %04x\n
    - name: ManipBgmPlayback
      address:
        EU: 0x2018F40
        NA: 0x2018EA4
        JP: 0x2018EFC
      description: |-
        Uncertain. More like bgm1&2 end
        
        Note: unverified, ported from Irdkwia's notes
    - name: SoundDriverReset
      address:
        EU: 0x2019164
        NA: 0x20190C8
        JP: 0x2019120
      description: |-
        Uncertain.
        
        Note: unverified, ported from Irdkwia's notes
    - name: LoadDseFile
      address:
        EU: 0x2019428
        NA: 0x201938C
        JP: 0x20193E4
      description: |-
        Note: unverified, ported from Irdkwia's notes
        
        r0: [output] iovec
        r1: filename
        return: bytes read
    - name: PlaySeLoad
      address:
        EU: 0x2019610
        NA: 0x2019574
        JP: 0x20195CC
      description: "Note: unverified, ported from Irdkwia's notes"
    - name: IsSongOver
      address:
        EU: 0x20198EC
        NA: 0x2019850
        JP: 0x20198A8
      description: |-
        True if the song that is currently being played has finished playing.
        
        return: True if the current song is over
    - name: PlayBgm
      address:
        EU: 0x2019954
        NA: 0x20198B8
        JP: 0x2019910
      description: "Note: unverified, ported from Irdkwia's notes"
    - name: StopBgm
      address:
        EU: 0x2019BC4
        NA: 0x2019B28
        JP: 0x2019B80
      description: "Note: unverified, ported from Irdkwia's notes"
    - name: ChangeBgm
      address:
        EU: 0x2019CEC
        NA: 0x2019C50
        JP: 0x2019CA8
      description: "Note: unverified, ported from Irdkwia's notes"
    - name: PlayBgm2
      address:
        EU: 0x2019E20
        NA: 0x2019D84
        JP: 0x2019DDC
      description: "Note: unverified, ported from Irdkwia's notes"
    - name: StopBgm2
      address:
        EU: 0x201A084
        NA: 0x2019FE8
        JP: 0x201A040
      description: "Note: unverified, ported from Irdkwia's notes"
    - name: ChangeBgm2
      address:
        EU: 0x201A184
        NA: 0x201A0E8
        JP: 0x201A140
      description: "Note: unverified, ported from Irdkwia's notes"
    - name: PlayME
      address:
        EU: 0x201A264
        NA: 0x201A1C8
        JP: 0x201A220
      description: "Note: unverified, ported from Irdkwia's notes"
    - name: StopME
      address:
        EU: 0x201A4A8
        NA: 0x201A40C
        JP: 0x201A464
      description: |-
        Note: unverified, ported from Irdkwia's notes
        
        r0: fade_out
    - name: PlaySe
      address:
        EU: 0x201A598
        NA: 0x201A4FC
        JP: 0x201A554
      description: "Note: unverified, ported from Irdkwia's notes"
    - name: PlaySeFullSpec
      address:
        EU: 0x201A708
        NA: 0x201A66C
        JP: 0x201A6C4
      description: "Note: unverified, ported from Irdkwia's notes"
    - name: SeChangeVolume
      address:
        EU: 0x201A8C4
        NA: 0x201A828
        JP: 0x201A880
      description: "Note: unverified, ported from Irdkwia's notes"
    - name: SeChangePan
      address:
        EU: 0x201A99C
        NA: 0x201A900
        JP: 0x201A958
      description: "Note: unverified, ported from Irdkwia's notes"
    - name: StopSe
      address:
        EU: 0x201AA80
        NA: 0x201A9E4
        JP: 0x201AA3C
      description: "Note: unverified, ported from Irdkwia's notes"
    - name: InitAnimationControl
      address:
        EU: 0x201C0EC
        NA: 0x201C050
        JP: 0x201C0A8
      description: |-
        Initialize the animation_control structure
        
        r0: animation_control
    - name: InitAnimationControlWithSet
      address:
        EU:
          - 0x201C14C
          - 0x201C168
        NA:
          - 0x201C0B0
          - 0x201C0CC
        JP:
          - 0x201C108
          - 0x201C124
      description: |-
        Initialize the animation_control structure, and set a certain value in a bitflag to 1
        
        r0: animation_control
    - name: SetSpriteIdForAnimationControl
      address:
        EU: 0x201C184
        NA: 0x201C0E8
        JP: 0x201C140
      description: |-
        Set the sprite id (from WAN_TABLE) in the given animation control
        Also set field 0x72 to the sprite id if they differ
        If they differ, it’ll also set field 0x43 to 0xFF
        
        r0: animation control
        r1: sprite id in WAN_TABLE
    - name: SetAnimationForAnimationControlInternal
      address:
        EU: 0x201C218
        NA: 0x201C17C
        JP: 0x201C1D4
      description: |-
        Set the wan animation (and other related settings) of an animation_control
        Used by SetAnimationForAnimationControl
        
        r0: animation_control
        r1: wan_header
        r2: animation group id
        r3: animation id
        stack[0]: ?
        stack[1] (0x4): palette pos low (see the field on animation_control)
        stack[2] (0x8): ?
        stack[3] (0xC): ?
        stack[4] (0x10): palette_bank (directly set to the animation_control field with said name)
    - name: SetAnimationForAnimationControl
      address:
        EU: 0x201C368
        NA: 0x201C2CC
        JP: 0x201C324
      description: |-
        Set the animation to play with this animation control, but do not start it.
        
        (args same as SetAndPlayAnimationForAnimationControl)
        r0: animation_control
        r1: animation key (either an animation or animation group depending on the type of sprite and if it does have animation group with this animation key as index)
        r2: direction_id (unsure) (the key to the wan_animation in itself, only used when animation key represent a wan_animation_group)
        r3: ?
        stack[0]: low_palette_pos
        stack[1] (0x4): ?
        stack[2] (0x8): ?
        stack[3] (0xC): ?
    - name: GetWanForAnimationControl
      address:
        EU: 0x201C484
        NA: 0x201C3E8
        JP: 0x201C440
      description: |-
        Return the WAN to use for the given animation control
        Return the override if it exists, otherwise look up the sprite id in WAN_TABLE
        
        r0: animation_control
        return: wan_header
    - name: SetAndPlayAnimationForAnimationControl
      address:
        EU: 0x201C4B4
        NA: 0x201C418
        JP: 0x201C470
      description: |-
        Set the animation to play with the animation control, and start it.
        
        r0: animation_control
        r1: animation key (either an animation or animation group depending on the type of sprite and if it does have animation group with this animation key as index)
        r2: direction_id (unsure) (the key to the wan_animation in itself, only used when animation key represent a wan_animation_group)
        r3: ?
        stack[0]: low_palette_pos
        stack[1] (0x4): ?
        stack[2] (0x8): ?
        stack[3] (0xC): ?
    - name: SwitchAnimationControlToNextFrame
      address:
        EU: 0x201C4F4
        NA: 0x201C458
        JP: 0x201C4B0
      description: |-
        Handle switching to the next frame of an animation control, including looping.
        
        r0: animation_control
    - name: LoadAnimationFrameAndIncrementInAnimationControl
      address:
        EU: 0x201C5FC
        NA: 0x201C560
        JP: 0x201C5B8
      description: |-
        Read some value of the input animation frame, and update animation control with it.
        Also switch next_animation_frame of animation_control to the next animation frame
        Seems to only be called on said next_animation_frame
        Also set bit of some_bitfield at 0x0800 to 1
        
        r0: animation_control
        r1: animation_frame
    - name: AnimationControlGetAllocForMaxFrame
      address:
        EU: 0x201D20C
        NA: 0x201D170
        JP: 0x201D1C8
      description: |-
        Return the maximum allocation for a frame of this sprite, as stored in the WAN file
        Return 0 if missing and takes sprite override into account
        
        r0: animation_control
        return: allocation for max frame
    - name: DeleteWanTableEntry
      address:
        EU: 0x201D278
        NA: 0x201D1DC
        JP: 0x201D234
      description: |-
        Always delete an entry if the file is allocated externally (file_externally_allocated is set), otherwise, decrease the reference counter. If it reach 0, delete the sprite.
        
        r0: wan_table_ptr
        r1: wan_id
    - name: AllocateWanTableEntry
      address:
        EU: 0x201D2E0
        NA: 0x201D244
        JP: 0x201D29C
      description: |-
        Return the identifier to a free wan table entry (-1 if none are avalaible). The entry is zeroed.
        
        r0: wan_table_ptr
        return: the entry id in wan_table
    - name: FindWanTableEntry
      address:
        EU: 0x201D370
        NA: 0x201D2D4
        JP: 0x201D32C
      description: |-
        Search in the given table (in practice always seems to be WAN_TABLE) for an entry with the given file name.
        
        r0: table pointer
        r1: file name
        return: index of the found file, if found, or -1 if not found
    - name: GetLoadedWanTableEntry
      address:
        EU: 0x201D3D0
        NA: 0x201D334
        JP: 0x201D38C
      description: |-
        Look up a sprite with the provided pack_id and file_index in the wan table.
        
        r0: wan_table_ptr
        r1: pack_id
        r2: file_index
        return: sprite id in the wan table, -1 if not found
    - name: InitWanTable
      address:
        EU: 0x201D458
        NA: 0x201D3BC
        JP: 0x201D414
      description: |-
        Initialize the input WAN table with 0x60 free entries (it needs a length of 0x1510 bytes)
        
        r0: wan_table_ptr
    - name: LoadWanTableEntry
      address:
        EU: 0x201D478
        NA: 0x201D3DC
        JP: 0x201D434
      description: |-
        Appears to load data from the given file (in practice always seems to be animation data), using previously loaded data in the given table (see FindWanTableEntry) if possible.
        
        r0: table pointer
        r1: file name
        r2: flags
        return: table index of the loaded data
    - name: LoadWanTableEntryFromPack
      address:
        EU: 0x201D520
        NA: 0x201D484
        JP: 0x201D4DC
      description: |-
        Return an already allocated entry for this sprite if it exists, otherwise allocate a new one and load the optionally compressed sprite.
        
        r0: wan_table_ptr
        r1: pack_id
        r2: file_index
        r3: allocation flags
        stack[0]: compressed
        return: the entry id in wan_table
    - name: LoadWanTableEntryFromPackUseProvidedMemory
      address:
        EU: 0x201D62C
        NA: 0x201D590
        JP: 0x201D5E8
      description: |-
        Return an already allocated entry for this sprite if it exists, otherwise allocate a new one and load the optionally compressed sprite into the provided memory area. Mark the sprite as externally allocated.
        
        r0: wan_table_ptr
        r1: pack_id
        r2: file_index
        r3: sprite_storage_ptr
        stack[0]: compressed
        return: the entry id in wan_table
    - name: ReplaceWanFromBinFile
      address:
        EU: 0x201D720
        NA: 0x201D684
        JP: 0x201D6DC
      description: |-
        Note: unverified, ported from Irdkwia's notes
        
        r0: wan_table_ptr
        r1: wan_id
        r2: bin_file_id
        r3: file_id
        stack[0]: compressed
    - name: DeleteWanTableEntryVeneer
      address:
        EU: 0x201D7C8
        NA: 0x201D72C
        JP: 0x201D784
      description: |-
        Likely a linker-generated veneer for DeleteWanTableEntry.
        
        See https://developer.arm.com/documentation/dui0474/k/image-structure-and-generation/linker-generated-veneers/what-is-a-veneer-
        
        r0: wan_table_ptr
        r1: wan_id
    - name: WanHasAnimationGroup
      address:
        EU: 0x201DAE0
        NA: 0x201DA44
        JP: 0x201DA9C
      description: |-
        Check if the input WAN file loaded in memory has an animation group with this ID
        Valid means that the animation group is in the range of existing animation, and that it has at least one animation.
        
        r0: pointer to the header of the WAN
        r1: id of the animation group
        return: whether the WAN file has the given animation group
    - name: WanTableSpriteHasAnimationGroup
      address:
        EU: 0x201DB1C
        NA: 0x201DA80
        JP: 0x201DAD8
      description: |-
        Check if the sprite in the global WAN table has the given animation group
        see WanHasAnimationGroup for more detail
        
        r0: sprite id in the WAN table
        r1: animation group id
        return: whether the associated sprite has the given animation group
    - name: SpriteTypeInWanTable
      address:
        EU: 0x201DD0C
        NA: 0x201DC70
        JP: 0x201DCC8
      description: |-
        Look up the sprite in the WAN table, and return its type
        
        r0: sprite id in the WAN table
        return: sprite type
    - name: LoadWteFromRom
      address:
        EU: 0x201DEE8
        NA: 0x201DE4C
        JP: 0x201DEA4
      description: |-
        Loads a SIR0-wrapped WTE file from ROM, and returns a handle to it
        
        r0: [output] pointer to wte handle
        r1: file path string
        r2: load file flags
    - name: LoadWteFromFileDirectory
      address:
        EU: 0x201DF60
        NA: 0x201DEC4
        JP: 0x201DF1C
      description: |-
        Loads a SIR0-wrapped WTE file from a file directory, and returns a handle to it
        
        r0: [output] pointer to wte handle
        r1: file directory id
        r2: file index
        r3: malloc flags
    - name: UnloadWte
      address:
        EU: 0x201DFB4
        NA: 0x201DF18
        JP: 0x201DF70
      description: |-
        Frees the buffer used to store the WTE data in the handle, and sets both pointers to null
        
        r0: pointer to wte handle
    - name: LoadWtuFromBin
      address:
        EU: 0x201E050
        NA: 0x201DFB4
        JP: 0x201E00C
      description: |-
        Note: unverified, ported from Irdkwia's notes
        
        r0: bin_file_id
        r1: file_id
        r2: load_type
        return: ?
    - name: ProcessWte
      address:
        EU: 0x201E14C
        NA: 0x201E0B0
        JP: 0x201E108
      description: |-
        Prepare a WTE data to be loaded into VRAM. Seems to need to be called with another undocumented function (at 0x0201e1d8 (EU))
        It skips the texture and/or the palette if missing from the file. The texture VRAM has 128KiB of space, and palette has 16KiB.
        The true palette VRAM offset will be upper_part*0x100+lower_part
        
        This may or may not be the function that adds to the queue so it can be added during VBlank.
        
        r0: pointer to the WTE file header loaded in memory
        r1: where the WTE texture will be loaded in the VRAM (from 0 to 0x1FFFF)
        r2: upper part of the palette VRAM
        r3: lower part of the palette VRAM
    - name: GeomSetTexImageParam
      address:
        EU: 0x201E530
        NA: 0x201E494
        JP: 0x201E4EC
      description: |-
        Send the TEXIMAGE_PARAM geometry engine command, that defines some parameters for the texture
        See http://problemkaputt.de/gbatek.htm#ds3dtextureattributes for more information on the parameters
        
        r0: texture format
        r1: texture coordinates transformation modes
        r2: texture S-Size
        r3: texture T-Size
        stack[0] (0x0): repeat in S (bit 0) and/or T (bit 1) direction
        stack[1] (0x4): flip in S (bit 0) and/or T (bit 1) direction
        stack[2] (0x8): What to make of color 0 (bit 29)
        stack[3] (0xC): Texture VRAM offset divided by 8
    - name: GeomSetVertexCoord16
      address:
        EU: 0x201E570
        NA: 0x201E4D4
        JP: 0x201E52C
      description: |-
        Send the "VTX_16" geometry engine command, that defines the coordinate of a point of a polygon, using 16 bits.
        Inputs are clamped over their 16 lower bits
        
        r0: x coordinate
        r1: y coordinate
        r2: z coordinate
    - name: InitRender3dData
      address:
        EU: 0x201E5A0
        NA: 0x201E504
        JP: 0x201E55C
      description: |-
        Initialize the global "RENDER_3D" structure.
        
        No params.
    - name: GeomSwapBuffers
      address:
        EU: 0x201E7B8
        NA: 0x201E71C
        JP: 0x201E774
      description: |-
        Call the "SWAP_BUFFERS" command. This will swap the geometry buffer. The parameter of 1 is provided, which enables manual Y-sorting of translucent polygons.
        
        No params.
    - name: InitRender3dElement64
      address:
        EU: 0x201E7CC
        NA: 0x201E730
        JP: 0x201E788
      description: |-
        Initialize the render_3d_element_64 structure (without performing any drawing or external data access)
        
        r0: render_3d_element_64
    - name: Render3d64Texture0x7
      address:
        EU: 0x201E8E0
        NA: 0x201E844
        JP: 0x201E89C
      description: |-
        RENDER_3D_FUNCTIONS_64[7]. Renders a render_3d_element_64 with type RENDER64_TEXTURE_0x7.
        
        Converts the render_3d_element_64 to a render_3d_element on the render queue of RENDER_3D, with type RENDER_TEXTURE.
        
        r0: render_3d_element_64
    - name: Render3d64WindowFrame
      address:
        EU: 0x201EA88
        NA: 0x201E9EC
        JP: 0x201EA44
      description: |-
        Draw the frame for a window, using the 3D engine.
        
        The render_3d_element_64 contains certain value that needs to be set to a correct value for it to work.
        The element is not immediately sent to the geometry engine, but is converted to a render_3d_element and queued up in RENDER_3D.
        
        RENDER_3D_FUNCTIONS_64[6], corresponding to a type of RENDER64_WINDOW_FRAME.
        
        r0: render_3d_element_64
    - name: EnqueueRender3d64Tiling
      address:
        EU: 0x201ED38
        NA: 0x201EC9C
        JP: 0x201ECF4
      description: |-
        Converts a render_3d_element_64 with type RENDER64_TILING to a render_3d_element on the render queue of RENDER_3D, with type RENDER_TILING.
        
        r0: render_3d_element_64
    - name: Render3d64Tiling
      address:
        EU: 0x201EE24
        NA: 0x201ED88
        JP: 0x201EDE0
      description: |-
        RENDER_3D_FUNCTIONS_64[5]. Renders a render_3d_element_64 with type RENDER64_TILING.
        
        Converts the render_3d_element_64 to a render_3d_element on the render queue of RENDER_3D, with type RENDER_TILING.
        
        r0: render_3d_element_64
    - name: Render3d64Quadrilateral
      address:
        EU: 0x201EEEC
        NA: 0x201EE50
        JP: 0x201EEA8
      description: |-
        RENDER_3D_FUNCTIONS_64[4]. Renders a render_3d_element_64 with type RENDER64_QUADRILATERAL.
        
        Converts the render_3d_element_64 to a render_3d_element on the render queue of RENDER_3D, with type RENDER_QUADRILATERAL.
        
        r0: render_3d_element_64
    - name: Render3d64RectangleMulticolor
      address:
        EU: 0x201EF8C
        NA: 0x201EEF0
        JP: 0x201EF48
      description: |-
        RENDER_3D_FUNCTIONS_64[3]. Renders a render_3d_element_64 with type RENDER64_RECTANGLE_MULTICOLOR.
        
        Converts the render_3d_element_64 to a render_3d_element on the render queue of RENDER_3D, with type RENDER_RECTANGLE.
        
        r0: render_3d_element_64
    - name: Render3d64Rectangle
      address:
        EU: 0x201F0F8
        NA: 0x201F05C
        JP: 0x201F0B4
      description: |-
        RENDER_3D_FUNCTIONS_64[2]. Renders a render_3d_element_64 with type RENDER64_RECTANGLE.
        
        Converts the render_3d_element_64 to a render_3d_element on the render queue of RENDER_3D, with type RENDER_RECTANGLE.
        
        r0: render_3d_element_64
    - name: Render3d64Nothing
      address:
        EU: 0x201F1A4
        NA: 0x201F108
        JP: 0x201F160
      description: |-
        RENDER_3D_FUNCTIONS_64[1]. Renders a render_3d_element_64 with type RENDER64_NOTHING. This function is entirely empty.
        
        r0: render_3d_element_64
    - name: Render3d64Texture
      address:
        EU: 0x201F1A8
        NA: 0x201F10C
        JP: 0x201F164
      description: |-
        RENDER_3D_FUNCTIONS_64[0]. Renders a render_3d_element_64 with type RENDER64_TEXTURE.
        
        Converts the render_3d_element_64 to a render_3d_element on the render queue of RENDER_3D, with type RENDER_TEXTURE.
        
        r0: render_3d_element_64
    - name: Render3dElement64
      address:
        EU: 0x201F270
        NA: 0x201F1D4
        JP: 0x201F22C
      description: |-
        Dispatches a render_3d_element_64 to the render function corresponding to its type.
        
        r0: render_3d_element_64
    - name: HandleSir0Translation
      address:
        EU: 0x201F550
        NA: 0x201F4B4
        JP: 0x201F50C
      description: |-
        Translates the offsets in a SIR0 file into NDS memory addresses, changes the magic number to SirO (opened), and returns a pointer to the first pointer specified in the SIR0 header (beginning of the data).
        
        Irkdiwa's notes:
          ret_code = 0 if it wasn't a SIR0 file
          ret_code = 1 if it has been transformed in SIRO file
          ret_code = 2 if it was already a SIRO file
          [output] contains a pointer to the header of the SIRO file if ret_code = 1 or 2
          [output] contains a pointer which is exactly the same as the sir0_ptr if ret_code = 0
        
        r0: [output] double pointer to beginning of data
        r1: pointer to source file buffer
        return: return code
    - name: ConvertPointersSir0
      address:
        EU: 0x201F5D0
        NA: 0x201F534
        JP: 0x201F58C
      description: |-
        Note: unverified, ported from Irdkwia's notes
        
        r0: sir0_ptr
    - name: HandleSir0TranslationVeneer
      address:
        EU: 0x201F628
        NA: 0x201F58C
        JP: 0x201F5E4
      description: |-
        Likely a linker-generated veneer for HandleSir0Translation.
        
        See https://developer.arm.com/documentation/dui0474/k/image-structure-and-generation/linker-generated-veneers/what-is-a-veneer-
        
        r0: [output] double pointer to beginning of data
        r1: pointer to source file buffer
        return: return code
    - name: DecompressAtNormalVeneer
      address:
        EU: 0x201F65C
        NA: 0x201F5C0
        JP: 0x201F618
      description: |-
        Likely a linker-generated veneer for DecompressAtNormal.
        
        See https://developer.arm.com/documentation/dui0474/k/image-structure-and-generation/linker-generated-veneers/what-is-a-veneer-
        
        r0: addr_decomp
        r1: expected_size
        r2: AT pointer
        return: ?
    - name: DecompressAtNormal
      address:
        EU: 0x201F668
        NA: 0x201F5CC
        JP: 0x201F624
      description: |-
        Overwrites r3 probably passed to match DecompressAtHalf's definition.
        
        Note: unverified, ported from Irdkwia's notes
        
        r0: addr_decomp
        r1: expected_size
        r2: AT pointer
        return: ?
    - name: DecompressAtHalf
      address:
        EU: 0x201FAAC
        NA: 0x201FA10
        JP: 0x201FA68
      description: |-
        Same as DecompressAtNormal, except it stores each nibble as a byte
        and adds the high nibble (r3).
        
        Note: unverified, ported from Irdkwia's notes
        
        r0: addr_decomp
        r1: expected_size
        r2: AT pointer
        r3: high_nibble
        return: ?
    - name: DecompressAtFromMemoryPointerVeneer
      address:
        EU: 0x201FFE8
        NA: 0x201FF4C
        JP: 0x201FFA4
      description: |-
        Likely a linker-generated veneer for DecompressAtFromMemoryPointer.
        
        See https://developer.arm.com/documentation/dui0474/k/image-structure-and-generation/linker-generated-veneers/what-is-a-veneer-
        
        r0: addr_decomp
        r1: expected_size
        r2: AT pointer
        return: ?
    - name: DecompressAtFromMemoryPointer
      address:
        EU: 0x201FFF4
        NA: 0x201FF58
        JP: 0x201FFB0
      description: |-
        Overwrites r3 probably passed to match DecompressAtHalf's definition.
        
        Note: unverified, ported from Irdkwia's notes
        
        r0: addr_decomp
        r1: expected_size
        r2: AT pointer
        return: ?
    - name: WriteByteFromMemoryPointer
      address:
        EU: 0x202050C
        NA: 0x2020470
        JP: 0x20204C8
      description: |-
        Note: unverified, ported from Irdkwia's notes
        
        r0: byte
    - name: GetAtSize
      address:
        EU: 0x2020588
        NA: 0x20204EC
        JP: 0x2020544
      description: |-
        Doesn't work for AT3PX and AT4PN
        
        Note: unverified, ported from Irdkwia's notes
        
        r0: AT pointer
        r1: ?
        return: ?
    - name: GetLanguageType
      address:
        EU: 0x2020688
        NA: 0x20205A0
        JP: 0x20205F8
      description: |-
        Gets the language type.
        
        This is the value backing the special LANGUAGE_TYPE script variable.
        
        return: language type
    - name: GetLanguage
      address:
        EU: 0x20206B0
        NA: 0x20205B0
        JP: 0x2020608
      description: |-
        Gets the single-byte language ID of the current program.
        
        The language ID appears to be used to index some global tables.
        
        return: language ID
    - name: StrcmpTag
      address:
        EU: 0x2020A20
        NA: 0x20208C8
        JP: 0x2020918
      description: |-
        Checks if a null-terminated string s1 either exactly equals a null-terminated string s2, or starts with s2 followed by a ':' or a ']'.
        
        r0: s1
        r1: s2
        return: bool
    - name: AtoiTag
      address:
        EU: 0x2020A64
        NA: 0x202090C
        JP: 0x202095C
      description: |-
        Parses a null-terminated string to a base-10 integer, reading digit characters between '0' and '9' until ':', ']', or the end of the string is encountered.
        
        Any characters that are not digits, ':', or ']' are ignored, and the string is converted as if those characters were removed from the string.
        
        r0: string to convert
        return: int
    - name: AnalyzeText
      address:
        EU: 0x2020F20
        NA: 0x2020DC8
        JP: 0x2020E18
      description: |-
        Note: unverified, ported from Irdkwia's notes
        
        r0: buffer
        return: ?
    - name: PreprocessString
      address:
        EU: 0x20225EC
        NA: 0x20223F0
        JP: 0x2022440
      description: |-
        An enhanced sprintf, which recognizes certain tags and replaces them with appropiate game values.
        This function can also be used to simply insert values passed within the preprocessor args
        
        The tags utilized for this function are lowercase, it might produce uppercase tags
        that only are used when the text is being typewrited into a message box
        
        Irdkwia's notes: MenuCreateOptionString
        
        r0: [output] formatted string
        r1: maximum capacity of the output buffer
        r2: input format string
        r3: preprocessor flags
        stack[0]: pointer to preprocessor args
    - name: PreprocessStringFromId
      address:
        EU: 0x20237B4
        NA: 0x20235B8
        JP: 0x2023608
      description: |-
        Calls PreprocessString after resolving the given string ID to a string.
        
        r0: [output] formatted string
        r1: maximum capacity of the output buffer
        r2: string ID
        r3: preprocessor flags
        stack[0]: pointer to preprocessor args
    - name: StrcmpTagVeneer
      address:
        EU: 0x20237F4
        NA: 0x20235F8
        JP: 0x2023648
      description: |-
        Likely a linker-generated veneer for StrcmpTag.
        
        See https://developer.arm.com/documentation/dui0474/k/image-structure-and-generation/linker-generated-veneers/what-is-a-veneer-
        
        r0: s1
        r1: s2
        return: bool
    - name: AtoiTagVeneer
      address:
        EU: 0x2023800
        NA: 0x2023604
        JP: 0x2023654
      description: |-
        Likely a linker-generated veneer for AtoiTag.
        
        See https://developer.arm.com/documentation/dui0474/k/image-structure-and-generation/linker-generated-veneers/what-is-a-veneer-
        
        r0: s
        return: int
    - name: InitPreprocessorArgs
      address:
        EU: 0x20238B4
        NA: 0x2023690
        JP: 0x20236E0
      description: |-
        Initializes a struct preprocess_args.
        
        r0: preprocessor args pointer
    - name: SetStringAccuracy
      address:
        EU: 0x20245C0
        NA: 0x2024360
        JP: 0x20243B0
      description: "Note: unverified, ported from Irdkwia's notes"
    - name: SetStringPower
      address:
        EU: 0x2024688
        NA: 0x2024428
        JP: 0x2024478
      description: "Note: unverified, ported from Irdkwia's notes"
    - name: GetRankString
      address:
        EU: 0x2024D88
        NA: 0x2024AF4
        JP: 0x2024B44
      description: |-
        Gets the string corresponding to the player's current explorer rank.
        
        r0: [output] Pointer to the buffer where the string will be written
        r1: First 16 bits contain the rank, next 4 are some sort of bitflags
        return: r0 if flags are 0, pointer to some static address otherwise
    - name: GetCurrentTeamNameString
      address:
        EU: 0x2024F00
        NA: 0x2024C6C
        JP: 0x2024CBC
      description: |-
        Returns the current team name with a check for special episodes and story progression. If the story
        has not progressed enough or the special episode is not for Team Charm, "???" will be displayed.
        During the Team Charm special episode, it will return "Team Charm".
        
        r0: [output] Pointer to the buffer where the string will be written
        r1: 0, 1 or 2???
        return: Pointer to the buffer where the string was written (in other words, the same value passed in r0)
    - name: GetBagNameString
      address:
        EU: 0x20250C8
        NA: 0x2024DFC
        JP: 0x2024E4C
      description: |-
        Returns "One-Item Inventory" or "Treasure Bag" depending on the size of the bag.
        
        r0: [output] Pointer to the buffer where the string will be written
        return: Pointer to the buffer where the string was written (in other words, the same value passed in r0)
    - name: GetDungeonResultString
      address:
        EU: 0x20252A4
        NA: 0x2024FD8
        JP: 0x2025028
      description: |-
        Returns a string containing some information to be used when displaying the dungeon results screen.
        
        The exact string returned depends on the value of r0:
        0: Name of the move that fainted the leader. Empty string if the leader didn't faint.
        1-3: Seems to always result in an empty string.
        4: Name of the pokémon that fainted the leader, or name of the leader if the leader didn't faint.
        5: Name of the fainted leader. Empty string if the leader didn't faint.
        
        r0: String to return
        return: Pointer to resulting string
    - name: SetQuestionMarks
      address:
        EU: 0x20253B0
        NA: 0x20250E4
        JP: 0x2025134
      description: |-
        Fills the buffer with the string '???'
        
        Note: unverified, ported from Irdkwia's notes
        
        r0: buffer
    - name: StrcpySimple
      address:
        EU: 0x20253CC
        NA: 0x2025100
        JP: 0x2025150
      description: |-
        A simple implementation of the strcpy(3) C library function.
        
        This function was probably manually implemented by the developers. See strcpy for what's probably the real libc function.
        
        r0: dest
        r1: src
    - name: StrncpySimple
      address:
        EU: 0x20253E8
        NA: 0x202511C
        JP: 0x202516C
      description: |-
        A simple implementation of the strncpy(3) C library function.
        
        This function was probably manually implemented by the developers. See strncpy for what's probably the real libc function.
        
        r0: dest
        r1: src
        r2: n
    - name: StrncpySimpleNoPad
      address:
        EU: 0x202543C
        NA: 0x2025170
        JP: 0x20251C0
      description: |-
        Similar to StrncpySimple, but does not zero-pad the end of dest beyond the null-terminator.
        
        r0: dest
        r1: src
        r2: n
    - name: StrncmpSimple
      address:
        EU: 0x2025478
        NA: 0x20251AC
        JP: 0x20251FC
      description: |-
        A simple implementation of the strncmp(3) C library function.
        
        This function was probably manually implemented by the developers. See strncmp for what's probably the real libc function.
        
        r0: s1
        r1: s2
        r2: n
        return: comparison value
    - name: StrncpySimpleNoPadSafe
      address:
        EU: 0x20254C0
        NA: 0x20251F4
        JP: 0x2025268
      description: |-
        Like StrncpySimpleNoPad, except there's a useless check on that each character is less than 0x100 (which is impossible for the result of a ldrb instruction).
        
        r0: dest
        r1: src
        r2: n
    - name: StrcpyName
      address:
        EU: 0x20254FC
        NA: 0x2025230
        JP: 0x20252B8
      description: |-
        A special version of strcpy for handling names. Appears to use character 0x7E as some kind of
        formatting character in NA?
        
        r0: dst
        r1: src
    - name: StrncpyName
      address:
        EU: 0x20255E0
        NA: 0x2025314
        JP: 0x202536C
      description: |-
        A special version of strncpy for handling names. Appears to use character 0x7E as some kind of
        formatting character in NA? Copies at most n characters.
        
        r0: dst
        r1: src
        r2: n
    - name: GetStringFromFile
      address:
        EU: 0x2025A54
        NA: 0x2025788
        JP: 0x2025768
      description: |-
        Note: unverified, ported from Irdkwia's notes
        
        r0: Buffer
        r1: String ID
    - name: LoadStringFile
      address:
        EU: 0x2025AE4
        NA: 0x2025818
        JP: 0x20257F8
      description: |-
        Note: unverified, ported from Irdkwia's notes
        
        No params.
    - name: AllocateTemp1024ByteBufferFromPool
      address:
        EU: 0x2025B54
        NA: 0x2025888
        JP: 0x2025868
      description: "return: Pointer to byte buffer"
    - name: GetStringFromFileVeneer
      address:
        EU: 0x2025B84
        NA: 0x20258B8
        JP: 0x2025898
      description: |-
        Likely a linker-generated veneer for GetStringFromFile.
        
        See https://developer.arm.com/documentation/dui0474/k/image-structure-and-generation/linker-generated-veneers/what-is-a-veneer-
        
        r0: Buffer
        r1: String ID
    - name: StringFromId
      address:
        EU: 0x2025B90
        NA: 0x20258C4
        JP: 0x20258A4
      description: |-
        Gets the string corresponding to a given string ID.
        
        r0: string ID
        return: string from the string files with the given string ID
    - name: CopyStringFromId
      address:
        EU: 0x2025BB0
        NA: 0x20258E4
        JP: 0x20258C4
      description: |-
        Gets the string corresponding to a given string ID and copies it to the buffer specified in r0.
        
        r0: buffer
        r1: string ID
    - name: CopyNStringFromId
      address:
        EU: 0x2025BD8
        NA: 0x202590C
        JP: 0x20258EC
      description: |-
        Gets the string corresponding to a given string ID and copies it to the buffer specified in r0.
        
        This function won't write more than <buffer length> bytes.
        
        r0: buffer
        r1: string ID
        r2: buffer length
    - name: LoadTblTalk
      address:
        EU: 0x2025C08
        NA: 0x202593C
        JP: 0x202591C
      description: |-
        Note: unverified, ported from Irdkwia's notes
        
        No params.
    - name: GetTalkLine
      address:
        EU: 0x2025C58
        NA: 0x202598C
        JP: 0x202596C
      description: |-
        Note: unverified, ported from Irdkwia's notes
        
        r0: personality_index
        r1: group_id
        r2: restrictions
        return: ?
    - name: IsAOrBPressed
      address:
        EU: 0x20261CC
        NA: 0x2025EE8
        JP: 0x2025FC0
      description: |-
        Checks if A or B is currently being held.
        
        return: bool
    - name: DrawTextInWindow
      address:
        EU: 0x20264F8
        NA: 0x2026214
        JP: 0x20262EC
      description: |-
        Seems to be responsible for drawing the text in a window.
        
        Needs a call to UpdateWindow after to actually display the contents.
        Unclear if this is generic for windows or just text boxes.
        
        r0: window_id
        r1: x offset within window
        r2: y offset within window
        r3: text to draw
<<<<<<< HEAD
=======
    - name: GetCharWidth
      address:
        EU: 0x2026830
        NA: 0x202654C
        JP: 0x2026624
      description: |-
        Gets the width of a text char.
        
        r0: char
        return: char width
>>>>>>> 4ad2cab8
    - name: GetColorCodePaletteOffset
      address:
        EU: 0x20268A8
        NA: 0x20265C4
        JP: 0x202669C
      description: |-
        Gets the offset of a text color symbol's 2-byte RGB5 color in the palette stored in VRAM at 0x6882000.
        
        The offset minus 0x10 will also be the corresponding 4-byte RGBX color's position in FONT/text_pal.pal.
        
        r0: char
        return: offset
<<<<<<< HEAD
=======
    - name: DrawChar
      address:
        EU: 0x2026A50
        NA: 0x202676C
        JP: 0x2026844
      description: |-
        Draws a single char within a window. This function is also responsible for drawing the shadows of a char.
        
        r0: window_id
        r1: x offset within window
        r2: y offset within window
        r3: char
        stack[0]: color offset
        return: char width
>>>>>>> 4ad2cab8
    - name: GetWindow
      address:
        EU: 0x20278EC
        NA: 0x20275F8
        JP: 0x2027940
      description: |-
        Get the window with a given ID from WINDOW_LIST.
        
        r0: window_id
        return: window
    - name: NewWindowScreenCheck
      address:
        EU: 0x202793C
        NA: 0x2027648
        JP: 0x20279A8
      description: |-
        Calls NewWindow, with a pre-check for any valid existing windows in WINDOW_LIST on each screen.
        
        r0: window_params (see NewWindow)
        r1: ?
        return: window_id
    - name: NewWindow
      address:
        EU: 0x20279B4
        NA: 0x20276C0
        JP: 0x2027A20
      description: |-
        Seems to return the ID of a newly initialized window in the next available slot in WINDOW_LIST, given some starting information.
        
        If WINDOW_LIST is full, it will be overflowed, with the slot with an ID of 20 being initialized and returned.
        
        r0: window_params pointer to be copied by value into window::hdr in the new window
        r1: ?
        return: window_id
    - name: SetScreenWindowsColor
      address:
        EU: 0x2027D5C
        NA: 0x2027A68
        JP: 0x2027DC8
      description: |-
        Sets the palette of the frames of windows in the specified screen
        
        r0: palette index
        r1: is upper screen
    - name: SetBothScreensWindowsColor
      address:
        EU: 0x2027D74
        NA: 0x2027A80
        JP: 0x2027DE0
      description: |-
        Sets the palette of the frames of windows in both screens
        
        r0: palette index
    - name: UpdateWindow
      address:
        EU: 0x2027DE4
        NA: 0x2027AF0
        JP: 0x2027E50
      description: |-
        Seems to cause updated window contents to be displayed.
           
        Gets called for example at the end of a text box window update and seems to "commit" the update, but in general also gets called with all kinds of window updates. 
        
        r0: window_id
    - name: ClearWindow
      address:
        EU: 0x2027E4C
        NA: 0x2027B58
        JP: 0x2027EB8
      description: |-
        Clears the window, at least in the case of a text box.
        
        The low number of XREFs makes it seem like there might be more such functions.
        
        r0: window_id
    - name: DeleteWindow
      address:
        EU: 0x2028488
        NA: 0x2028194
        JP: 0x20284F4
      description: |-
        Seems to uninitialize an active window in WINDOW_LIST with a given ID, freeing the slot for reuse by another window.
        
        r0: window_id
    - name: GetWindowRectangle
      address:
        EU: 0x2028578
        NA: 0x2028284
        JP: 0x20285E4
      description: |-
        Get the rectangle defined by a window.
        
        r0: window_id
        r1: [output] rectangle
    - name: GetWindowContents
      address:
        EU: 0x2028630
        NA: 0x202833C
        JP: 0x202869C
      description: |-
        Gets the contents structure from the window with the given ID.
        
        r0: window_id
        return: contents
    - name: LoadCursors
      address:
        EU: 0x2029800
        NA: 0x202950C
        JP: 0x2029864
      description: |-
        Load and initialize the cursor and cursor16 sprites, storing the result in CURSOR_ANIMATION_CONTROL and CURSOR_16_ANIMATION_CONTROL
        
        No params.
    - name: InitWindowTrailer
      address:
        EU: 0x2029964
        NA: 0x2029670
        JP: 0x20299C8
      description: |-
        Seems to initialize a window_trailer within a new window.
        
        r0: window_trailer pointer
    - name: Arm9LoadUnkFieldNa0x2029EC8
      address:
        EU: 0x202A1BC
        NA: 0x2029EC8
        JP: 0x202A220
      description: |-
        Note: unverified, ported from Irdkwia's notes
        
        r0: id
    - name: Arm9StoreUnkFieldNa0x2029ED8
      address:
        EU: 0x202A1CC
        NA: 0x2029ED8
        JP: 0x202A230
      description: |-
        Note: unverified, ported from Irdkwia's notes
        
        r0: id
        r1: value
    - name: LoadAlert
      address:
        EU: 0x202A1DC
        NA: 0x2029EE8
        JP: 0x202A240
      description: |-
        Load and initialize the alert sprite, storing the result in ALERT_ANIMATION_CONTROL
        
        No params.
    - name: PrintClearMark
      address:
        EU: 0x202A6D8
        NA: 0x202A3E4
        JP: 0x202A73C
      description: |-
        Prints the specified clear mark on the screen.
        
        Clear marks are shown on the save file load screen. They are used to show which plot milestones have already been completed.
        
        r0: Clear mark ID
        r1: X pos (unknown units, usually ranges between 3 and 27)
        r2: Y pos (unknown units, normally 14)
        r3: ?
    - name: PrintBadgeMark
      address:
        EU: 0x202A728
        NA: 0x202A434
        JP: 0x202A78C
      description: |-
        Prints the specified badge mark on the screen.
        
        The badge mark is shown when opening the menu in the overworld.
        
        r0: Badge ID
        r1: X pos (unknown units, always 3)
        r2: Y pos (unknown units, always 18)
        r3: ? (always 3)
    - name: PrintMark
      address:
        EU: 0x202A750
        NA: 0x202A45C
        JP: 0x202A7B4
      description: |-
        Prints a mark from one of the .w16 files in FONT.
        
        r0: 0 if file is clrmark1.w16, 1 if file is clrmark2.w16, 2 if file is rankmark.w16.
        r1: Mark ID in file
        r2: X pos (unknown units)
        r3: Y pos (unknown units)
        stack[0]: ?
    - name: CreateParentMenuFromStringIds
      address:
        EU: 0x202A8C0
        NA: 0x202A5CC
        JP: 0x202A924
      description: |-
        A wrapper around CreateParentMenuInternal, where the menu items can be defined by string ID instead of as strings.
        
        r0: window_params
        r1: window_flags
        r2: window_extra_info pointer
        r3: simple_menu_id_item struct array, terminated with an item with string_id 0
        return: window_id
    - name: IsEmptyString
      address:
        EU: 0x202A960
        NA: 0x202A66C
        JP: 0x202A9C4
      description: |-
        Checks if a null-terminated string is empty. A NULL pointer counts as empty.
        
        r0: string
        return: whether the string is NULL or empty
    - name: CreateParentMenu
      address:
        EU: 0x202A984
        NA: 0x202A690
        JP: 0x202A9E8
      description: |-
        A wrapper around CreateParentMenuInternal where ownership of the items array parameter won't be transferred to the menu.
        
        The menu item array will be copied onto a new array on the heap. This means the argument doesn't need to remain valid after the function returns (e.g., it can be stack-allocated).
        
        r0: window_params
        r1: window_flags
        r2: window_extra_info pointer
        r3: simple_menu_ptr_item struct array, terminated with an item with an NULL string pointer
        return: window_id
    - name: CreateParentMenuWrapper
      address:
        EU: 0x202AA24
        NA: 0x202A730
        JP: 0x202AA88
      description: |-
        A wrapper around CreateParentMenu that sets field_0x1b0 to 1 if the returned window_id is not -2.
        
        r0: window_params
        r1: window_flags
        r2: window_extra_info pointer
        r3: simple_menu_ptr_item struct array, terminated with an item with an NULL string pointer
        return: window_id
    - name: CreateParentMenuInternal
      address:
        EU: 0x202AA50
        NA: 0x202A75C
        JP: 0x202AAB4
      description: |-
        Creates a window containing a simple textual menu with a list of options that might open submenus when selected. Also see struct simple_menu.
        
        Multiple levels of nesting is possible, i.e., a submenu could itself be a parent menu.
        
        This is used in various menus that lead to submenus. For example, the top-level ground and dungeon mode menus.
        
        If window_params is NULL, PARENT_MENU_DEFAULT_WINDOW_PARAMS will be used. Otherwise, it will be copied onto the window, ignoring the update and contents fields. If window_params::width and/or window_params::height are 0, they will be computed based on the contained text.
        
        If window_extra_info is non-NULL, it will be copied onto the window. Note that window_extra_info can only be NULL if there are no window_flags set that require extra info.
        
        r0: window_params
        r1: window_flags
        r2: window_extra_info pointer
        r3: heap-allocated simple_menu_items array, the menu takes ownership
        return: window_id
    - name: ResumeParentMenu
      address:
        EU: 0x202AC48
        NA: 0x202A954
        JP: 0x202ACAC
      description: |-
        Resumes input for a window created with CreateParentMenuInternal. Used for menus that do not close even after selecting an option.
        
        r0: window_id
    - name: SetParentMenuState7
      address:
        EU: 0x202AD9C
        NA: 0x202AAA8
        JP: 0x202AE00
      description: |-
        Sets the state of a parent menu to 7.
        
        r0: window_id
    - name: CloseParentMenu
      address:
        EU: 0x202ADB0
        NA: 0x202AABC
        JP: 0x202AE14
      description: |-
        Closes a window created with CreateParentMenu or CreateParentMenuFromStringIds.
        
        r0: window_id
    - name: IsParentMenuActive
      address:
        EU: 0x202AE34
        NA: 0x202AB40
        JP: 0x202AE98
      description: |-
        This is a guess.
        
        Checks if the state of a parent menu is something other than 8 or 9.
        
        r0: window_id
        return: bool
    - name: CheckParentMenuField0x1A0
      address:
        EU: 0x202AE54
        NA: 0x202AB60
        JP: 0x202AEB8
      description: |-
        Checks if a parent menu's field_0x1a0 is 0.
        
        r0: window_id
        return: bool
    - name: UpdateParentMenu
      address:
        EU: 0x202AEF0
        NA: 0x202ABFC
        JP: 0x202AF54
      description: |-
        Window update function for parent menus.
        
        r0: window pointer
    - name: CreateSimpleMenuFromStringIds
      address:
        EU: 0x202B3E0
        NA: 0x202B0EC
        JP: 0x202B444
      description: |-
        A wrapper around CreateSimpleMenuInternal, where the menu items can be defined by string ID instead of as strings.
        
        r0: window_params
        r1: window_flags
        r2: window_extra_info pointer
        r3: simple_menu_id_item struct array, terminated with an item with string_id 0
        stack[0]: number of items
        return: window_id
    - name: CreateSimpleMenu
      address:
        EU: 0x202B4A0
        NA: 0x202B1AC
        JP: 0x202B504
      description: |-
        A wrapper around CreateSimpleMenuInternal where ownership of the simple_menu_items array parameter won't be transferred to the menu.
        
        The menu item array will be copied onto a new array on the heap. This means the argument doesn't need to remain valid after the function returns (e.g., it can be stack-allocated).
        
        r0: window_params
        r1: window_flags
        r2: window_extra_info pointer
        r3: simple_menu_items array
        stack[0]: number of items
        return: window_id
    - name: CreateSimpleMenuInternal
      address:
        EU: 0x202B578
        NA: 0x202B284
        JP: 0x202B5DC
      description: |-
        Creates a window containing a simple textual menu with a list of options. Also see struct simple_menu.
        
        This is used in lots of places. For example, some simple Yes/No prompts.
        
        If window_params is NULL, SIMPLE_MENU_DEFAULT_WINDOW_PARAMS will be used. Otherwise, it will be copied onto the window, ignoring the update and contents fields. If window_params::width and/or window_params::height are 0, they will be computed based on the contained text.
        
        If window_extra_info is non-NULL, it will be copied onto the window. Note that window_extra_info can only be NULL if there are no window_flags set that require extra info.
        
        r0: window_params
        r1: window_flags
        r2: window_extra_info pointer
        r3: heap-allocated simple_menu_items array, the menu takes ownership
        stack[0]: number of items
        return: window_id
    - name: ResumeSimpleMenu
      address:
        EU: 0x202B784
        NA: 0x202B490
        JP: 0x202B7E8
      description: |-
        Resumes input for a window created with CreateSimpleMenuInternal. Used for menus that do not close even after selecting an option.
        
        r0: window_id
    - name: CloseSimpleMenu
      address:
        EU: 0x202B7B8
        NA: 0x202B4C4
        JP: 0x202B81C
      description: |-
        Closes a window created with CreateSimpleMenu or CreateSimpleMenuFromStringIds.
        
        r0: window_id
    - name: IsSimpleMenuActive
      address:
        EU: 0x202B7E4
        NA: 0x202B4F0
        JP: 0x202B848
      description: |-
        Note: unverified, ported from Irdkwia's notes
        
        Checks if the menu state is anything other than 7 or 8.
        
        r0: window_id
        return: bool
    - name: CheckSimpleMenuField0x1A0
      address:
        EU: 0x202B804
        NA: 0x202B510
        JP: 0x202B868
      description: |-
        Checks if simple_menu::field_0x1a0 is 0.
        
        r0: window_id
        return: bool
    - name: GetSimpleMenuField0x1A4
      address:
        EU: 0x202B84C
        NA: 0x202B558
        JP: 0x202B8B0
      description: |-
        Gets the value of simple_menu::field_0x1a4.
        
        r0: window_id
        return: field_0x1a4
    - name: GetSimpleMenuResult
      address:
        EU: 0x202B870
        NA: 0x202B57C
        JP: 0x202B8D4
      description: |-
        Note: unverified, ported from Irdkwia's notes
        
        r0: window_id
        return: ?
    - name: UpdateSimpleMenu
      address:
        EU: 0x202B8BC
        NA: 0x202B5C8
        JP: 0x202B920
      description: |-
        Window update function for simple menus.
        
        r0: window pointer
    - name: SetSimpleMenuField0x1AC
      address:
        EU: 0x202BD00
        NA: 0x202BA0C
        JP: 0x202BD64
      description: |-
        Sets simple_menu::field_0x1ac to the given value.
        
        r0: window_id
        r1: value
    - name: CreateAdvancedMenu
      address:
        EU: 0x202BD14
        NA: 0x202BA20
        JP: 0x202BD78
      description: |-
        Creates a window containing a textual menu with complex layout and functionality (e.g., paging through multiple pages). Also see struct advanced_menu.
        
        This is used for menus like the IQ skills menu, and the dungeon selection menu from the overworld crossroads. Curiously, it's also used in some non-interactive contexts like the Adventure Log.
        
        If window_params is NULL, ADVANCED_MENU_DEFAULT_WINDOW_PARAMS will be used. Otherwise, it will be copied onto the window, ignoring the update and contents fields. If window_params::width and/or window_params::height are 0, they will be computed based on the contained text.
        
        If window_extra_info is non-NULL, it will be copied onto the window. Note that window_extra_info can only be NULL if there are no window_flags set that require extra info.
        
        The entry function is used to get the strings for all currently available options, so when the page is flipped the entry function is used to get the strings for the entries on the other page?
        
        r0: window_params
        r1: window_flags
        r2: window_extra_info pointer
        r3: entry_function
        stack[0]: total number of options
        stack[1]: number of options per page
        return: window_id
    - name: ResumeAdvancedMenu
      address:
        EU: 0x202BEE4
        NA: 0x202BBF0
        JP: 0x202BF48
      description: |-
        Resumes input for a window created with CreateAdvancedMenu. Used for menus that do not close even after selecting an option.
        
        r0: window_id
    - name: CloseAdvancedMenu
      address:
        EU: 0x202BF38
        NA: 0x202BC44
        JP: 0x202BF9C
      description: |-
        Closes a window created with CreateAdvancedMenu.
        
        r0: window_id
    - name: IsAdvancedMenuActive2
      address:
        EU: 0x202BFB0
        NA: 0x202BCBC
        JP: 0x202C014
      description: |-
        This is a guess, by analogy to IsSimpleMenuActive, which does the same thing. Most of window types also have an analogous function that checks the state value. It's unclear how this relates to the other IsAdvancedMenuActive, or if this guess is completely wrong.
        
        Checks if the state of an advanced menu is something other than 7 or 8.
        
        r0: window_id
        return: bool
    - name: IsAdvancedMenuActive
      address:
        EU: 0x202BFD0
        NA: 0x202BCDC
        JP: 0x202C034
      description: |-
        Note: unverified, ported from Irdkwia's notes
        
        Checks if advanced_menu::field_0x1a0 is 0.
        
        This seems to resemble the Check*Field* functions of some of the other menu types. It's unclear whether these are the real "IsActive" functions, or whether the ones that check the state value are. It may be noteworthy that all menu types seem to have a variant of the "state checking" function, but only some menu types seem to have a variant of the "check field" function.
        
        r0: window_id
        return: bool
    - name: GetAdvancedMenuCurrentOption
      address:
        EU: 0x202BFF0
        NA: 0x202BCFC
        JP: 0x202C054
      description: |-
        Note: unverified, ported from Irdkwia's notes
        
        r0: window_id
        return: ?
    - name: GetAdvancedMenuResult
      address:
        EU: 0x202C004
        NA: 0x202BD10
        JP: 0x202C068
      description: |-
        Note: unverified, ported from Irdkwia's notes
        
        r0: window_id
        return: ?
    - name: UpdateAdvancedMenu
      address:
        EU: 0x202C058
        NA: 0x202BD64
        JP: 0x202C0BC
      description: |-
        Window update function for advanced menus.
        
        r0: window pointer
    - name: CreateCollectionMenu
      address:
        EU: 0x202C69C
        NA: 0x202C3A8
        JP: 0x202C700
      description: |-
        Creates a window containing a menu for manipulating a collection of objects, with complex layout and functionality (e.g., paging). Also see struct collection_menu.
        
        Collection menus seem similar to advanced menus, but are used for certain menus involving item management (Kangaskhan Storage, Kecleon shop, Croagunk Swap Shop), missions (job selection, bulletin board), and possibly other things.
        
        If window_params is NULL, COLLECTION_MENU_DEFAULT_WINDOW_PARAMS will be used. Otherwise, it will be copied onto the window, ignoring the update and contents fields. If window_params::width and/or window_params::height are 0, they will be computed based on the contained text.
        
        If window_extra_info is non-NULL, it will be copied onto the window. Note that window_extra_info can only be NULL if there are no window_flags set that require extra info.
        
        r0: window_params
        r1: window_flags
        r2: window_extra_info pointer
        r3: some function pointer?
        stack[0]: ?
        stack[1]: total number of options
        stack[2]: number of options per page
        return: window_id
    - name: SetCollectionMenuField0x1BC
      address:
        EU: 0x202C8D4
        NA: 0x202C5E0
        JP: 0x202C938
      description: |-
        Sets collection_menu::field_0x1bc to the given value.
        
        r0: window_id
        r1: value
    - name: SetCollectionMenuWidth
      address:
        EU: 0x202C8E8
        NA: 0x202C5F4
        JP: 0x202C94C
      description: |-
        Sets collection_menu::width to a new value, clamped to be no greater than (window_params::width * 8 - 1) for the window.
        
        r0: window_id
        r1: width
    - name: CloseCollectionMenu
      address:
        EU: 0x202CA00
        NA: 0x202C70C
        JP: 0x202CA64
      description: |-
        Closes a window created with CreateCollectionMenu.
        
        r0: window_id
    - name: IsCollectionMenuActive
      address:
        EU: 0x202CA1C
        NA: 0x202C728
        JP: 0x202CA80
      description: |-
        This is a guess.
        
        Checks if the state of a collection menu is something other than 6 or 7.
        
        r0: window_id
        return: bool
    - name: SetCollectionMenuField0x1C8
      address:
        EU: 0x202CA88
        NA: 0x202C794
        JP: 0x202CAEC
      description: |-
        Sets collection_menu::field_0x1c8 to the given value.
        
        r0: window_id
        r1: value
    - name: SetCollectionMenuField0x1A0
      address:
        EU: 0x202CA9C
        NA: 0x202C7A8
        JP: 0x202CB00
      description: |-
        Sets collection_menu::field_0x1a0 to the given value.
        
        r0: window_id
        r1: value
    - name: SetCollectionMenuField0x1A4
      address:
        EU: 0x202CAB0
        NA: 0x202C7BC
        JP: 0x202CB14
      description: |-
        Sets collection_menu::field_0x1a4 to the given value.
        
        r0: window_id
        r1: value
    - name: SetCollectionMenuVoidFn
      address:
        EU: 0x202CAC4
        NA: 0x202C7D0
        JP: 0x202CB28
      description: |-
        Sets collection_menu::field_0x1a8 to the given function pointer.
        
        r0: window_id
        r1: some function pointer?
    - name: UpdateCollectionMenu
      address:
        EU: 0x202CAFC
        NA: 0x202C808
        JP: 0x202CB60
      description: |-
        Window update function for collection menus.
        
        r0: window pointer
    - name: SetCollectionMenuField0x1B2
      address:
        EU: 0x202D3CC
        NA: 0x202D0D8
        JP: 0x202D430
      description: |-
        Sets collection_menu::field_0x1b2 to the given value.
        
        r0: window_id
        r1: value
    - name: IsCollectionMenuState3
      address:
        EU: 0x202D408
        NA: 0x202D114
        JP: 0x202D46C
      description: |-
        Checks if a collection menu has a state value of 3.
        
        r0: window_id
        return: bool
    - name: CreateOptionsMenu
      address:
        EU: 0x202D4E4
        NA: 0x202D1F0
        JP: 0x202D548
      description: |-
        Creates a window containing a menu controlling game options. Also see struct options_menu.
        
        This is used for the options and window options menus, among other things.
        
        If window_params is NULL, OPTIONS_MENU_DEFAULT_WINDOW_PARAMS will be used. Otherwise, it will be copied onto the window, ignoring the update and contents fields. If window_params::width and/or window_params::height are 0, they will be computed based on the contained text.
        
        If window_extra_info is non-NULL, it will be copied onto the window. Note that window_extra_info can only be NULL if there are no window_flags set that require extra info.
        
        r0: window_params
        r1: window_flags
        r2: window_extra_info pointer
        r3: options_menu_id_item struct array, terminated with an item with msg_id 0
        stack[0]: number of items
        stack[1]: option_states pointer
        return: window_id
    - name: CloseOptionsMenu
      address:
        EU: 0x202D824
        NA: 0x202D530
        JP: 0x202D888
      description: |-
        Closes a window created with CreateOptionsMenu.
        
        r0: window_id
    - name: IsOptionsMenuActive
      address:
        EU: 0x202D850
        NA: 0x202D55C
        JP: 0x202D8B4
      description: |-
        This is a guess.
        
        Checks if the state of an options menu is something other than 6 or 7.
        
        r0: window_id
        return: bool
    - name: CheckOptionsMenuField0x1A4
      address:
        EU: 0x202D870
        NA: 0x202D57C
        JP: 0x202D8D4
      description: |-
        Checks if options_menu::field_0x1a4 is 0.
        
        r0: window_id
        return: bool
    - name: GetOptionsMenuStates
      address:
        EU: 0x202D8A4
        NA: 0x202D5B0
        JP: 0x202D908
      description: |-
        Gets all the option menu states; used to determine what options the user has selected in a menu. Each option state corresponds a options_menu_id_item.
        
        r0: window_id
        r1: option_states pointer
    - name: GetOptionsMenuResult
      address:
        EU: 0x202D8D8
        NA: 0x202D5E4
        JP: 0x202D93C
      description: |-
        Returns whether or not the options menu was confirmed or canceled (e.g., by pressing the B button).
        
        r0: window_id
        return: bool
    - name: UpdateOptionsMenu
      address:
        EU: 0x202D90C
        NA: 0x202D618
        JP: 0x202D970
      description: |-
        Window update function for options menus.
        
        r0: window pointer
    - name: CreateDebugMenu
      address:
        EU: 0x202DF44
        NA: 0x202DC50
        JP: 0x202DFA8
      description: |-
        Creates a window containing the debug menu (probably). Also see struct debug_menu.
        
        This is an educated guess, since this function references string IDs of debug menu strings.
        
        See enum debug_flag and enum debug_log_flag.
        
        If window_params is NULL, DEBUG_MENU_DEFAULT_WINDOW_PARAMS will be used. Otherwise, it will be copied onto the window, ignoring the update and contents fields. If window_params::width and/or window_params::height are 0, they will be computed based on the contained text.
        
        If window_extra_info is non-NULL, it will be copied onto the window. Note that window_extra_info can only be NULL if there are no window_flags set that require extra info.
        
        r0: window_params
        r1: window_flags
        r2: window_extra_info pointer
        r3: array of menu item string IDs
        stack[0]: number of menu items
        stack[1]: ?
        return: window_id
    - name: CloseDebugMenu
      address:
        EU: 0x202E1EC
        NA: 0x202DEF8
        JP: 0x202E24C
      description: |-
        Closes a window created with CreateDebugMenu.
        
        r0: window_id
    - name: IsDebugMenuActive
      address:
        EU: 0x202E218
        NA: 0x202DF24
        JP: 0x202E278
      description: |-
        This is a guess.
        
        Checks if the state of a debug menu is something other than 6 or 7.
        
        r0: window_id
        return: bool
    - name: CheckDebugMenuField0x1A4
      address:
        EU: 0x202E238
        NA: 0x202DF44
        JP: 0x202E298
      description: |-
        Checks if debug_menu::field_0x1a4 is 0.
        
        r0: window_id
        return: bool
    - name: UpdateDebugMenu
      address:
        EU: 0x202E28C
        NA: 0x202DF98
        JP: 0x202E2EC
      description: |-
        Window update function for debug menus.
        
        r0: window pointer
    - name: CreateScrollBoxSingle
      address:
        EU: 0x202E6C0
        NA: 0x202E3CC
        JP: 0x202E720
      description: |-
        Creates window containing text that pages vertically on overflow, with a single pair of strings. Also see struct scroll_box.
        
        This includes things like descriptions for items and moves.
        
        If window_params is NULL, SCROLL_BOX_DEFAULT_WINDOW_PARAMS will be used. Otherwise, it will be copied onto the window, ignoring the update and contents fields.
        
        If window_extra_info is non-NULL, it will be copied onto the window. Note that window_extra_info can only be NULL if there are no window_flags set that require extra info.
        
        r0: window_params
        r1: window_flags
        r2: window_extra_info pointer
        r3: string ID 1
        stack[0]: preprocessor args 1
        stack[1]: string ID 2
        stack[2]: preprocessor args 2
        return: window_id
    - name: CreateScrollBoxMulti
      address:
        EU: 0x202E80C
        NA: 0x202E518
        JP: 0x202E86C
      description: |-
        Creates window containing text that pages vertically on overflow, with an array of string pairs. Also see struct scroll_box.
        
        This includes things like descriptions for items and moves.
        
        If window_params is NULL, SCROLL_BOX_DEFAULT_WINDOW_PARAMS will be used. Otherwise, it will be copied onto the window, ignoring the update and contents fields.
        
        If window_extra_info is non-NULL, it will be copied onto the window. Note that window_extra_info can only be NULL if there are no window_flags set that require extra info.
        
        r0: window_params
        r1: window_flags
        r2: window_extra_info pointer
        r3: number of string pairs
        stack[0]: string ID 1 array
        stack[1]: preprocessor args 1 array
        stack[2]: string ID 2 array
        stack[3]: preprocessor args 2 array
        return: window_id
    - name: SetScrollBoxState7
      address:
        EU: 0x202E9A4
        NA: 0x202E6B0
        JP: 0x202EA04
      description: |-
        Sets the state of a scroll box to 7.
        
        r0: window_id
    - name: CloseScrollBox
      address:
        EU: 0x202E9BC
        NA: 0x202E6C8
        JP: 0x202EA1C
      description: |-
        Closes a window created with CreateScrollBoxSingle or CreateScrollBoxMulti.
        
        r0: window_id
    - name: IsScrollBoxActive
      address:
        EU: 0x202E9D8
        NA: 0x202E6E4
        JP: 0x202EA38
      description: |-
        This is a guess.
        
        Checks if the state of a scroll box is not 8.
        
        r0: window_id
        return: bool
    - name: UpdateScrollBox
      address:
        EU: 0x202E9FC
        NA: 0x202E708
        JP: 0x202EA5C
      description: |-
        Window update function for scroll boxes.
        
        r0: window pointer
    - name: CreateDialogueBox
      address:
        EU: 0x202F3A4
        NA: 0x202F0B0
        JP: 0x202F3F4
      description: |-
        Creates a window containing text that is gradually revealed via scrolling, and pages on overflow. Also see struct dialogue_box.
        
        This is primarily used for character dialogue, hence the name. However, it can also be used for other types of messages. The defining feature of this window type is the scrolling/paging behavior.
        
        If window_params is NULL, DIALOGUE_BOX_DEFAULT_WINDOW_PARAMS will be used. Otherwise, it will be copied onto the window, ignoring the update and contents fields.
        
        r0: window_params
        return: window_id
    - name: CloseDialogueBox
      address:
        EU: 0x202F43C
        NA: 0x202F148
        JP: 0x202F48C
      description: |-
        Closes a window created with CreateDialogueBox.
        
        r0: window_id
    - name: IsDialogueBoxActive
      address:
        EU: 0x202F474
        NA: 0x202F180
        JP: 0x202F4C4
      description: |-
        Note: unverified, ported from Irdkwia's notes
        
        r0: window_id
        return: bool
    - name: ShowStringIdInDialogueBox
      address:
        EU: 0x202F4A8
        NA: 0x202F1B4
        JP: 0x202F4F8
      description: |-
        Preprocesses the corresponding string_id message in the text file and puts it into the dialogue box.
        
        r0: window_id
        r1: preprocessor flags (see PreprocessString)
        r2: string_id
        r3: pointer to preprocessor args (see PreprocessString)
    - name: ShowStringInDialogueBox
      address:
        EU: 0x202F530
        NA: 0x202F23C
        JP: 0x202F580
      description: |-
        Preprocesses the passed string and puts it into the dialogue box.
        
        r0: window_id
        r1: preprocessor flags (see PreprocessString)
        r2: string
        r3: pointer to preprocessor args (see PreprocessString)
    - name: ShowDialogueBox
      address:
        EU: 0x202F698
        NA: 0x202F3A4
        JP: 0x202F6E8
      description: |-
        Note: unverified, ported from Irdkwia's notes
        
        r0: window_id
    - name: ReadStringFromDialogueBox
      address:
        EU: 0x202F740
        NA: 0x202F44C
        JP: 0x202F790
      description: |-
        Copies data from the dialogue box's string buffer into an output buffer.
        
        r0: window_id
        r1: [output] string buffer
        r2: number of bytes to read
    - name: UpdateDialogueBox
      address:
        EU: 0x202F77C
        NA: 0x202F488
        JP: 0x202F7CC
      description: |-
        Window update function for dialogue boxes.
        
        r0: window pointer
    - name: CreatePortraitBox
      address:
        EU: 0x202F8A0
        NA: 0x202F5AC
        JP: 0x202F8F0
      description: |-
        Creates a window containing a character portrait. Also see struct portrait_box.
        
        This is commonly paired with a dialogue box, but can also be used standalone.
        
        If framed, the window box type will be 0xFC, otherwise it will be 0xF9.
        
        The new window will always default to PORTRAIT_BOX_DEFAULT_WINDOW_PARAMS.
        
        r0: screen index
        r1: palette_idx
        r2: framed
        return: window_id
    - name: ClosePortraitBox
      address:
        EU: 0x202F944
        NA: 0x202F650
        JP: 0x202F994
      description: |-
        Closes a window created with CreatePortraitBox.
        
        r0: window_id
    - name: PortraitBoxNeedsUpdate
      address:
        EU: 0x202F960
        NA: 0x202F66C
        JP: 0x202F9B0
      description: |-
        Checks if a portrait box has a state of PORTRAIT_BOX_TRY_UPDATE or PORTRAIT_BOX_UPDATE.
        
        r0: window_id
        return: bool
    - name: ShowPortraitInPortraitBox
      address:
        EU: 0x202F984
        NA: 0x202F690
        JP: 0x202F9D4
      description: |-
        Stages a portrait to be rendered in a portrait box at next update (sets portrait_box::buffer_state).
        
        If portrait is NULL, the default portrait will be shown (see InitPortraitParams).
        
        r0: window_id
        r1: portrait params pointer
    - name: HidePortraitBox
      address:
        EU: 0x202F9D0
        NA: 0x202F6DC
        JP: 0x202FA20
      description: |-
        Flags a portrait box to be hidden at next update (sets portrait_box::hide) if it's not already in the PORTRAIT_BOX_HIDDEN state, and resets its buffer state.
        
        r0: window_id
    - name: UpdatePortraitBox
      address:
        EU: 0x202FA00
        NA: 0x202F70C
        JP: 0x202FA50
      description: |-
        Window update function for portrait boxes.
        
        r0: window pointer
    - name: CreateTextBox
      address:
        EU: 0x202FBB8
        NA: 0x202F8C4
        JP: 0x202FC08
      description: |-
        Calls CreateTextBoxInternal, sets the callback without an argument, and returns the window_id.
        
        r0: window_params
        r1: text box callback function
        return: window_id
    - name: CreateTextBoxWithArg
      address:
        EU: 0x202FBD0
        NA: 0x202F8DC
        JP: 0x202FC20
      description: |-
        Calls CreateTextBoxInternal, sets the callback with an argument, and returns the window_id.
        
        r0: window_params
        r1: text box callback with arg function
        r2: callback argument
        return: window_id
    - name: CloseTextBox
      address:
        EU: 0x202FBF0
        NA: 0x202F8FC
        JP: 0x202FC40
      description: |-
        Closes a window created with CreateTextBox or CreateTextBoxWithArg.
        
        r0: window_id
    - name: CloseTextBox2
      address:
        EU: 0x202FC0C
        NA: 0x202F918
        JP: 0x202FC5C
      description: |-
        Seems to do some things with the text box, before doing the same things that CloseTextBox does.
        
        r0: window_id
    - name: CreateTextBoxInternal
      address:
        EU: 0x202FCD0
        NA: 0x202F9DC
        JP: 0x202FD20
      description: |-
        Creates a window containing simple text, without much advanced functionality. Also see struct text_box.
        
        If window_params is NULL, TEXT_BOX_DEFAULT_WINDOW_PARAMS will be used. Otherwise, it will be copied onto the window, ignoring the update and contents fields.
        
        r0: window_params
        return: text_box pointer
    - name: UpdateTextBox
      address:
        EU: 0x202FD50
        NA: 0x202FA5C
        JP: 0x202FDA0
      description: |-
        Window update function for text boxes.
        
        r0: window pointer
    - name: IsTextBoxActive
      address:
        EU: 0x202FE90
        NA: 0x202FB9C
        JP: 0x202FEE0
      description: |-
        This is a guess.
        
        Checks if the state of a text box is not 7.
        
        r0: window_id
        return: bool
    - name: CreateAreaNameBox
      address:
        EU: 0x202FEB0
        NA: 0x202FBBC
        JP: 0x202FF00
      description: |-
        Creates a window containing the area name, as resolved from the "[area:0]" tag.
        
        This only seems to be used for the "area name" text box in the top-level menu in ground mode (not dungeon mode), and the analogous text box on the world map transition screen before entering a dungeon.
        
        If window_params is NULL, AREA_NAME_BOX_DEFAULT_WINDOW_PARAMS will be used. Otherwise, it will be copied onto the window, ignoring the update and contents fields. If window_params::width is 0, it will be computed based on the contained text. If window_params::height is 0, it will default to 2.
        
        If window_extra_info is non-NULL, it will be copied onto the window. Note that window_extra_info can only be NULL if there are no window_flags set that require extra info.
        
        r0: window_params
        r1: window_flags
        r2: window_extra_info pointer
        r3: ID (for preprocessor_args)
        return: window_id
    - name: SetAreaNameBoxState3
      address:
        EU: 0x2030030
        NA: 0x202FD3C
        JP: 0x2030080
      description: |-
        Sets the state of an area name box to 3.
        
        r0: window_id
    - name: CloseAreaNameBox
      address:
        EU: 0x2030044
        NA: 0x202FD50
        JP: 0x2030094
      description: |-
        Closes a window created with CreateAreaNameBox.
        
        r0: window_id
    - name: IsAreaNameBoxActive
      address:
        EU: 0x2030060
        NA: 0x202FD6C
        JP: 0x20300B0
      description: |-
        This is a guess.
        
        Checks if the state of an area name box is something other than 2 or 4.
        
        r0: window_id
        return: bool
    - name: UpdateAreaNameBox
      address:
        EU: 0x2030080
        NA: 0x202FD8C
        JP: 0x20300D0
      description: |-
        Window update function for area name boxes.
        
        r0: window pointer
    - name: CreateControlsChart
      address:
        EU: 0x2030120
        NA: 0x202FE2C
        JP: 0x2030170
      description: |-
        Creates a window containing a chart of player controls for some context. Also see struct controls_chart.
        
        This is usually used for static top-screen control reference charts.
        
        If window_params is NULL, CONTROLS_CHART_DEFAULT_WINDOW_PARAMS will be used. Otherwise, it will be copied onto the window, ignoring the update and contents fields.
        
        If window_extra_info is non-NULL, it will be copied onto the window. Note that window_extra_info can only be NULL if there are no window_flags set that require extra info.
        
        r0: window_params
        r1: window_flags
        r2: window_extra_info pointer
        r3: string ID
        return: window_id
    - name: CloseControlsChart
      address:
        EU: 0x20301C8
        NA: 0x202FED4
        JP: 0x2030218
      description: |-
        Closes a window created with CreateControlsChart.
        
        r0: window_id
    - name: IsControlsChartActive
      address:
        EU: 0x20301E4
        NA: 0x202FEF0
        JP: 0x2030234
      description: |-
        This is a guess.
        
        Checks if the state of a controls chart is something other than 2 or 4.
        
        r0: window_id
        return: bool
    - name: UpdateControlsChart
      address:
        EU: 0x2030204
        NA: 0x202FF10
        JP: 0x2030254
      description: |-
        Window update function for controls charts.
        
        r0: window pointer
    - name: CreateAlertBox
      address:
        EU: 0x20302A4
        NA: 0x202FFB0
        JP: 0x20302F4
      description: |-
        Creates a window containing text that will disappear after a certain amount of time. Also see struct alert_box.
        
        This is only used in dungeon mode, for the "popup alert" messages about things happening in the dungeon (which will also be accessible in the message logs).
        
        If window_params is NULL, ALERT_BOX_DEFAULT_WINDOW_PARAMS will be used. Otherwise, it will be copied onto the window, ignoring the update and contents fields.
        
        r0: window_params
        return: window_id
    - name: CloseAlertBox
      address:
        EU: 0x2030338
        NA: 0x2030044
        JP: 0x2030388
      description: |-
        Closes a window created with CreateAlertBox.
        
        r0: window_id
    - name: IsAlertBoxActive
      address:
        EU: 0x20304E8
        NA: 0x20301F4
        JP: 0x2030538
      description: |-
        This is a guess.
        
        Checks if the state of an alert box is 3.
        
        r0: window_id
        return: bool
    - name: UpdateAlertBox
      address:
        EU: 0x2030568
        NA: 0x2030274
        JP: 0x20305B8
      description: |-
        Window update function for alert boxes.
        
        r0: window pointer
    - name: CreateAdvancedTextBox
      address:
        EU: 0x20308A8
        NA: 0x20305B4
        JP: 0x20308F8
      description: |-
        Calls CreateAdvancedTextBoxInternal with all the selectable items on one page (n_items_per_page = n_items), sets the callback without an argument, and returns the window_id.
        
        If window_params is NULL, ADVANCED_TEXT_BOX_DEFAULT_WINDOW_PARAMS will be used. Otherwise, it will be copied onto the window, ignoring the update and contents fields.
        
        If window_extra_info is non-NULL, it will be copied onto the window. Note that window_extra_info can only be NULL if there are no window_flags set that require extra info.
        
        r0: window_params
        r1: window_flags
        r2: window_extra_info pointer
        r3: text box callback function
        stack[0]: number of selectable items
        return: window_id
    - name: CreateAdvancedTextBoxWithArg
      address:
        EU: 0x20308D8
        NA: 0x20305E4
        JP: 0x2030928
      description: |-
        Calls CreateAdvancedTextBoxInternal with all the selectable items on one page (n_items_per_page = n_items), sets the callback with an argument, and returns the window_id.
        
        r0: window_params
        r1: window_flags
        r2: window_extra_info pointer
        r3: text box callback with arg function
        stack[0]: callback argument
        stack[1]: number of selectable items
        return: window_id
    - name: CreateAdvancedTextBoxInternal
      address:
        EU: 0x2030910
        NA: 0x203061C
        JP: 0x2030960
      description: |-
        Creates a window containing text formatted in complex, potentially sectioned layouts. Also see struct advanced_text_box.
        
        This is usually used to display text with "pretty" formatting in certain contexts, such as the message log, the move selection menu, team member summaries, etc.
        
        r0: window_params
        r1: window_flags
        r2: window_extra_info pointer
        r3: total number of selectable items
        stack[0]: number of selectable items per page
        return: advanced_text_box pointer
    - name: SetAdvancedTextBoxPartialMenu
      address:
        EU: 0x2030A70
        NA: 0x203077C
        JP: 0x2030AC0
      description: |-
        Seems to set advanced_text_box::flags::partial_menu to the given value?
        
        r0: window_id
        r1: partial_menu flag value
    - name: SetAdvancedTextBoxField0x1C4
      address:
        EU: 0x2030A98
        NA: 0x20307A4
        JP: 0x2030AE8
      description: |-
        Sets the value of advanced_text_box::field_0x1c4 to the given value.
        
        r0: window_id
        r1: value
    - name: SetAdvancedTextBoxField0x1C2
      address:
        EU: 0x2030B30
        NA: 0x203083C
        JP: 0x2030B80
      description: |-
        Sets advanced_text_box::field_0x1c2 to 1.
        
        r0: window_id
    - name: CloseAdvancedTextBox2
      address:
        EU: 0x2030B44
        NA: 0x2030850
        JP: 0x2030B94
      description: |-
        Seems to do some things with the text box, before doing the same things that CloseAdvancedTextBox does.
        
        r0: window_id
    - name: SetAdvancedTextBoxState5
      address:
        EU: 0x2030B80
        NA: 0x203088C
        JP: 0x2030BD0
      description: |-
        Sets the state of an advanced text box to 5.
        
        r0: window_id
    - name: CloseAdvancedTextBox
      address:
        EU: 0x2030B94
        NA: 0x20308A0
        JP: 0x2030BE4
      description: |-
        Closes a window created with CreateAdvancedTextBox or CreateAdvancedTextBoxWithArg.
        
        r0: window_id
    - name: IsAdvancedTextBoxActive
      address:
        EU: 0x2030BB8
        NA: 0x20308C4
        JP: 0x2030C08
      description: |-
        This is a guess.
        
        Checks if the state of an advanced text box is something other than 6 or 7.
        
        r0: window_id
        return: bool
    - name: GetAdvancedTextBoxFlags2
      address:
        EU: 0x2030D34
        NA: 0x2030A40
        JP: 0x2030D60
      description: |-
        Gets the value of advanced_text_box::flags2.
        
        r0: window_id
        return: flags2
    - name: SetUnkAdvancedTextBoxFn
      address:
        EU: 0x2030DB4
        NA: 0x2030AC0
        JP: 0x2030DE0
      description: |-
        Sets the value of advanced_text_box::field_0x1b4 to the given function pointer.
        
        r0: window_id
        r1: some function pointer?
    - name: SetUnkAdvancedTextBoxWindowFn
      address:
        EU: 0x2030DC8
        NA: 0x2030AD4
        JP: 0x2030DF4
      description: |-
        Sets the value of advanced_text_box::field_0x1b8 to the given function pointer.
        
        r0: window_id
        r1: some function pointer?
    - name: UpdateAdvancedTextBox
      address:
        EU: 0x2030DDC
        NA: 0x2030AE8
        JP: 0x2030E08
      description: |-
        Window update function for advanced text boxes.
        
        r0: window pointer
    - name: PlayAdvancedTextBoxInputSound
      address:
        EU: 0x203121C
        NA: 0x2030F28
        JP: 0x2031248
      description: |-
        Calls PlayWindowInputSound for an advanced text box.
        
        r0: window_id
        r1: index for PlayWindowInputSound
    - name: CreateTeamSelectionMenu
      address:
        EU: 0x2031238
        NA: 0x2030F44
        JP: 0x2031264
      description: |-
        Creates a window containing a menu for selecting a single team member. Also see struct team_selection_menu.
        
        If window_params::width and/or window_params::height are 0, they will be computed based on the contained text.
        
        This appears to be used for various shop (and shop-like) interfaces when a single team member needs to be selected. For example, the Electivire Link Shop, the Chimecho Assembly, the Croagunk Swap Shop, and Luminous Spring. It's unknown if this is used for other contexts besides team member selection.
        
        r0: window_params
        r1: window_flags
        r2: window_extra_info pointer
        r3: function to get the menu item text for a given team member
        stack[0]: total number of options
        stack[1]: number of options per page
        return: window_id
    - name: CloseTeamSelectionMenu
      address:
        EU: 0x203148C
        NA: 0x2031198
        JP: 0x20314B8
      description: |-
        Closes a window created with CreateTeamSelectionMenu.
        
        r0: window_id
    - name: IsTeamSelectionMenuActive
      address:
        EU: 0x20314A8
        NA: 0x20311B4
        JP: 0x20314D4
      description: |-
        This is a guess.
        
        Checks if the state of a team selection menu is something other than 6 or 7.
        
        r0: window_id
        return: bool
    - name: UpdateTeamSelectionMenu
      address:
        EU: 0x2031530
        NA: 0x203123C
        JP: 0x203155C
      description: |-
        Window update function for team selection menus.
        
        r0: window pointer
    - name: IsTeamSelectionMenuState3
      address:
        EU: 0x2031BA4
        NA: 0x20318B0
        JP: 0x2031BD0
      description: |-
        Checks if the state of a team selection menu is 3.
        
        r0: window_id
    - name: CalcMenuHeightDiv8
      address:
        EU:
          - 0x2031D98
          - 0x2032CD8
        NA:
          - 0x2031AA4
          - 0x20329E4
        JP:
          - 0x2031DC4
          - 0x2032D04
      description: |-
        Calculates the window height (divided by 8, as in struct window_params) of a menu, given its items and input flags.
        
        For certain input flags, the number of options per page will be clamped to the total number of options if the per-page count exceeds the total.
        
        r0: window_flags
        r1: window_extra_info pointer
        r2: total number of options
        r3: number of options per page
        return: height / 8
    - name: InitWindowInput
      address:
        EU: 0x2031DEC
        NA: 0x2031AF8
        JP: 0x2031E18
      description: |-
        This seems to be called when creating most interactive windows that respond to user input, like menus (but also other interactive windows like scroll boxes and advanced text boxes). It presumably sets up the state necessary for detecting and responding to user input.
        
        r0: window_input_ctx pointer
        r1: window_flags
        r2: window_extra_info pointer
        r3: window rectangle
        stack[0]: total number of selectable items
        stack[1]: number of selectable items per page
    - name: IsMenuOptionActive
      address:
        EU: 0x2032768
        NA: 0x2032474
        JP: 0x2032794
      description: |-
        Called whenever a menu option is selected. Returns whether the option is active or not.
        
        r0: ?
        return: True if the menu option is enabled, false otherwise.
    - name: PlayWindowInputSound
      address:
        EU: 0x2032C54
        NA: 0x2032960
        JP: 0x2032C80
      description: |-
        Plays a "beep" sound when giving an input to an interactive window (typically, when choosing a menu option).
        
        r0: window_input_ctx pointer
        r1: Some kind of index used to determine the ID of the sound to play
    - name: InitInventoryMenuInput
      address:
        EU: 0x2032D2C
        NA: 0x2032A38
        JP: 0x2032D58
      description: |-
        Almost exactly the same as InitWindowInput, except two differences in field assignments on the window input context, one of which uses an extra parameter.
        
        r0: inventory_menu_input_ctx pointer
        r1: window_flags
        r2: window_extra_info pointer
        r3: window rectangle
        stack[0]: total number of selectable items
        stack[1]: number of selectable items per page
        stack[2]: ?
    - name: ShowKeyboard
      address:
        EU: 0x2036AE4
        NA: 0x20367F0
        JP: 0x2036B08
      description: |-
        Note: unverified, ported from Irdkwia's notes
        
        r0: string ID
        r1: buffer1
        r2: ???
        r3: buffer2
        return: ?
    - name: GetKeyboardStatus
      address:
        EU: 0x2036FD0
        NA: 0x2036CD4
        JP: 0x2036FF0
      description: |-
        Note: unverified, ported from Irdkwia's notes
        
        return: ?
    - name: GetKeyboardStringResult
      address:
        EU: 0x2037858
        NA: 0x203755C
        JP: 0x203789C
      description: |-
        Note: unverified, ported from Irdkwia's notes
        
        return: ?
    - name: TeamSelectionMenuGetItem
      address:
        EU: 0x203AA58
        NA: 0x203A75C
        JP: 0x203AB68
      description: |-
        Gets the menu item text (member name) for a given team member for a team selection menu.
        
        r0: buffer
        r1: team member index
        return: menu item text (points into buffer)
    - name: PrintMoveOptionMenu
      address:
        EU: 0x20405BC
        NA: 0x20402C0
        JP: 0x204064C
      description: |-
        Note: unverified, ported from Irdkwia's notes
        
        No params.
    - name: PrintIqSkillsMenu
      address:
        EU: 0x2041D3C
        NA: 0x2041A40
        JP: 0x2041DA8
      description: |-
        Draws the IQ skills menu for a certain monster.
        
        r0: Monster species
        r1: Pointer to bitarray where the enabled skills will be written when enabling or disabling them in the menu
        r2: Monster IQ
        r3: True if the monster is blinded
    - name: GetNotifyNote
      address:
        EU: 0x20487BC
        NA: 0x20484A0
        JP: 0x204880C
      description: |-
        Returns the current value of NOTIFY_NOTE.
        
        return: bool
    - name: SetNotifyNote
      address:
        EU: 0x20487CC
        NA: 0x20484B0
        JP: 0x204881C
      description: |-
        Sets NOTIFY_NOTE to the given value.
        
        r0: bool
    - name: InitSpecialEpisodeHero
      address:
        EU: 0x2048804
        NA: 0x20484E8
        JP: 0x2048854
      description: |-
        Removes/invalidates the special episode member slots, zero inits the special episode treasure bag, zero inits the
        special episode Kecleon shops, zero inits VAR_WORLD_MAP_MARK_LIST_SPECIAL, sets VAR_SPECIAL_EPISODE_OPEN_OLD for
        the corresponding special episode, and initializes the hero for the special episode.
        
        No params.
    - name: EventFlagBackupVeneer
      address:
        EU: 0x2048A74
        NA: 0x2048758
        JP: 0x2048AC4
      description: |-
        Likely a linker-generated veneer for EventFlagBackup.
        
        See https://developer.arm.com/documentation/dui0474/k/image-structure-and-generation/linker-generated-veneers/what-is-a-veneer-
        
        No params.
    - name: InitMainTeamAfterQuiz
      address:
        EU: 0x2048AE0
        NA: 0x20487C4
        JP: 0x2048B30
      description: |-
        Implements SPECIAL_PROC_INIT_MAIN_TEAM_AFTER_QUIZ (see ScriptSpecialProcessCall).
        
        No params.
    - name: InitSpecialEpisodePartners
      address:
        EU: 0x2048D28
        NA: 0x2048A0C
        JP: 0x2048D78
      description: |-
        Initializes the partners for the current special episode and sets the team to be the hero and partner only.
        Implements SPECIAL_PROC_0x3 (see ScriptSpecialProcessCall). 
        
        No params.
    - name: InitSpecialEpisodeExtraPartner
      address:
        EU: 0x2048DA0
        NA: 0x2048A84
        JP: 0x2048DF0
      description: |-
        Initializes any partners/special episode members that join the team later in a special episode. This is used to add
        Celebi in the In the Future of Darkness special episode.
        Implements SPECIAL_PROC_0x4 (see ScriptSpecialProcessCall).
        
        No params.
    - name: ReadStringSave
      address:
        EU: 0x2048ED0
        NA: 0x2048BB4
        JP: 0x2048F20
      description: |-
        Note: unverified, ported from Irdkwia's notes
        
        r0: buffer
    - name: CheckStringSave
      address:
        EU: 0x2048EEC
        NA: 0x2048BD0
        JP: 0x2048F3C
      description: |-
        Note: unverified, ported from Irdkwia's notes
        
        r0: buffer
        return: bool
    - name: WriteSaveFile
      address:
        EU: 0x2049190
        NA: 0x2048E74
        JP: 0x20491E0
      description: |-
        Note: unverified, ported from Irdkwia's notes
        
        r0: save_info
        r1: buffer
        r2: size
        return: status code
    - name: ReadSaveFile
      address:
        EU: 0x20491EC
        NA: 0x2048ED0
        JP: 0x204923C
      description: |-
        Note: unverified, ported from Irdkwia's notes
        
        r0: save_info
        r1: buffer
        r2: size
        return: status code
    - name: CalcChecksum
      address:
        EU: 0x2049240
        NA: 0x2048F24
        JP: 0x2049290
      description: |-
        Calculates the checksum of the save file and stores it at the start of the data.
        
        r0: Pointer to a buffer containing the save data
        r1: Size in bytes
    - name: CheckChecksumInvalid
      address:
        EU: 0x2049268
        NA: 0x2048F4C
        JP: 0x20492B8
      description: |-
        Calculates the checksum of the save file and compares it with the one stored in it.
        
        r0: Pointer to a buffer containing the save data
        r1: Size in bytes
        return: True if the calculated and stored checksums don't match, false if they do.
    - name: NoteSaveBase
      address:
        EU: 0x20492A0
        NA: 0x2048F84
        JP: 0x20492F0
      description: |-
        Probably related to saving or quicksaving?
        
        This function prints the debug message "NoteSave Base %d %d" with some values. It's also the only place where GetRngSeed is called.
        
        r0: Irdkwia's notes: state ID
        others: ?
        return: status code
    - name: WriteQuickSaveInfo
      address:
        EU: 0x2049564
        NA: 0x2049248
        JP: 0x20495B4
      description: |-
        Note: unverified, ported from Irdkwia's notes
        
        r0: buffer
        r1: size
    - name: ReadSaveHeader
      address:
        EU: 0x2049588
        NA: 0x204926C
        JP: 0x20495D8
      description: "Note: unverified, ported from Irdkwia's notes"
    - name: NoteLoadBase
      address:
        EU: 0x20496A8
        NA: 0x2049370
        JP: 0x20496DC
      description: |-
        Probably related to loading a save file or quicksave?
        
        This function prints the debug message "NoteLoad Base %d" with some value. It's also the only place where SetRngSeed is called.
        
        return: status code
    - name: ReadQuickSaveInfo
      address:
        EU: 0x2049960
        NA: 0x2049628
        JP: 0x2049994
      description: |-
        Note: unverified, ported from Irdkwia's notes
        
        r0: buffer
        r1: size
        return: status code
    - name: GetGameMode
      address:
        EU: 0x204B2F8
        NA: 0x204AFC0
        JP: 0x204B328
      description: |-
        Gets the value of GAME_MODE.
        
        return: game mode
    - name: InitScriptVariableValues
      address:
        EU: 0x204B384
        NA: 0x204B04C
        JP: 0x204B3B4
      description: |-
        Initialize the script variable values table (SCRIPT_VARS_VALUES).
        
        The whole table is first zero-initialized. Then, all script variable values are first initialized to their defaults, after which some of them are overwritten with other hard-coded values.
        
        No params.
    - name: InitEventFlagScriptVars
      address:
        EU: 0x204B63C
        NA: 0x204B304
        JP: 0x204B668
      description: |-
        Initializes an assortment of event flag script variables (see the code for an exhaustive list).
        
        No params.
    - name: ZinitScriptVariable
      address:
        EU: 0x204B76C
        NA: 0x204B434
        JP: 0x204B794
      description: |-
        Zero-initialize the values of the given script variable.
        
        r0: pointer to the local variable table (only needed if id >= VAR_LOCAL0)
        r1: script variable ID
    - name: LoadScriptVariableRaw
      address:
        EU: 0x204B7D4
        NA: 0x204B49C
        JP: 0x204B7FC
      description: |-
        Loads a script variable descriptor for a given ID.
        
        r0: [output] script variable descriptor pointer
        r1: pointer to the local variable table (doesn't need to be valid; just controls the output value pointer)
        r2: script variable ID
    - name: LoadScriptVariableValue
      address:
        EU: 0x204B824
        NA: 0x204B4EC
        JP: 0x204B84C
      description: |-
        Loads the value of a script variable.
        
        r0: pointer to the local variable table (only needed if id >= VAR_LOCAL0)
        r1: script variable ID
        return: value
    - name: LoadScriptVariableValueAtIndex
      address:
        EU: 0x204B9B0
        NA: 0x204B678
        JP: 0x204B9D8
      description: |-
        Loads the value of a script variable at some index (for script variables that are arrays).
        
        r0: pointer to the local variable table (only needed if id >= VAR_LOCAL0)
        r1: script variable ID
        r2: value index for the given script var
        return: value
    - name: SaveScriptVariableValue
      address:
        EU: 0x204BB58
        NA: 0x204B820
        JP: 0x204BB80
      description: |-
        Saves the given value to a script variable.
        
        r0: pointer to local variable table (only needed if id >= VAR_LOCAL0)
        r1: script variable ID
        r2: value to save
    - name: SaveScriptVariableValueAtIndex
      address:
        EU: 0x204BCC0
        NA: 0x204B988
        JP: 0x204BCE8
      description: |-
        Saves the given value to a script variable at some index (for script variables that are arrays).
        
        r0: pointer to local variable table (only needed if id >= VAR_LOCAL0)
        r1: script variable ID
        r2: value index for the given script var
        r3: value to save
    - name: LoadScriptVariableValueSum
      address:
        EU: 0x204BE38
        NA: 0x204BB00
        JP: 0x204BE60
      description: |-
        Loads the sum of all values of a given script variable (for script variables that are arrays).
        
        r0: pointer to the local variable table (only needed if id >= VAR_LOCAL0)
        r1: script variable ID
        return: sum of values
    - name: LoadScriptVariableValueBytes
      address:
        EU: 0x204BE9C
        NA: 0x204BB64
        JP: 0x204BEC4
      description: |-
        Loads some number of bytes from the value of a given script variable.
        
        r0: script variable ID
        r1: [output] script variable value bytes
        r2: number of bytes to load
    - name: SaveScriptVariableValueBytes
      address:
        EU: 0x204BF04
        NA: 0x204BBCC
        JP: 0x204BF2C
      description: |-
        Saves some number of bytes to the given script variable.
        
        r0: script variable ID
        r1: bytes to save
        r2: number of bytes
    - name: ScriptVariablesEqual
      address:
        EU: 0x204BF50
        NA: 0x204BC18
        JP: 0x204BF78
      description: |-
        Checks if two script variables have equal values. For arrays, compares elementwise for the length of the first variable.
        
        r0: pointer to the local variable table (only needed if id >= VAR_LOCAL0)
        r1: script variable ID 1
        r2: script variable ID 2
        return: true if values are equal, false otherwise
    - name: EventFlagResume
      address:
        EU: 0x204C2F8
        NA: 0x204BFC0
        JP: 0x204C320
      description: |-
        Restores BACKUP event flag script variables (see the code for an exhaustive list) to their
        respective script variables, but only in certain game modes.
        
        This function prints the debug string "EventFlag BackupGameMode %d" with the game mode.
        
        No params.
    - name: EventFlagBackup
      address:
        EU: 0x204C51C
        NA: 0x204C1E4
        JP: 0x204C544
      description: |-
        Saves event flag script variables (see the code for an exhaustive list) to their respective BACKUP script variables, but only in certain game modes.
        
        This function prints the debug string "EventFlag BackupGameMode %d" with the game mode.
        
        No params.
    - name: DumpScriptVariableValues
      address:
        EU: 0x204C740
        NA: 0x204C408
        JP: 0x204C768
      description: |-
        Runs EventFlagBackup, then copies the script variable values table (SCRIPT_VARS_VALUES) to the given pointer.
        
        r0: destination pointer for the data dump
        return: always 1
    - name: RestoreScriptVariableValues
      address:
        EU: 0x204C768
        NA: 0x204C430
        JP: 0x204C790
      description: |-
        Restores the script variable values table (SCRIPT_VARS_VALUES) with the given data. The source data is assumed to be exactly 1024 bytes in length.
        
        Irdkwia's notes: CheckCorrectVersion
        
        r0: raw data to copy to the values table
        return: whether the restored value for VAR_VERSION is equal to its default value
    - name: InitScenarioScriptVars
      address:
        EU: 0x204C7C0
        NA: 0x204C488
        JP: 0x204C7E8
      description: |-
        Initializes most of the SCENARIO_* script variables (except SCENARIO_TALK_BIT_FLAG for some reason). Also initializes the PLAY_OLD_GAME variable.
        
        No params.
    - name: SetScenarioScriptVar
      address:
        EU: 0x204C950
        NA: 0x204C618
        JP: 0x204C978
      description: |-
        Sets the given SCENARIO_* script variable with a given pair of values [val0, val1].
        
        In the special case when the ID is VAR_SCENARIO_MAIN, and the set value is different from the old one, the REQUEST_CLEAR_COUNT script variable will be set to 0.
        
        r0: script variable ID
        r1: val0
        r2: val1
    - name: GetSpecialEpisodeType
      address:
        EU: 0x204CC24
        NA: 0x204C8EC
        JP: 0x204CC4C
      description: |-
        Gets the special episode type from the SPECIAL_EPISODE_TYPE script variable.
        
        return: special episode type
    - name: SetSpecialEpisodeType
      address:
        EU: 0x204CC38
        NA: 0x204C900
        JP: 0x204CC60
      description: |-
        Sets the special episode type by changing the SPECIAL_EPISODE_TYPE script variable.
        
        r0: special episode type
    - name: GetExecuteSpecialEpisodeType
      address:
        EU: 0x204CC70
        NA: 0x204C938
        JP: 0x204CC98
      description: |-
        Gets the special episode type from the EXECUTE_SPECIAL_EPISODE_TYPE script variable.
        
        return: special episode type
    - name: IsSpecialEpisodeOpen
      address:
        EU: 0x204CC84
        NA: 0x204C94C
        JP: 0x204CCAC
      description: |-
        Checks if a special episode is unlocked from the SPECIAL_EPISODE_OPEN script variable.
        
        r0: special episode type
        return: bool
    - name: HasPlayedOldGame
      address:
        EU: 0x204CDA8
        NA: 0x204CA70
        JP: 0x204CDD0
      description: |-
        Returns the value of the VAR_PLAY_OLD_GAME script variable.
        
        return: bool
    - name: GetPerformanceFlagWithChecks
      address:
        EU: 0x204CDCC
        NA: 0x204CA94
        JP: 0x204CDF4
      description: |-
        Returns the value of one of the flags in VAR_PERFORMANCE_PROGRESS_LIST, with some edge cases.
        
        List of cases where the function behaves differently:
        - If the requested flag is 0, returns true if and only if SCENARIO_MAIN == 0x35
        - If the requested flag is 1 or 2 and GAME_MODE == GAME_MODE_SPECIAL_EPISODE, returns true
        - If the requested flag is between 3 and 7 (both included) and GAME_MODE == GAME_MODE_SPECIAL_EPISODE, returns false
        
        r0: ID of the flag to get
        return: Value of the flag
    - name: GetScenarioBalance
      address:
        EU: 0x204CECC
        NA: 0x204CB94
        JP: 0x204CEF4
      description: |-
        Returns the current SCENARIO_BALANCE value.
        
        The exact value returned depends on multiple factors:
        - If the first special episode is active, returns 1
        - If a different special episode is active, returns 3
        - If the SCENARIO_BALANCE_DEBUG variable is >= 0, returns its value
        - In all other cases, the value of the SCENARIO_BALANCE_FLAG variable is returned
        
        return: Current SCENARIO_BALANCE value.
    - name: ScenarioFlagBackup
      address:
        EU: 0x204CFF0
        NA: 0x204CCB8
        JP: 0x204D018
      description: |-
        Saves scenario flag script variables (SCENARIO_SELECT, SCENARIO_MAIN_BIT_FLAG) to their respective BACKUP script variables, but only in certain game modes.
        
        This function prints the debug string "ScenarioFlag BackupGameMode %d" with the game mode.
        
        No params.
    - name: InitWorldMapScriptVars
      address:
        EU: 0x204D0C0
        NA: 0x204CD88
        JP: 0x204D0E8
      description: |-
        Initializes the WORLD_MAP_* script variable values (IDs 0x55-0x57).
        
        No params.
    - name: InitDungeonListScriptVars
      address:
        EU: 0x204D1C8
        NA: 0x204CE90
        JP: 0x204D1F0
      description: |-
        Initializes the DUNGEON_*_LIST script variable values (IDs 0x4f-0x54).
        
        No params.
    - name: SetDungeonConquest
      address:
        EU: 0x204D270
        NA: 0x204CF38
        JP: 0x204D298
      description: |-
        Note: unverified, ported from Irdkwia's notes
        
        r0: dungeon ID
        r1: bit_value
    - name: GetDungeonMode
      address:
        EU: 0x204D2D4
        NA: 0x204CF9C
        JP: 0x204D2FC
      description: |-
        Returns the mode of the specified dungeon
        
        r0: Dungeon ID
        return: Dungeon mode
    - name: GlobalProgressAlloc
      address:
        EU: 0x204D440
        NA: 0x204D108
        JP: 0x204D468
      description: |-
        Allocates a new global progress struct.
        
        This updates the global pointer and returns a copy of that pointer.
        
        return: pointer to a newly allocated global progress struct
    - name: ResetGlobalProgress
      address:
        EU: 0x204D468
        NA: 0x204D130
        JP: 0x204D490
      description: |-
        Zero-initializes the global progress struct.
        
        No params.
    - name: SetMonsterFlag1
      address:
        EU: 0x204D484
        NA: 0x204D14C
        JP: 0x204D4AC
      description: |-
        Note: unverified, ported from Irdkwia's notes
        
        r0: monster ID
    - name: GetMonsterFlag1
      address:
        EU: 0x204D4C0
        NA: 0x204D188
        JP: 0x204D4E8
      description: |-
        Note: unverified, ported from Irdkwia's notes
        
        r0: monster ID
        return: ?
    - name: SetMonsterFlag2
      address:
        EU: 0x204D4FC
        NA: 0x204D1C4
        JP: 0x204D524
      description: |-
        Note: unverified, ported from Irdkwia's notes
        
        r0: monster ID
    - name: HasMonsterBeenAttackedInDungeons
      address:
        EU: 0x204D540
        NA: 0x204D208
        JP: 0x204D568
      description: |-
        Checks whether the specified monster has been attacked by the player at some point in their adventure during an exploration.
        
        The check is performed using the result of passing the ID to FemaleToMaleForm.
        
        r0: Monster ID
        return: True if the specified mosnter (after converting its ID through FemaleToMaleForm) has been attacked by the player before, false otherwise.
    - name: SetDungeonTipShown
      address:
        EU: 0x204D588
        NA: 0x204D250
        JP: 0x204D5B0
      description: |-
        Marks a dungeon tip as already shown to the player
        
        r0: Dungeon tip ID
    - name: GetDungeonTipShown
      address:
        EU: 0x204D5C8
        NA: 0x204D290
        JP: 0x204D5F0
      description: |-
        Checks if a dungeon tip has already been shown before or not.
        
        r0: Dungeon tip ID
        return: True if the tip has been shown before, false otherwise.
    - name: SetMaxReachedFloor
      address:
        EU: 0x204D614
        NA: 0x204D2DC
        JP: 0x204D63C
      description: |-
        Note: unverified, ported from Irdkwia's notes
        
        r0: dungeon ID
        r1: max floor
    - name: GetMaxReachedFloor
      address:
        EU: 0x204D630
        NA: 0x204D2F8
        JP: 0x204D658
      description: |-
        Note: unverified, ported from Irdkwia's notes
        
        r0: dungeon ID
        return: max floor
    - name: IncrementNbAdventures
      address:
        EU: 0x204D650
        NA: 0x204D318
        JP: 0x204D678
      description: |-
        Note: unverified, ported from Irdkwia's notes
        
        No params.
    - name: GetNbAdventures
      address:
        EU: 0x204D684
        NA: 0x204D34C
        JP: 0x204D6AC
      description: |-
        Note: unverified, ported from Irdkwia's notes
        
        return: # adventures
    - name: CanMonsterSpawn
      address:
        EU: 0x204D698
        NA: 0x204D360
        JP: 0x204D6C0
      description: |-
        Always returns true.
        
        This function seems to be a debug switch that the developers may have used to disable the random enemy spawn. 
        If it returned false, the call to SpawnMonster inside TrySpawnMonsterAndTickSpawnCounter would not be executed.
        
        r0: monster ID
        return: bool (always true)
    - name: IncrementExclusiveMonsterCounts
      address:
        EU: 0x204D6A0
        NA: 0x204D368
        JP: 0x204D6C8
      description: |-
        Note: unverified, ported from Irdkwia's notes
        
        r0: monster ID
    - name: CopyProgressInfoTo
      address:
        EU: 0x204D6F8
        NA: 0x204D3C0
        JP: 0x204D720
      description: |-
        Note: unverified, ported from Irdkwia's notes
        
        r0: write_info
        others: ?
    - name: CopyProgressInfoFromScratchTo
      address:
        EU: 0x204D880
        NA: 0x204D548
        JP: 0x204D8A8
      description: |-
        Note: unverified, ported from Irdkwia's notes
        
        r0: start_address
        r1: total_length
        return: ?
    - name: CopyProgressInfoFrom
      address:
        EU: 0x204D8B8
        NA: 0x204D580
        JP: 0x204D8E0
      description: |-
        Note: unverified, ported from Irdkwia's notes
        
        r0: read_info
    - name: CopyProgressInfoFromScratchFrom
      address:
        EU: 0x204DA80
        NA: 0x204D748
        JP: 0x204DAA8
      description: |-
        Note: unverified, ported from Irdkwia's notes
        
        r0: start_address
        r1: total_length
    - name: InitKaomadoStream
      address:
        EU: 0x204DAB8
        NA: 0x204D780
        JP: 0x204DAE0
      description: |-
        Initializes the stream used to load all Kaomado portraits, called once on game start!
        
        No params.
    - name: InitPortraitParams
      address:
        EU: 0x204DAD4
        NA: 0x204D79C
        JP: 0x204DAFC
      description: |-
        Initializes a struct portrait_params.
        
        The emote is set to PORTRAIT_NONE and the layout to the default. Everything else is initialized to 0.
        
        r0: portrait params pointer
    - name: InitPortraitParamsWithMonsterId
      address:
        EU: 0x204DB0C
        NA: 0x204D7D4
        JP: 0x204DB34
      description: |-
        Calls InitPortraitParams, and also initializes emote to PORTRAIT_NORMAL and monster ID to the passed argument.
        
        r0: portrait params pointer
        r1: monster ID
    - name: SetPortraitEmotion
      address:
        EU: 0x204DB2C
        NA: 0x204D7F4
        JP: 0x204DB54
      description: |-
        Sets the emote in the passed portrait params, only if the monster ID isn't MONSTER_NONE.
        
        r0: portrait params pointer
        r1: emotion ID
    - name: SetPortraitLayout
      address:
        EU: 0x204DB3C
        NA: 0x204D804
        JP: 0x204DB64
      description: |-
        Sets the layout in the passed portrait from the array of possible layouts.
        
        If the layout is 32 or if the monster ID is MONSTER_NONE, then it does nothing.
        
        r0: portrait params pointer
        r1: layout index
    - name: SetPortraitOffset
      address:
        EU: 0x204DB80
        NA: 0x204D848
        JP: 0x204DBA8
      description: |-
        Offsets the portrait from the original offset determined by the layout, by the vector passed as argument.
        
        If the monster ID is MONSTER_NONE, then it does nothing.
        
        r0: portrait params pointer
        r1: (x, y) offset in tiles from the original offset, derived from the layout
    - name: AllowPortraitDefault
      address:
        EU: 0x204DBCC
        NA: 0x204D894
        JP: 0x204DBF4
      description: |-
        Allows the portrait to try and load the default emote (PORTRAIT_NORMAL) if it can't find the specified emote.
        
        r0: portrait params pointer
        r1: allow default
    - name: IsValidPortrait
      address:
        EU: 0x204DBD4
        NA: 0x204D89C
        JP: 0x204DBFC
      description: |-
        Returns whether this portrait params represents a valid portrait.
        
        r0: portrait params pointer
        return: bool
    - name: LoadPortrait
      address:
        EU: 0x204DBF4
        NA: 0x204D8BC
        JP: 0x204DC1C
      description: |-
        Tries to load the portrait data associated with the passed portrait params.
        
        Returns whether the operation was successful (the portrait could be found). If the passed buffer is null, the check if performed without loading any data.
        
        This function also modifies the flip fields in the passed portrait params.
        
        r0: portrait params pointer
        r1: kaomado_buffer pointer
        return: portrait exists
    - name: WonderMailPasswordToMission
      address:
        EU: 0x204E0B8
        NA: 0x204DD80
        JP: 0x204E0E0
      description: |-
        Tries to convert a Wonder Mail S password to a mission struct.
        
        Returns whether the conversion was successful. This function does not include any checks if the mission itself is valid, only if the code is valid.
        
        r0: string
        r1: Pointer to the struct where the data of the converted mission will be written to
        return: successful conversion
    - name: SetEnterDungeon
      address:
        EU: 0x204EC84
        NA: 0x204E94C
        JP: 0x204ECA4
      description: |-
        Used to set the dungeon that will be accessed when switching from ground to dungeon mode.
        
        r0: Dungeon ID
    - name: InitDungeonInit
      address:
        EU: 0x204ED94
        NA: 0x204EA5C
        JP: 0x204EDB4
      description: |-
        Initializes the dungeon_init struct before entering a dungeon.
        
        r0: [output] Pointer to the struct to init
        r1: Dungeon ID
    - name: IsNoLossPenaltyDungeon
      address:
        EU: 0x204F318
        NA: 0x204EFE0
        JP: 0x204F338
      description: |-
        Returns true if the specified dungeon shouldn't have a loss penalty.
        
        If true you won't lose your money and items upon fainting. Also used to initialize dungeon_init::skip_faint_animation_flag.
        
        Returns: True for DUNGEON_CRYSTAL_LAKE and DUNGEON_5TH_STATION_CLEARING, as well as for DUNGEON_DEEP_STAR_CAVE_TEAM_ROGUE if the ground variable SIDE01_BOSS2ND is 0; false otherwise.
    - name: CheckMissionRestrictions
      address:
        EU: 0x204F6FC
        NA: 0x204F3C4
        JP: 0x204F71C
      description: |-
        Seems to be used to check if you have any missions that have unmet restrictions when trying to access a dungeon.
        
        r0: ?
        return: (?) Seems to be composed of multiple bitflags.
    - name: GetNbFloors
      address:
        EU: 0x204F8B4
        NA: 0x204F57C
        JP: 0x204F8D4
      description: |-
        Returns the number of floors of the given dungeon.
        
        The result is hardcoded for certain dungeons, such as dojo mazes.
        
        r0: Dungeon ID
        return: Number of floors
    - name: GetNbFloorsPlusOne
      address:
        EU: 0x204F8EC
        NA: 0x204F5B4
        JP: 0x204F90C
      description: |-
        Returns the number of floors of the given dungeon + 1.
        
        r0: Dungeon ID
        return: Number of floors + 1
    - name: GetDungeonGroup
      address:
        EU: 0x204F900
        NA: 0x204F5C8
        JP: 0x204F920
      description: |-
        Returns the dungeon group associated to the given dungeon.
        
        For IDs greater or equal to dungeon_id::DUNGEON_NORMAL_FLY_MAZE, returns dungeon_group_id::DGROUP_MAROWAK_DOJO.
        
        r0: Dungeon ID
        return: Group ID
    - name: GetNbPrecedingFloors
      address:
        EU: 0x204F918
        NA: 0x204F5E0
        JP: 0x204F938
      description: |-
        Given a dungeon ID, returns the total amount of floors summed by all the previous dungeons in its group.
        
        The value is normally pulled from dungeon_data_list_entry::n_preceding_floors_group, except for dungeons with an ID >= dungeon_id::DUNGEON_NORMAL_FLY_MAZE, for which this function always returns 0.
        
        r0: Dungeon ID
        return: Number of preceding floors of the dungeon
    - name: GetNbFloorsDungeonGroup
      address:
        EU: 0x204F930
        NA: 0x204F5F8
        JP: 0x204F950
      description: |-
        Returns the total amount of floors among all the dungeons in the dungeon group of the specified dungeon.
        
        r0: Dungeon ID
        return: Total number of floors in the group of the specified dungeon
    - name: DungeonFloorToGroupFloor
      address:
        EU: 0x204F984
        NA: 0x204F64C
        JP: 0x204F9A4
      description: |-
        Given a dungeon ID and a floor number, returns a struct with the corresponding dungeon group and floor number in that group.
        
        The function normally uses the data in mappa_s.bin to calculate the result, but there's some dungeons (such as dojo mazes) that have hardcoded return values.
        
        Irdkwia's notes:
          [r1]: dungeon_id
          [r1+1]: dungeon_floor_id
          [r0]: group_id
          [r0+1]: group_floor_id
        
        r0: [output] Struct containing the dungeon group and floor group
        r1: Struct containing the dungeon ID and floor number
    - name: GetMissionRank
      address:
        EU: 0x204FB4C
        NA: 0x204F814
        JP: 0x204FB68
      description: |-
        Gets the mission rank for the given dungeon and floor.
        
        If the dungeon ID is >= DUNGEON_NORMAL_FLY_MAZE or the group of the dungeon is > DGROUP_DUMMY_0x63, returns MISSION_RANK_E.
        
        r0: Dungeon and floor
        return: Mission rank
    - name: GetOutlawLevel
      address:
        EU: 0x204FBC4
        NA: 0x204F88C
        JP: 0x204FBE0
      description: |-
        Gets the level that should be used for outlaws for the given dungeon and floor
        
        r0: Dungeon and floor
        return: Outlaw level
    - name: GetOutlawLeaderLevel
      address:
        EU: 0x204FBE0
        NA: 0x204F8A8
        JP: 0x204FBFC
      description: |-
        Gets the level that should be used for team leader outlaws for the given dungeon and floor. Identical to GetOutlawLevel.
        
        r0: Dungeon and floor
        return: Outlaw leader level
    - name: GetOutlawMinionLevel
      address:
        EU: 0x204FBFC
        NA: 0x204F8C4
        JP: 0x204FC18
      description: |-
        Gets the level that should be used for minion outlaws for the given dungeon and floor.
        
        r0: Dungeon and floor
        return: Outlaw minion level
    - name: AddGuestMonster
      address:
        EU: 0x204FC18
        NA: 0x204F8E0
        JP: 0x204FC34
      description: |-
        Adds a guest monster to the active team
        
        r0: dungeon_init struct for the dungeon that is about to be entered
        r1: Number of the guest monster to add. Used when more than one monster is added.
        r2: Pointer to the guest monster entry to add to the team (usually located within GUEST_MONSTER_DATA)
    - name: GetGroundNameId
      address:
        EU: 0x204FC90
        NA: 0x204F958
        JP: 0x204FCAC
      description: "Note: unverified, ported from Irdkwia's notes"
    - name: SetAdventureLogStructLocation
      address:
        EU: 0x204FD5C
        NA: 0x204FA24
        JP: 0x204FD70
      description: |-
        Sets the location of the adventure log struct in memory.
        
        Sets it in a static memory location (At 0x22AB69C [US], 0x22ABFDC [EU], 0x22ACE58 [JP])
        
        No params.
    - name: SetAdventureLogDungeonFloor
      address:
        EU: 0x204FD74
        NA: 0x204FA3C
        JP: 0x204FD88
      description: |-
        Sets the current dungeon floor pair.
        
        r0: struct dungeon_floor_pair
    - name: GetAdventureLogDungeonFloor
      address:
        EU: 0x204FD94
        NA: 0x204FA5C
        JP: 0x204FDA8
      description: |-
        Gets the current dungeon floor pair.
        
        return: struct dungeon_floor_pair
    - name: ClearAdventureLogStruct
      address:
        EU: 0x204FDA8
        NA: 0x204FA70
        JP: 0x204FDBC
      description: |-
        Clears the adventure log structure.
        
        No params.
    - name: SetAdventureLogCompleted
      address:
        EU: 0x204FED4
        NA: 0x204FB9C
        JP: 0x204FEE8
      description: |-
        Marks one of the adventure log entry as completed.
        
        r0: entry ID
    - name: IsAdventureLogNotEmpty
      address:
        EU: 0x204FEFC
        NA: 0x204FBC4
        JP: 0x204FF10
      description: |-
        Checks if at least one of the adventure log entries is completed.
        
        return: bool
    - name: GetAdventureLogCompleted
      address:
        EU: 0x204FF34
        NA: 0x204FBFC
        JP: 0x204FF48
      description: |-
        Checks if one adventure log entry is completed.
        
        r0: entry ID
        return: bool
    - name: IncrementNbDungeonsCleared
      address:
        EU: 0x204FF60
        NA: 0x204FC28
        JP: 0x204FF74
      description: |-
        Increments by 1 the number of dungeons cleared.
        
        Implements SPECIAL_PROC_INCREMENT_DUNGEONS_CLEARED (see ScriptSpecialProcessCall).
        
        No params.
    - name: GetNbDungeonsCleared
      address:
        EU: 0x204FFA4
        NA: 0x204FC6C
        JP: 0x204FFB8
      description: |-
        Gets the number of dungeons cleared.
        
        return: the number of dungeons cleared
    - name: IncrementNbFriendRescues
      address:
        EU: 0x204FFB8
        NA: 0x204FC80
        JP: 0x204FFCC
      description: |-
        Increments by 1 the number of successful friend rescues.
        
        No params.
    - name: GetNbFriendRescues
      address:
        EU: 0x2050000
        NA: 0x204FCC8
        JP: 0x2050014
      description: |-
        Gets the number of successful friend rescues.
        
        return: the number of successful friend rescues
    - name: IncrementNbEvolutions
      address:
        EU: 0x2050014
        NA: 0x204FCDC
        JP: 0x2050028
      description: |-
        Increments by 1 the number of evolutions.
        
        No params.
    - name: GetNbEvolutions
      address:
        EU: 0x205005C
        NA: 0x204FD24
        JP: 0x2050070
      description: |-
        Gets the number of evolutions.
        
        return: the number of evolutions
    - name: IncrementNbSteals
      address:
        EU: 0x2050070
        NA: 0x204FD38
        JP: 0x2050084
      description: |-
        Leftover from Time & Darkness. Does not do anything.
        
        Calls to this matches the ones for incrementing the number of successful steals in Time & Darkness.
        
        No params.
    - name: IncrementNbEggsHatched
      address:
        EU: 0x2050074
        NA: 0x204FD3C
        JP: 0x2050088
      description: |-
        Increments by 1 the number of eggs hatched.
        
        No params.
    - name: GetNbEggsHatched
      address:
        EU: 0x20500B0
        NA: 0x204FD78
        JP: 0x20500C4
      description: |-
        Gets the number of eggs hatched.
        
        return: the number of eggs hatched
    - name: GetNbPokemonJoined
      address:
        EU: 0x20500C4
        NA: 0x204FD8C
        JP: 0x20500D8
      description: |-
        Gets the number of different pokémon that joined.
        
        return: the number of different pokémon that joined
    - name: GetNbMovesLearned
      address:
        EU: 0x20500D8
        NA: 0x204FDA0
        JP: 0x20500EC
      description: |-
        Gets the number of different moves learned.
        
        return: the number of different moves learned
    - name: SetVictoriesOnOneFloor
      address:
        EU: 0x20500EC
        NA: 0x204FDB4
        JP: 0x2050100
      description: |-
        Sets the record of victories on one floor.
        
        r0: the new record of victories
    - name: GetVictoriesOnOneFloor
      address:
        EU: 0x2050120
        NA: 0x204FDE8
        JP: 0x2050134
      description: |-
        Gets the record of victories on one floor.
        
        return: the record of victories
    - name: SetPokemonJoined
      address:
        EU: 0x2050134
        NA: 0x204FDFC
        JP: 0x2050148
      description: |-
        Marks one pokémon as joined.
        
        r0: monster ID
    - name: SetPokemonBattled
      address:
        EU: 0x2050190
        NA: 0x204FE58
        JP: 0x20501A4
      description: |-
        Marks one pokémon as battled.
        
        r0: monster ID
    - name: GetNbPokemonBattled
      address:
        EU: 0x20501EC
        NA: 0x204FEB4
        JP: 0x2050200
      description: |-
        Gets the number of different pokémon that battled against you.
        
        return: the number of different pokémon that battled against you
    - name: IncrementNbBigTreasureWins
      address:
        EU: 0x2050200
        NA: 0x204FEC8
        JP: 0x2050214
      description: |-
        Increments by 1 the number of big treasure wins.
        
        Implements SPECIAL_PROC_INCREMENT_BIG_TREASURE_WINS (see ScriptSpecialProcessCall).
        
        No params.
    - name: SetNbBigTreasureWins
      address:
        EU: 0x2050220
        NA: 0x204FEE8
        JP: 0x2050234
      description: |-
        Sets the number of big treasure wins.
        
        r0: the new number of big treasure wins
    - name: GetNbBigTreasureWins
      address:
        EU: 0x2050258
        NA: 0x204FF20
        JP: 0x205026C
      description: |-
        Gets the number of big treasure wins.
        
        return: the number of big treasure wins
    - name: SetNbRecycled
      address:
        EU: 0x205026C
        NA: 0x204FF34
        JP: 0x2050280
      description: |-
        Sets the number of items recycled.
        
        r0: the new number of items recycled
    - name: GetNbRecycled
      address:
        EU: 0x20502A4
        NA: 0x204FF6C
        JP: 0x20502B8
      description: |-
        Gets the number of items recycled.
        
        return: the number of items recycled
    - name: IncrementNbSkyGiftsSent
      address:
        EU: 0x20502B8
        NA: 0x204FF80
        JP: 0x20502CC
      description: |-
        Increments by 1 the number of sky gifts sent.
        
        Implements SPECIAL_PROC_SEND_SKY_GIFT_TO_GUILDMASTER (see ScriptSpecialProcessCall).
        
        No params.
    - name: SetNbSkyGiftsSent
      address:
        EU: 0x20502D8
        NA: 0x204FFA0
        JP: 0x20502EC
      description: |-
        Sets the number of Sky Gifts sent.
        
        return: the number of Sky Gifts sent
    - name: GetNbSkyGiftsSent
      address:
        EU: 0x2050310
        NA: 0x204FFD8
        JP: 0x2050324
      description: |-
        Gets the number of Sky Gifts sent.
        
        return: the number of Sky Gifts sent
    - name: ComputeSpecialCounters
      address:
        EU: 0x2050324
        NA: 0x204FFEC
        JP: 0x2050338
      description: |-
        Computes the counters from the bit fields in the adventure log, as they are not updated automatically when bit fields are altered.
        
        Affects GetNbPokemonJoined, GetNbMovesLearned, GetNbPokemonBattled and GetNbItemAcquired.
        
        No params.
    - name: RecruitSpecialPokemonLog
      address:
        EU: 0x205057C
        NA: 0x2050244
        JP: 0x2050590
      description: |-
        Marks a specified special pokémon as recruited in the adventure log.
        
        Irdkwia's notes: Useless in Sky
        
        r0: monster ID
    - name: IncrementNbFainted
      address:
        EU: 0x20505E8
        NA: 0x20502B0
        JP: 0x20505FC
      description: |-
        Increments by 1 the number of times you fainted.
        
        No params.
    - name: GetNbFainted
      address:
        EU: 0x2050624
        NA: 0x20502EC
        JP: 0x2050638
      description: |-
        Gets the number of times you fainted.
        
        return: the number of times you fainted
    - name: SetItemAcquired
      address:
        EU: 0x2050638
        NA: 0x2050300
        JP: 0x205064C
      description: |-
        Marks one specific item as acquired.
        
        r0: item
    - name: GetNbItemAcquired
      address:
        EU: 0x2050704
        NA: 0x20503CC
        JP: 0x2050718
      description: |-
        Gets the number of items acquired.
        
        return: the number of items acquired
    - name: SetChallengeLetterCleared
      address:
        EU: 0x2050758
        NA: 0x2050420
        JP: 0x205076C
      description: |-
        Sets a challenge letter as cleared.
        
        r0: challenge ID
    - name: GetSentryDutyGamePoints
      address:
        EU: 0x20507DC
        NA: 0x20504A4
        JP: 0x20507F0
      description: |-
        Gets the points for the associated rank in the footprints minigame.
        
        r0: the rank (range 0-4, 1st to 5th)
        return: points
    - name: SetSentryDutyGamePoints
      address:
        EU: 0x20507F4
        NA: 0x20504BC
        JP: 0x2050808
      description: |-
        Sets a new record in the footprints minigame.
        
        r0: points
        return: the rank (range 0-4, 1st to 5th; -1 if out of ranking)
    - name: CopyLogTo
      address:
        EU: 0x2050884
        NA: 0x205054C
        JP: 0x2050898
      description: |-
        Note: unverified, ported from Irdkwia's notes
        
        r0: write_info
    - name: CopyLogFrom
      address:
        EU: 0x2050A70
        NA: 0x2050738
        JP: 0x2050A84
      description: |-
        Note: unverified, ported from Irdkwia's notes
        
        r0: read_info
    - name: GetAbilityString
      address:
        EU: 0x2050C54
        NA: 0x205091C
        JP: 0x2050C68
      description: |-
        Copies the string for the ability id into the buffer.
        
        r0: [output] buffer
        r1: ability ID
    - name: GetAbilityDescStringId
      address:
        EU: 0x2050C74
        NA: 0x205093C
        JP: 0x2050C88
      description: |-
        Gets the ability description string ID for the corresponding ability.
        
        r0: ability ID
        return: string ID
    - name: GetTypeStringId
      address:
        EU: 0x2050C88
        NA: 0x2050950
        JP: 0x2050C9C
      description: |-
        Note: unverified, ported from Irdkwia's notes
        
        r0: type ID
        return: string ID
    - name: GetConversion2ConvertToType
      address:
        EU: 0x2050C9C
        NA: 0x2050964
        JP: 0x2050CB0
      description: |-
        Determines which type a monster with Conversion2 should turn into after being hit by a certain
        type of move.
        
        r0: type ID
        return: type ID
    - name: CopyBitsTo
      address:
        EU: 0x2050CF8
        NA: 0x20509C0
        JP: 0x2050D0C
      description: |-
        Note: unverified, ported from Irdkwia's notes
        
        r0: write_info
        r1: buffer_write
        r2: nb_bits
    - name: CopyBitsFrom
      address:
        EU: 0x2050D78
        NA: 0x2050A40
        JP: 0x2050D8C
      description: |-
        Note: unverified, ported from Irdkwia's notes
        
        r0: read_info
        r1: buffer_read
        r2: nb_bits
    - name: StoreDefaultTeamData
      address:
        EU: 0x2050E04
        NA: 0x2050ACC
        JP: 0x2050E18
      description: |-
        Sets the name of the team for the main story to the default team name Poképals. Also initializes
        the team to Normal Rank and possibly set Secret Rank unlocked to false?
        
        No params.
    - name: GetMainTeamNameWithCheck
      address:
        EU: 0x2050E48
        NA: 0x2050B10
        JP: 0x2050E60
      description: |-
        Gets the name of the team for the main story with an additional check if the team name should be
        "???" because the story has not progressed enough.
        
        r0: [output] buffer
    - name: GetMainTeamName
      address:
        EU: 0x2050EB4
        NA: 0x2050B7C
        JP: 0x2050ECC
      description: |-
        Gets the name of the team for the main story.
        
        r0: [output] buffer
    - name: SetMainTeamName
      address:
        EU: 0x2050ECC
        NA: 0x2050B94
        JP: 0x2050EE4
      description: |-
        Sets the main team name to the name in the passed buffer.
        
        r0: buffer
    - name: GetRankupPoints
      address:
        EU: 0x2050EF0
        NA: 0x2050BB8
        JP: 0x2050F08
      description: |-
        Returns the number of points required to reach the next rank.
        
        If PERFORMANCE_PROGRESS_LIST[8] is 0 and the current rank is RANK_MASTER, or if the current rank is RANK_GUILDMASTER, returns 0.
        
        return: Points required to reach the next rank
    - name: GetRank
      address:
        EU: 0x2050FAC
        NA: 0x2050C74
        JP: 0x2050FC4
      description: |-
        Returns the team's rank
        
        If PERFORMANCE_PROGRESS_LIST[8] is 0, the maximum rank that can be returned is RANK_MASTER.
        
        return: Rank
    - name: GetRankStorageSize
      address:
        EU: 0x205101C
        NA: 0x2050CE4
        JP: 0x2051034
      description: |-
        Gets the size of storage for the current rank.
        
        return: storage size
    - name: ResetPlayTimer
      address:
        EU: 0x2051140
        NA: 0x2050E08
        JP: 0x2051158
      description: |-
        Reset the file timer.
        
        r0: play_time
    - name: PlayTimerTick
      address:
        EU: 0x2051150
        NA: 0x2050E18
        JP: 0x2051168
      description: |-
        Advance the file timer by 1 frame.
        
        r0: play_time
    - name: GetPlayTimeSeconds
      address:
        EU: 0x205118C
        NA: 0x2050E54
        JP: 0x20511A4
      description: |-
        Returns the current play time in seconds.
        
        return: play time in seconds
    - name: SubFixedPoint
      address:
        EU: 0x2051248
        NA: 0x2050F10
        JP: 0x2051260
      description: |-
        Compute the subtraction of two decimal fixed-point numbers (16 fraction bits).
        
        Numbers are in the format {16-bit integer part, 16-bit thousandths}, where the integer part is the lower word. Probably used primarily for belly.
        
        r0: number
        r1: decrement
        return: max(number - decrement, 0)
    - name: BinToDecFixedPoint
      address:
        EU: 0x2051358
        NA: 0x2051020
        JP: 0x2051370
      description: |-
        Convert a binary fixed-point number (16 fraction bits) to the decimal fixed-point number (16 fraction bits) used for belly calculations. Thousandths are floored.
        
        If <data> holds the raw binary data, a binary fixed-point number (16 fraction bits) has the value ((unsigned)data) * 2^-16), and the decimal fixed-point number (16 fraction bits) used for belly has the value (data & 0xffff) + (data >> 16)/1000.
        
        r0: pointer p, where ((const unsigned *)p)[1] is the fractional number in binary fixed-point format to convert
        return: fractional number in decimal fixed-point format
    - name: CeilFixedPoint
      address:
        EU: 0x205139C
        NA: 0x2051064
        JP: 0x20513B4
      description: |-
        Compute the ceiling of a decimal fixed-point number (16 fraction bits).
        
        Numbers are in the format {16-bit integer part, 16-bit thousandths}, where the integer part is the lower word. Probably used primarily for belly.
        
        r0: number
        return: ceil(number)
    - name: DungeonGoesUp
      address:
        EU: 0x20515C0
        NA: 0x2051288
        JP: 0x20515D8
      description: |-
        Returns whether the specified dungeon is considered as going upward or not
        
        r0: dungeon id
        return: bool
    - name: GetTurnLimit
      address:
        EU: 0x20515E8
        NA: 0x20512B0
        JP: 0x2051600
      description: |-
        Note: unverified, ported from Irdkwia's notes
        
        r0: dungeon ID
        return: turn limit
    - name: DoesNotSaveWhenEntering
      address:
        EU: 0x2051600
        NA: 0x20512C8
        JP: 0x2051618
      description: |-
        Note: unverified, ported from Irdkwia's notes
        
        r0: dungeon ID
        return: bool
    - name: TreasureBoxDropsEnabled
      address:
        EU: 0x2051628
        NA: 0x20512F0
        JP: 0x2051640
      description: |-
        Checks if enemy Treasure Box drops are enabled in the dungeon.
        
        r0: dungeon ID
        return: bool
    - name: IsLevelResetDungeon
      address:
        EU: 0x2051650
        NA: 0x2051318
        JP: 0x2051668
      description: |-
        Note: unverified, ported from Irdkwia's notes
        
        r0: dungeon ID
        return: bool
    - name: GetMaxItemsAllowed
      address:
        EU: 0x2051678
        NA: 0x2051340
        JP: 0x2051690
      description: |-
        Note: unverified, ported from Irdkwia's notes
        
        r0: dungeon ID
        return: max items allowed
    - name: IsMoneyAllowed
      address:
        EU: 0x2051690
        NA: 0x2051358
        JP: 0x20516A8
      description: |-
        Note: unverified, ported from Irdkwia's notes
        
        r0: dungeon ID
        return: bool
    - name: GetMaxRescueAttempts
      address:
        EU: 0x20516B8
        NA: 0x2051380
        JP: 0x20516D0
      description: |-
        Returns the maximum rescue attempts allowed in the specified dungeon.
        
        r0: dungeon id
        return: Max rescue attempts, or -1 if rescues are disabled.
    - name: IsRecruitingAllowed
      address:
        EU: 0x20516D0
        NA: 0x2051398
        JP: 0x20516E8
      description: |-
        Note: unverified, ported from Irdkwia's notes
        
        r0: dungeon ID
        return: bool
    - name: GetLeaderChangeFlag
      address:
        EU: 0x20516F8
        NA: 0x20513C0
        JP: 0x2051710
      description: |-
        Returns true if the flag that allows changing leaders is set in the restrictions of the specified dungeon
        
        r0: dungeon id
        return: True if the restrictions of the current dungeon allow changing leaders, false otherwise.
    - name: GetRandomMovementChance
      address:
        EU: 0x2051720
        NA: 0x20513E8
        JP: 0x2051738
      description: |-
        Returns dungeon_restriction::random_movement_chance for the specified dungeon ID.
        
        r0: dungeon ID
        return: Random movement chance
    - name: CanEnemyEvolve
      address:
        EU: 0x2051738
        NA: 0x2051400
        JP: 0x2051750
      description: |-
        Note: unverified, ported from Irdkwia's notes
        
        r0: dungeon ID
        return: bool
    - name: GetMaxMembersAllowed
      address:
        EU: 0x2051760
        NA: 0x2051428
        JP: 0x2051778
      description: |-
        Note: unverified, ported from Irdkwia's notes
        
        r0: dungeon ID
        return: max members allowed
    - name: IsIqEnabled
      address:
        EU: 0x2051778
        NA: 0x2051440
        JP: 0x2051790
      description: |-
        Note: unverified, ported from Irdkwia's notes
        
        r0: dungeon ID
        return: bool
    - name: IsTrapInvisibleWhenAttacking
      address:
        EU: 0x20517A0
        NA: 0x2051468
        JP: 0x20517B8
      description: |-
        Note: unverified, ported from Irdkwia's notes
        
        r0: dungeon ID
        return: bool
    - name: JoinedAtRangeCheck
      address:
        EU: 0x20517C8
        NA: 0x2051490
        JP: 0x20517E0
      description: |-
        Returns whether a certain joined_at field value is between dungeon_id::DUNGEON_JOINED_AT_BIDOOF and dungeon_id::DUNGEON_DUMMY_0xE3.
        
        Irdkwia's notes: IsSupportPokemon
        
        r0: joined_at id
        return: bool
    - name: IsDojoDungeon
      address:
        EU: 0x20517E8
        NA: 0x20514B0
        JP: 0x2051800
      description: |-
        Checks if the given dungeon is a Marowak Dojo dungeon.
        
        r0: dungeon ID
        return: bool
    - name: IsFutureDungeon
      address:
        EU: 0x2051804
        NA: 0x20514CC
        JP: 0x205181C
      description: |-
        Checks if the given dungeon is a dungeon in the future arc of the main story.
        
        r0: dungeon ID
        return: bool
    - name: IsSpecialEpisodeDungeon
      address:
        EU: 0x2051820
        NA: 0x20514E8
        JP: 0x2051838
      description: |-
        Checks if the given dungeon is a special episode dungeon.
        
        r0: dungeon ID
        return: bool
    - name: RetrieveFromItemList1
      address:
        EU: 0x205183C
        NA: 0x2051504
        JP: 0x2051854
      description: |-
        Note: unverified, ported from Irdkwia's notes
        
        r0: dungeon_info
        r1: ?
        return: ?
    - name: IsForbiddenFloor
      address:
        EU: 0x20518A0
        NA: 0x2051568
        JP: 0x20518B8
      description: |-
        Related to missions floors forbidden
        
        Note: unverified, ported from Irdkwia's notes
        
        r0: dungeon_info
        others: ?
        return: bool
    - name: Copy16BitsFrom
      address:
        EU: 0x2051924
        NA: 0x20515EC
        JP: 0x205193C
      description: |-
        Note: unverified, ported from Irdkwia's notes
        
        r0: read_info
        r1: buffer_read
    - name: RetrieveFromItemList2
      address:
        EU: 0x20519B4
        NA: 0x205167C
        JP: 0x20519CC
      description: |-
        Same as RetrieveFromItemList1, except there is one more comparison
        
        Note: unverified, ported from Irdkwia's notes
        
        r0: dungeon_info
    - name: IsInvalidForMission
      address:
        EU: 0x2051A14
        NA: 0x20516DC
        JP: 0x2051A2C
      description: |-
        It's a guess
        
        Note: unverified, ported from Irdkwia's notes
        
        r0: dungeon_id
        return: bool
    - name: IsExpEnabledInDungeon
      address:
        EU: 0x2051A54
        NA: 0x205171C
        JP: 0x2051A6C
      description: |-
        Note: unverified, ported from Irdkwia's notes
        
        r0: dungeon_id
        return: bool
    - name: IsSkyExclusiveDungeon
      address:
        EU: 0x2051A7C
        NA: 0x2051744
        JP: 0x2051A94
      description: |-
        Also the dungeons where Giratina has its Origin Form
        
        Note: unverified, ported from Irdkwia's notes
        
        r0: dungeon_id
        return: bool
    - name: JoinedAtRangeCheck2
      address:
        EU: 0x2051A98
        NA: 0x2051760
        JP: 0x2051AB0
      description: |-
        Returns whether a certain joined_at field value is equal to dungeon_id::DUNGEON_BEACH or is between dungeon_id::DUNGEON_DUMMY_0xEC and dungeon_id::DUNGEON_DUMMY_0xF0.
        
        Irdkwia's notes: IsSEPokemon
        
        r0: joined_at id
        return: bool
    - name: GetBagCapacity
      address:
        EU: 0x2051B0C
        NA: 0x20517D4
        JP: 0x2051B24
      description: |-
        Returns the player's bag capacity for a given point in the game.
        
        r0: scenario_balance
        return: bag capacity
    - name: GetBagCapacitySpecialEpisode
      address:
        EU: 0x2051B1C
        NA: 0x20517E4
        JP: 0x2051B34
      description: |-
        Note: unverified, ported from Irdkwia's notes
        
        r0: se_type
        return: bag capacity
    - name: GetRankUpEntry
      address:
        EU: 0x2051B2C
        NA: 0x20517F4
        JP: 0x2051B44
      description: |-
        Gets the rank up data for the specified rank.
        
        r0: rank index
        return: struct rankup_table_entry*
    - name: GetBgRegionArea
      address:
        EU: 0x20521C4
        NA: 0x2051E8C
        JP: 0x20521DC
      description: |-
        Note: unverified, ported from Irdkwia's notes
        
        r0: offset
        r1: subregion_id
        r2: region_id
        return: ?
    - name: LoadMonsterMd
      address:
        EU: 0x2052690
        NA: 0x2052358
        JP: 0x20526A8
      description: |-
        Note: unverified, ported from Irdkwia's notes
        
        No params.
    - name: GetNameRaw
      address:
        EU: 0x20526CC
        NA: 0x2052394
        JP: 0x20526E4
      description: |-
        Note: unverified, ported from Irdkwia's notes
        
        r0: dst_ptr
        r1: id
    - name: GetName
      address:
        EU: 0x2052708
        NA: 0x20523D0
        JP: 0x2052720
      description: |-
        Note: unverified, ported from Irdkwia's notes
        
        r0: dst_ptr
        r1: id
        r2: color_id
    - name: GetNameWithGender
      address:
        EU: 0x2052778
        NA: 0x2052440
        JP: 0x2052790
      description: |-
        Note: unverified, ported from Irdkwia's notes
        
        r0: dst_ptr
        r1: id
        r2: color_id
    - name: GetSpeciesString
      address:
        EU: 0x2052838
        NA: 0x2052500
        JP: 0x205283C
      description: |-
        Note: unverified, ported from Irdkwia's notes
        
        r0: dst_ptr
        r1: id
    - name: GetNameString
      address:
        EU: 0x2052A00
        NA: 0x20526C8
        JP: 0x2052A04
      description: |-
        Note: unverified, ported from Irdkwia's notes
        
        r0: id
        return: name
    - name: GetSpriteIndex
      address:
        EU:
          - 0x2052A24
          - 0x2052A40
          - 0x2052A5C
        NA:
          - 0x20526EC
          - 0x2052708
          - 0x2052724
        JP:
          - 0x2052A28
          - 0x2052A44
          - 0x2052A60
      description: |-
        Return the sprite index for this monster (inside m_attack.bin, m_ground.bin and monster.bin)
        All three sprites have the same index
        
        r0: monster id
        return: sprite index
    - name: GetDexNumber
      address:
        EU: 0x2052A78
        NA: 0x2052740
        JP: 0x2052A7C
      description: |-
        Note: unverified, ported from Irdkwia's notes
        
        r0: id
        return: dex number
    - name: GetCategoryString
      address:
        EU: 0x2052A94
        NA: 0x205275C
        JP: 0x2052A98
      description: |-
        Note: unverified, ported from Irdkwia's notes
        
        r0: id
        return: category
    - name: GetMonsterGender
      address:
        EU: 0x2052AE0
        NA: 0x20527A8
        JP: 0x2052AE0
      description: |-
        Returns the gender field of a monster given its ID.
        
        r0: monster id
        return: monster gender
    - name: GetBodySize
      address:
        EU: 0x2052AFC
        NA: 0x20527C4
        JP: 0x2052AFC
      description: |-
        Note: unverified, ported from Irdkwia's notes
        
        r0: id
        return: body size
    - name: GetSpriteSize
      address:
        EU: 0x2052B18
        NA: 0x20527E0
        JP: 0x2052B18
      description: |-
        Returns the sprite size of the specified monster. If the size is between 1 and 6, 6 will be returned.
        
        r0: monster id
        return: sprite size
    - name: GetSpriteFileSize
      address:
        EU: 0x2052B54
        NA: 0x205281C
        JP: 0x2052B54
      description: |-
        Returns the sprite file size of the specified monster.
        
        r0: monster id
        return: sprite file size
    - name: GetShadowSize
      address:
        EU: 0x2052B74
        NA: 0x205283C
        JP: 0x2052B74
      description: |-
        Note: unverified, ported from Irdkwia's notes
        
        r0: id
        return: shadow size
    - name: GetSpeedStatus
      address:
        EU: 0x2052B90
        NA: 0x2052858
        JP: 0x2052B90
      description: |-
        Note: unverified, ported from Irdkwia's notes
        
        r0: id
        return: speed status
    - name: GetMobilityType
      address:
        EU: 0x2052BAC
        NA: 0x2052874
        JP: 0x2052BAC
      description: |-
        Gets the mobility type for a given monster species.
        
        r0: species ID
        return: mobility type
    - name: GetRegenSpeed
      address:
        EU: 0x2052BC8
        NA: 0x2052890
        JP: 0x2052BC8
      description: |-
        Note: unverified, ported from Irdkwia's notes
        
        r0: id
        return: regen speed
    - name: GetCanMoveFlag
      address:
        EU: 0x2052BEC
        NA: 0x20528B4
        JP: 0x2052BEC
      description: |-
        Returns the flag that determines if a monster can move in dungeons.
        
        r0: Monster ID
        return: "Can move" flag
    - name: GetChanceAsleep
      address:
        EU: 0x2052C18
        NA: 0x20528E0
        JP: 0x2052C18
      description: |-
        Note: unverified, ported from Irdkwia's notes
        
        r0: id
        return: chance asleep
    - name: GetWeightMultiplier
      aliases:
        - GetLowKickMultiplier
      address:
        EU: 0x2052C34
        NA: 0x20528FC
        JP: 0x2052C34
      description: |-
        Gets the weight multiplier value for the given species. This value is passed as the damage_mult_fp parameter to DealDamage when calculating the damage dealt by Low Kick and Grass Knot.
        
        r0: monster ID
        return: Monster weight multiplier, as a binary fixed-point number with 8 fraction bits.
    - name: GetSize
      address:
        EU: 0x2052C50
        NA: 0x2052918
        JP: 0x2052C50
      description: |-
        Note: unverified, ported from Irdkwia's notes
        
        r0: id
        return: size
    - name: GetBaseHp
      address:
        EU: 0x2052C6C
        NA: 0x2052934
        JP: 0x2052C6C
      description: |-
        Note: unverified, ported from Irdkwia's notes
        
        r0: id
        return: base HP
    - name: CanThrowItems
      address:
        EU: 0x2052C88
        NA: 0x2052950
        JP: 0x2052C88
      description: |-
        Note: unverified, ported from Irdkwia's notes
        
        r0: id
        return: bool
    - name: CanEvolve
      address:
        EU: 0x2052CB4
        NA: 0x205297C
        JP: 0x2052CB4
      description: |-
        Note: unverified, ported from Irdkwia's notes
        
        r0: id
        return: bool
    - name: GetMonsterPreEvolution
      address:
        EU: 0x2052CE0
        NA: 0x20529A8
        JP: 0x2052CE0
      description: |-
        Returns the pre-evolution id of a monster given its ID.
        
        r0: monster id
        return: ID of the monster that evolves into the one specified in r0
    - name: GetBaseOffensiveStat
      address:
        EU: 0x2052CFC
        NA: 0x20529C4
        JP: 0x2052CFC
      description: |-
        Note: unverified, ported from Irdkwia's notes
        
        r0: id
        r1: stat index
        return: base attack/special attack stat
    - name: GetBaseDefensiveStat
      address:
        EU: 0x2052D1C
        NA: 0x20529E4
        JP: 0x2052D1C
      description: |-
        Note: unverified, ported from Irdkwia's notes
        
        r0: id
        r1: stat index
        return: base defense/special defense stat
    - name: GetType
      address:
        EU: 0x2052D3C
        NA: 0x2052A04
        JP: 0x2052D3C
      description: |-
        Note: unverified, ported from Irdkwia's notes
        
        r0: id
        r1: type index (0 for primary type or 1 for secondary type)
        return: type
    - name: GetAbility
      address:
        EU: 0x2052D5C
        NA: 0x2052A24
        JP: 0x2052D5C
      description: |-
        Note: unverified, ported from Irdkwia's notes
        
        r0: id
        r1: ability index (0 for primary ability or 1 for secondary ability)
        return: ability
    - name: GetRecruitRate2
      address:
        EU: 0x2052D7C
        NA: 0x2052A44
        JP: 0x2052D7C
      description: |-
        Note: unverified, ported from Irdkwia's notes
        
        r0: id
        return: recruit rate 2
    - name: GetRecruitRate1
      address:
        EU: 0x2052D98
        NA: 0x2052A60
        JP: 0x2052D98
      description: |-
        Note: unverified, ported from Irdkwia's notes
        
        r0: id
        return: recruit rate 1
    - name: GetExp
      address:
        EU: 0x2052DB4
        NA: 0x2052A7C
        JP: 0x2052DB4
      description: |-
        Base Formula = ((Level-1)*ExpYield)//10+ExpYield
        Note: Defeating an enemy without using a move will divide this amount by 2
        
        r0: id
        r1: level
        return: exp
    - name: GetEvoParameters
      address:
        EU: 0x2052DE8
        NA: 0x2052AB0
        JP: 0x2052DE8
      description: |-
        Bx
        Has something to do with evolution
        
        Note: unverified, ported from Irdkwia's notes
        
        r0: [output] struct_evo_param
        r1: id
    - name: GetTreasureBoxChances
      address:
        EU: 0x2052E18
        NA: 0x2052AE0
        JP: 0x2052E18
      description: |-
        Has something to do with bytes 3C-3E
        
        Note: unverified, ported from Irdkwia's notes
        
        r0: id
        r1: [output] struct_chances
    - name: GetIqGroup
      address:
        EU: 0x2052E60
        NA: 0x2052B28
        JP: 0x2052E60
      description: |-
        Note: unverified, ported from Irdkwia's notes
        
        r0: id
        return: IQ group
    - name: GetSpawnThreshold
      address:
        EU: 0x2052E7C
        NA: 0x2052B44
        JP: 0x2052E7C
      description: |-
        Returns the spawn threshold of the given monster ID
        
        The spawn threshold determines the minimum SCENARIO_BALANCE_FLAG value required by a monster to spawn in dungeons.
        
        r0: monster id
        return: Spawn threshold
    - name: NeedsItemToSpawn
      address:
        EU: 0x2052E98
        NA: 0x2052B60
        JP: 0x2052E98
      description: |-
        Note: unverified, ported from Irdkwia's notes
        
        r0: id
        return: bool
    - name: GetExclusiveItem
      address:
        EU: 0x2052EC4
        NA: 0x2052B8C
        JP: 0x2052EC4
      description: |-
        Note: unverified, ported from Irdkwia's notes
        
        r0: id
        r1: determines which exclusive item
        return: exclusive item
    - name: GetFamilyIndex
      address:
        EU: 0x2052EF0
        NA: 0x2052BB8
        JP: 0x2052EF0
      description: |-
        Note: unverified, ported from Irdkwia's notes
        
        r0: id
        return: family index
    - name: LoadM2nAndN2m
      address:
        EU: 0x2052F0C
        NA: 0x2052BD4
        JP: 0x2052F0C
      description: |-
        Note: unverified, ported from Irdkwia's notes
        
        No params.
    - name: GuestMonsterToGroundMonster
      address:
        EU: 0x20531CC
        NA: 0x2052E50
        JP: 0x2053188
      description: |-
        Inits a ground_monster entry with the given guest_monster struct.
        
        r0: [output] ground_monster struct to init
        r1: guest_monster struct to use
    - name: StrcmpMonsterName
      address:
        EU: 0x205332C
        NA: 0x2052FB0
        JP: 0x20532E8
      description: |-
        Checks if the string_buffer matches the name of the species
        
        Note: unverified, ported from Irdkwia's notes
        
        r0: string_buffer
        r1: monster ID
        return: bool
    - name: GetLvlUpEntry
      address:
        EU: 0x2053B18
        NA: 0x205379C
        JP: 0x2053AD4
      description: |-
        Gets the level-up entry of the given monster ID at the specified level.
        
        The monster's entire level up data is also decompressed to LEVEL_UP_DATA_DECOMPRESS_BUFFER, and its ID is stored in LEVEL_UP_DATA_MONSTER_ID.
        
        r0: [output] Level-up entry
        r1: monster ID
        r2: level
    - name: GetEncodedHalfword
      address:
        EU: 0x2053BC8
        NA: 0x205384C
        JP: 0x2053B84
      description: |-
        Decodes a 2-byte value that may be encoded using 1 or 2 bytes and writes it to the specified buffer.
        
        The encoding system uses the most significant bit of the first byte to signal if the value is encoded as a single byte or as a halfword. If the bit is unset, the value is read as (encoded byte) & 0x7F. If it's set, the value is read as ((first encoded byte) & 0x7F << 7) | (second encoded byte) & 0x7F.
        
        r0: Pointer to encoded value
        r1: [output] Buffer where the resulting 2-byte value will be stored.
        return: Pointer to the next byte to decode
    - name: GetEvoFamily
      address:
        EU: 0x205414C
        NA: 0x2053DD0
        JP: 0x2054108
      description: |-
        Note: unverified, ported from Irdkwia's notes
        
        r0: monster_str
        r1: evo_family_str
        return: nb_family
    - name: GetEvolutions
      address:
        EU: 0x2054204
        NA: 0x2053E88
        JP: 0x20541C0
      description: |-
        Returns a list of all the possible evolutions for a given monster id.
        
        r0: Monster id
        r1: [Output] Array that will hold the list of monster ids the specified monster can evolve into
        r2: True to skip the check that prevents returning monsters with a different sprite size than the current one
        r3: True to skip the check that prevents Shedinja from being counted as a potential evolution
        return: Number of possible evolutions for the specified monster id
    - name: ShuffleHiddenPower
      address:
        EU: 0x2054344
        NA: 0x2053FC8
        JP: 0x2054300
      description: |-
        Note: unverified, ported from Irdkwia's notes
        
        r0: dmons_addr
    - name: GetBaseForm
      address:
        EU: 0x20543A0
        NA: 0x2054024
        JP: 0x205435C
      description: |-
        Checks if the specified monster ID corresponds to any of the pokémon that have multiple forms and returns the ID of the base form if so. If it doesn't, the same ID is returned.
        
        Some of the pokémon included in the check are Castform, Unown, Deoxys, Cherrim, Shaymin, and Giratina
        
        r0: Monster ID
        return: ID of the base form of the specified monster, or the same if the specified monster doesn't have a base form.
    - name: GetBaseFormBurmyWormadamShellosGastrodonCherrim
      address:
        EU: 0x20545CC
        NA: 0x2054250
        JP: 0x2054588
      description: |-
        Note: unverified, ported from Irdkwia's notes
        
        r0: id
        return: base form
    - name: GetBaseFormCastformCherrimDeoxys
      address:
        EU: 0x2054714
        NA: 0x2054398
        JP: 0x20546D0
      description: |-
        Note: unverified, ported from Irdkwia's notes
        
        r0: id
        return: base form
    - name: GetAllBaseForms
      address:
        EU: 0x20547E0
        NA: 0x2054464
        JP: 0x205479C
      description: |-
        Note: unverified, ported from Irdkwia's notes
        
        r0: id
        return: base form
    - name: GetDexNumberVeneer
      address:
        EU: 0x20547F0
        NA: 0x2054474
        JP: 0x20547AC
      description: |-
        Likely a linker-generated veneer for GetDexNumber.
        
        See https://developer.arm.com/documentation/dui0474/k/image-structure-and-generation/linker-generated-veneers/what-is-a-veneer-
        
        r0: id
        return: dex number
    - name: GetMonsterIdFromSpawnEntry
      address:
        EU: 0x20547FC
        NA: 0x2054480
        JP: 0x20547B8
      description: |-
        Returns the monster ID of the specified monster spawn entry
        
        r0: Pointer to the monster spawn entry
        return: monster_spawn_entry::id
    - name: SetMonsterId
      address:
        EU: 0x205481C
        NA: 0x20544A0
        JP: 0x20547D8
      description: |-
        Note: unverified, ported from Irdkwia's notes
        
        r0: mons_spawn_str
        r1: monster ID
    - name: SetMonsterLevelAndId
      address:
        EU: 0x2054824
        NA: 0x20544A8
        JP: 0x20547E0
      description: |-
        Note: unverified, ported from Irdkwia's notes
        
        r0: mons_spawn_str
        r1: level
        r2: monster ID
    - name: GetMonsterLevelFromSpawnEntry
      address:
        EU: 0x2054834
        NA: 0x20544B8
        JP: 0x20547F0
      description: |-
        Returns the level of the specified monster spawn entry.
        
        r0: pointer to the monster spawn entry
        return: uint8_t
    - name: GetMonsterGenderVeneer
      address:
        EU: 0x2054ADC
        NA: 0x2054760
        JP: 0x2054A98
      description: |-
        Likely a linker-generated veneer for GetMonsterGender.
        
        See https://developer.arm.com/documentation/dui0474/k/image-structure-and-generation/linker-generated-veneers/what-is-a-veneer-
        
        r0: monster id
        return: monster gender
    - name: IsMonsterValid
      address:
        EU: 0x2054AE8
        NA: 0x205476C
        JP: 0x2054AA4
      description: |-
        Checks if an monster ID is valid.
        
        r0: monster ID
        return: bool
    - name: IsUnown
      address:
        EU: 0x2054E04
        NA: 0x2054A88
        JP: 0x2054DC0
      description: |-
        Checks if a monster ID is an Unown.
        
        r0: monster ID
        return: bool
    - name: IsShaymin
      address:
        EU: 0x2054E20
        NA: 0x2054AA4
        JP: 0x2054DDC
      description: |-
        Checks if a monster ID is a Shaymin form.
        
        r0: monster ID
        return: bool
    - name: IsCastform
      address:
        EU: 0x2054E50
        NA: 0x2054AD4
        JP: 0x2054E0C
      description: |-
        Checks if a monster ID is a Castform form.
        
        r0: monster ID
        return: bool
    - name: IsCherrim
      address:
        EU: 0x2054EA8
        NA: 0x2054B2C
        JP: 0x2054E64
      description: |-
        Checks if a monster ID is a Cherrim form.
        
        r0: monster ID
        return: bool
    - name: IsDeoxys
      address:
        EU: 0x2054EF0
        NA: 0x2054B74
        JP: 0x2054EAC
      description: |-
        Checks if a monster ID is a Deoxys form.
        
        r0: monster ID
        return: bool
    - name: GetSecondFormIfValid
      address:
        EU: 0x2054F20
        NA: 0x2054BA4
        JP: 0x2054EDC
      description: |-
        Note: unverified, ported from Irdkwia's notes
        
        r0: monster ID
        return: second form
    - name: FemaleToMaleForm
      address:
        EU: 0x2054F5C
        NA: 0x2054BE0
        JP: 0x2054F18
      description: |-
        Returns the ID of the first form of the specified monster if the specified ID corresponds to a secondary form with female gender and the first form has male gender. If those conditions don't meet, returns the same ID unchanged.
        
        r0: Monster ID
        return: ID of the male form of the monster if the requirements meet, same ID otherwise.
    - name: GetBaseFormCastformDeoxysCherrim
      address:
        EU: 0x2054FA0
        NA: 0x2054C24
        JP: 0x2054F5C
      description: |-
        Note: unverified, ported from Irdkwia's notes
        
        r0: id
        return: base form
    - name: BaseFormsEqual
      address:
        EU: 0x2055054
        NA: 0x2054CD8
        JP: 0x2055010
      description: |-
        Note: unverified, ported from Irdkwia's notes
        
        r0: id1
        r1: id2
        return: if the base forms are the same
    - name: DexNumbersEqual
      address:
        EU: 0x2055140
        NA: 0x2054DC4
        JP: 0x20550FC
      description: |-
        Each Unown is considered as different
        
        Note: unverified, ported from Irdkwia's notes
        
        r0: id1
        r1: id2
        return: bool
    - name: GendersEqual
      address:
        EU: 0x20551C8
        NA: 0x2054E4C
        JP: 0x2055184
      description: |-
        Checks if the genders for two monster IDs are equal.
        
        r0: id1
        r1: id2
        return: bool
    - name: GendersEqualNotGenderless
      address:
        EU: 0x20551F4
        NA: 0x2054E78
        JP: 0x20551B0
      description: |-
        Checks if the genders for two monster IDs are equal. Always returns false if either gender is GENDER_GENDERLESS.
        
        r0: id1
        r1: id2
        return: bool
    - name: GendersNotEqualNotGenderless
      address:
        EU: 0x2055244
        NA: 0x2054EC8
        JP: 0x2055200
      description: |-
        Checks if the genders for two monster IDs are not equal. Always returns false
        if either gender is GENDER_GENDERLESS.
        
        r0: id1
        r1: id2
        return: bool
    - name: IsMonsterOnTeam
      address:
        EU: 0x20554C4
        NA: 0x2055148
        JP: 0x2055480
      description: |-
        Checks if a given monster is on the exploration team (not necessarily the active party)?
        
        Irdkwia's notes:
          recruit_strategy=0: strict equality
          recruit_strategy=1: relative equality
        
        r0: monster ID
        r1: recruit_strategy
        return: bool
    - name: GetNbRecruited
      address:
        EU: 0x20555F0
        NA: 0x2055274
        JP: 0x2055610
      description: |-
        Note: unverified, ported from Irdkwia's notes
        
        r0: recruit_str
    - name: IsValidTeamMember
      address:
        EU: 0x205570C
        NA: 0x2055390
        JP: 0x205572C
      description: |-
        Returns whether or not the team member at the given index is valid for the current game mode.
        
        During normal play, this will only be false for the special-episode-reserved indexes (2, 3, 4). During special episodes, this will be false for the hero and partner (0, 1).
        
        r0: team member index
        return: bool
    - name: IsMainCharacter
      address:
        EU: 0x20558A4
        NA: 0x2055528
        JP: 0x20558C4
      description: |-
        Returns whether or not the team member at the given index is a "main character".
        
        During normal play, this will only be true for the hero and partner (0, 1). During special episodes, this will be true for the special-episode-reserved indexes (2, 3, 4).
        
        r0: team member index
        return: bool
    - name: GetTeamMember
      address:
        EU: 0x2055924
        NA: 0x20555A8
        JP: 0x2055944
      description: |-
        Gets the team member at the given index.
        
        r0: team member index
        return: ground monster pointer
    - name: GetHeroMemberIdx
      address:
        EU: 0x20559CC
        NA: 0x2055650
        JP: 0x20559EC
      description: |-
        Returns the team member index of the hero (0) if the hero is valid, otherwise return -1.
        
        return: team member index
    - name: GetPartnerMemberIdx
      address:
        EU: 0x20559F8
        NA: 0x205567C
        JP: 0x2055A18
      description: |-
        Returns the team member index of the partner (1) if the partner is valid, otherwise return -1.
        
        return: team member index
    - name: GetMainCharacter1MemberIdx
      address:
        EU: 0x2055A24
        NA: 0x20556A8
        JP: 0x2055A44
      description: |-
        Returns the team member index of the first main character for the given game mode, if valid, otherwise return -1.
        
        In normal play, this will be the hero (0). During special episodes, this will be 2.
        
        return: team member index
    - name: GetMainCharacter2MemberIdx
      address:
        EU: 0x2055A68
        NA: 0x20556EC
        JP: 0x2055A88
      description: |-
        Returns the team member index of the second main character for the given game mode, if valid, otherwise return -1.
        
        In normal play, this will be the partner (1). During special episodes, this will be 3 if there's a second main character.
        
        return: team member index
    - name: GetMainCharacter3MemberIdx
      address:
        EU: 0x2055AAC
        NA: 0x2055730
        JP: 0x2055ACC
      description: |-
        Returns the team member index of the third main character for the given game mode, if valid, otherwise return -1.
        
        In normal play, this will be invalid (-1). During special episodes, this will be 4 if there's a third main character.
        
        return: team member index
    - name: GetHero
      address:
        EU: 0x2055AEC
        NA: 0x2055770
        JP: 0x2055B0C
      description: |-
        Returns the ground monster data of the hero.
        
        return: ground monster pointer
    - name: GetPartner
      address:
        EU: 0x2055B14
        NA: 0x2055798
        JP: 0x2055B34
      description: |-
        Returns the ground monster data of the partner.
        
        return: ground monster pointer
    - name: GetMainCharacter1
      address:
        EU: 0x2055B40
        NA: 0x20557C4
        JP: 0x2055B60
      description: |-
        Returns the ground monster data of the first main character for the given game mode.
        
        In normal play, this will be the hero. During special episodes, this will be the first special episode main character (index 2).
        
        return: ground monster pointer
    - name: GetMainCharacter2
      address:
        EU: 0x2055B88
        NA: 0x205580C
        JP: 0x2055BA8
      description: |-
        Returns the ground monster data of the second main character for the given game mode, or null if invalid.
        
        In normal play, this will be the partner. During special episodes, this will be the second special episode main character (index 3) if one is present.
        
        return: ground monster pointer
    - name: GetMainCharacter3
      address:
        EU: 0x2055BD0
        NA: 0x2055854
        JP: 0x2055BF0
      description: |-
        Returns the ground monster data of the third main character for the given game mode, or null if invalid.
        
        In normal play, this will be null. During special episodes, this will be the third special episode main character (index 4) if one is present.
        
        return: ground monster pointer
    - name: GetFirstMatchingMemberIdx
      address:
        EU: 0x2055C70
        NA: 0x20558F4
        JP: 0x2055C90
      description: |-
        Gets the first team member index (in the Chimecho Assembly) that has a specific monster ID, or -1 if there is none.
        
        If valid, this will always be 5 or greater, since indexes 0-4 are reserved for main characters.
        
        r0: monster ID
        return: team member index of the first matching slot
    - name: GetFirstEmptyMemberIdx
      address:
        EU: 0x2055CE0
        NA: 0x2055964
        JP: 0x2055D00
      description: |-
        Gets the first unoccupied team member index (in the Chimecho Assembly), or -1 if there is none.
        
        If valid, this will always be 5 or greater, since indexes 0-4 are reserved for main characters.
        
        r0: ?
        return: team member index of the first available slot
    - name: IsMonsterNotNicknamed
      address:
        EU: 0x20563EC
        NA: 0x2056070
        JP: 0x205640C
      description: |-
        Checks if the string_buffer matches the name of the species
        
        r0: ground monster pointer
        return: bool
    - name: RemoveActiveMembersFromAllTeams
      address:
        EU: 0x2056444
        NA: 0x20560C8
        JP: 0x2056464
      description: |-
        Removes all of the active monsters on every type of team from the team member table.
        
        No params.
    - name: RemoveActiveMembersFromSpecialEpisodeTeam
      address:
        EU: 0x20564D4
        NA: 0x2056158
        JP: 0x20564F4
      description: |-
        Removes the active monsters on the Special Episode Team from the team member table.
        
        No params.
    - name: RemoveActiveMembersFromRescueTeam
      address:
        EU: 0x205653C
        NA: 0x20561C0
        JP: 0x205655C
      description: |-
        Removes the active monsters on the Rescue Team from the team member table.
        
        No params.
    - name: CheckTeamMemberIdx
      address:
        EU: 0x20565E0
        NA: 0x2056264
        JP: 0x2056600
      description: |-
        Checks if a team member's member index (team_member::member_idx) is equal to certain values.
        
        This is known to return true for some or all of the guest monsters.
        
        r0: member index
        return: True if the value is equal to 0x55AA or 0x5AA5
    - name: IsMonsterIdInNormalRange
      address:
        EU: 0x2056610
        NA: 0x2056294
        JP: 0x2056630
      description: |-
        Checks if a monster ID is in the range [0, 554], meaning it's before the special story monster IDs and secondary gender IDs.
        
        r0: monster ID
        return: bool
    - name: SetActiveTeam
      address:
        EU: 0x2056648
        NA: 0x20562CC
        JP: 0x2056668
      description: |-
        Sets the specified team to active in TEAM_MEMBER_TABLE.
        
        r0: team ID
    - name: GetActiveTeamMember
      address:
        EU: 0x2056708
        NA: 0x205638C
        JP: 0x2056728
      description: |-
        Returns a struct containing information about the active team member in the given slot index.
        
        r0: roster index
        return: team member pointer, or null if index is -1
    - name: GetActiveRosterIndex
      address:
        EU: 0x2056738
        NA: 0x20563BC
        JP: 0x2056758
      description: |-
        Searches for the roster index for the given team member within the current active roster.
        
        r0: team member index
        return: roster index if the team member is active, -1 otherwise
    - name: TryAddMonsterToActiveTeam
      address:
        EU: 0x2056AD0
        NA: 0x2056754
        JP: 0x2056AF0
      description: |-
        Attempts to add a monster from the team member table to the active team.
        
        Returns the team index of the newly added monster. If the monster was already on the team, returns its current team index. If the monster is not on the team and there's no space left, returns -1.
        
        r0: member index
        return: Team index
    - name: RemoveActiveMembersFromMainTeam
      address:
        EU: 0x2056CDC
        NA: 0x2056960
        JP: 0x2056CFC
      description: |-
        Removes the active monsters on the Main Team from the team member table.
        
        No params.
    - name: SetTeamSetupHeroAndPartnerOnly
      address:
        EU: 0x2056D48
        NA: 0x20569CC
        JP: 0x2056D68
      description: |-
        Implements SPECIAL_PROC_SET_TEAM_SETUP_HERO_AND_PARTNER_ONLY (see ScriptSpecialProcessCall).
        
        No params.
    - name: SetTeamSetupHeroOnly
      address:
        EU: 0x2056E2C
        NA: 0x2056AB0
        JP: 0x2056E48
      description: |-
        Implements SPECIAL_PROC_SET_TEAM_SETUP_HERO_ONLY (see ScriptSpecialProcessCall).
        
        No params.
    - name: GetPartyMembers
      address:
        EU: 0x2056F9C
        NA: 0x2056C20
        JP: 0x2056FB4
      description: |-
        Appears to get the team's active party members. Implements most of SPECIAL_PROC_IS_TEAM_SETUP_SOLO (see ScriptSpecialProcessCall).
        
        r0: [output] Array of 4 2-byte values (they seem to be indexes of some sort) describing each party member, which will be filled in by the function. The input can be a null pointer if the party members aren't needed
        return: Number of party members
    - name: RefillTeam
      address:
        EU: 0x20580D4
        NA: 0x2057D58
        JP: 0x20580EC
      description: |-
        Note: unverified, ported from Irdkwia's notes
        
        No params.
    - name: ClearItem
      address:
        EU: 0x205856C
        NA: 0x20581F0
        JP: 0x20584F0
      description: |-
        Note: unverified, ported from Irdkwia's notes
        
        r0: team_id
        r1: check
    - name: ChangeGiratinaFormIfSkyDungeon
      address:
        EU: 0x2058954
        NA: 0x20585D8
        JP: 0x20588D8
      description: |-
        Note: unverified, ported from Irdkwia's notes
        
        r0: dungeon ID
    - name: GetIqSkillStringId
      address:
        EU: 0x2058F98
        NA: 0x2058C1C
        JP: 0x2058F18
      description: |-
        Note: unverified, ported from Irdkwia's notes
        
        r0: iq skill id
        return: iq skill string id
    - name: DoesTacticFollowLeader
      address:
        EU: 0x2058FB8
        NA: 0x2058C3C
        JP: 0x2058F38
      description: |-
        Returns whether or not the tactic involves following the team leader.
        
        r0: tactic_id
        return: bool
    - name: GetUnlockedTactics
      address:
        EU: 0x2058FC8
        NA: 0x2058C4C
        JP: 0x2058F48
      description: |-
        Returns an array with all the enabled tactics. TACTIC_NONE is used to fill the empty/unused entries
        in the array.
        
        r0: [output] Array of tactic_ids that are enabled
        r1: Monster level
    - name: GetUnlockedTacticFlags
      address:
        EU: 0x2059018
        NA: 0x2058C9C
        JP: 0x2058F98
      description: |-
        Returns an array with an entry for each tactic and if they're unlocked at the passed level.
        
        r0: [output] bool Array where the unlocked status of each tactic is stored
        r1: Monster level
    - name: CanLearnIqSkill
      address:
        EU: 0x2059054
        NA: 0x2058CD8
        JP: 0x2058FD4
      description: |-
        Returns whether an IQ skill can be learned with a given IQ amount or not.
        
        If the specified amount is 0, it always returns false.
        
        r0: IQ amount
        r1: IQ skill
        return: True if the specified skill can be learned with the specified IQ amount.
    - name: GetLearnableIqSkills
      address:
        EU: 0x2059080
        NA: 0x2058D04
        JP: 0x2059000
      description: |-
        Determines the list of IQ skills that a given monster can learn given its IQ value.
        
        The list of skills is written in the array specified in r0. The array has 69 slots in total. Unused slots are set to 0.
        
        r0: [output] Array where the list of skills will be written
        r1: Monster species
        r2: Monster IQ
        return: Amount of skills written to the output array
    - name: DisableIqSkill
      address:
        EU: 0x2059120
        NA: 0x2058DA4
        JP: 0x20590A0
      description: |-
        Disables an IQ skill.
        
        r0: Pointer to the bitarray containing the list of enabled IQ skills
        r1: ID of the skill to disable
    - name: EnableIqSkill
      address:
        EU: 0x2059170
        NA: 0x2058DF4
        JP: 0x20590F0
      description: |-
        Enables an IQ skill and disables any other skills that are incompatible with it.
        
        r0: Pointer to the bitarray containing the list of enabled IQ skills
        r1: ID of the skill to enable
    - name: GetSpeciesIqSkill
      address:
        EU: 0x20591E4
        NA: 0x2058E68
        JP: 0x2059164
      description: |-
        Gets the <index>th skill on the list of IQ skills that a given monster species can learn.
        
        r0: Species ID
        r1: Index (starting at 0)
        return: IQ skill ID
    - name: DisableAllIqSkills
      address:
        EU: 0x2059208
        NA: 0x2058E8C
        JP: 0x2059188
      description: |-
        Disables all IQ skills in the bitarray.
        
        r0: Pointer to the bitarray containing the list of enabled IQ skills
    - name: EnableAllLearnableIqSkills
      address:
        EU: 0x205922C
        NA: 0x2058EB0
        JP: 0x20591AC
      description: |-
        Attempts to enable all the IQ skills available to the monster. If there are incompatible IQ skils,
        the one with the highest ID will be activated while the others will be inactivated.
        
        r0: [output] Array where the list of skills will be written
        r1: Monster species
        r2: Monster IQ
    - name: IqSkillFlagTest
      address:
        EU: 0x2059280
        NA: 0x2058F04
        JP: 0x2059200
      description: |-
        Tests whether an IQ skill with a given ID is active.
        
        r0: IQ skill bitvector to test
        r1: IQ skill ID
        return: bool
    - name: GetNextIqSkill
      address:
        EU: 0x20592A0
        NA: 0x2058F24
        JP: 0x2059220
      description: |-
        Returns the next IQ skill that a given monster will learn given its current IQ value, or IQ_NONE if the monster won't learn any more skills.
        
        r0: Monster ID
        r1: Monster IQ
        return: ID of the next skill learned by the monster, or IQ_NONE if the monster won't learn any more skills.
    - name: GetExplorerMazeTeamName
      address:
        EU: 0x20593DC
        NA: 0x2059060
        JP: 0x205935C
      description: |-
        Returns the name of the explorer maze team. If the language of the team name is different from the
        language of selected in this game a default team name is written to the buffer instead.
        
        r0: [output] Buffer
    - name: GetExplorerMazeMonster
      address:
        EU: 0x2059474
        NA: 0x20590F8
        JP: 0x20593F4
      description: |-
        Returns the data of a monster sent into the Explorer Dojo using the "exchange teams" option.
        
        r0: Entry number (0-3)
        return: Ground monster data of the specified entry
    - name: WriteMonsterInfoToSave
      address:
        EU: 0x2059494
        NA: 0x2059118
        JP: 0x2059414
      description: |-
        Note: unverified, ported from Irdkwia's notes
        
        r0: start_address
        r1: total_length
        return: ?
    - name: ReadMonsterInfoFromSave
      address:
        EU: 0x20595A0
        NA: 0x2059224
        JP: 0x2059520
      description: |-
        Note: unverified, ported from Irdkwia's notes
        
        r0: start_address
        r1: total_length
    - name: WriteMonsterToSave
      address:
        EU: 0x20596B0
        NA: 0x2059334
        JP: 0x2059630
      description: |-
        Note: unverified, ported from Irdkwia's notes
        
        r0: write_info
        r1: ground_monster
    - name: ReadMonsterFromSave
      address:
        EU: 0x20597C0
        NA: 0x2059444
        JP: 0x2059740
      description: |-
        Note: unverified, ported from Irdkwia's notes
        
        r0: read_info
        r1: ground_monster
    - name: GetEvolutionPossibilities
      address:
        EU: 0x2059E94
        NA: 0x2059B18
        JP: 0x2059E14
      description: |-
        Note: unverified, ported from Irdkwia's notes
        
        r0: ground_monster
        r1: evo_struct_addr
    - name: GetMonsterEvoStatus
      address:
        EU: 0x205A58C
        NA: 0x205A210
        JP: 0x205A50C
      description: |-
        evo_status = 0: Not possible now
        evo_status = 1: Possible now
        evo_status = 2: No further
        
        Note: unverified, ported from Irdkwia's notes
        
        r0: ground_monster
        return: evo_status
    - name: CopyTacticString
      address:
        EU: 0x205A7AC
        NA: 0x205A430
        JP: 0x205A72C
      description: |-
        Gets the string corresponding to a given string ID and copies it to the buffer specified in r0.
        
        This function won't write more than 64 bytes.
        
        r0: [output] buffer
        r1: tactic_id
    - name: GetStatBoostsForMonsterSummary
      address:
        EU: 0x205A7CC
        NA: 0x205A450
        JP: 0x205A74C
      description: |-
        Gets the stat boosts from held items, exclusive items, and iq skills and stores them into the
        monster_summary struct.
        
        r0: monster_summary
        r1: enum monster_id monster_id
        r2: pointer to held item
        r3: iq
        stack[0]: bool if Klutz is active
    - name: CreateMonsterSummaryFromTeamMember
      address:
        EU: 0x205B1A4
        NA: 0x205AE28
        JP: 0x205B128
      description: |-
        Creates a snapshot of the condition of a team_member struct in a monster_summary struct.
        
        r0: [output] monster_summary
        r1: team_member
        r2: bool is leader
    - name: GetSosMailCount
      address:
        EU: 0x205BCF8
        NA: 0x205B97C
        JP: 0x205BC7C
      description: |-
        Implements SPECIAL_PROC_GET_SOS_MAIL_COUNT (see ScriptSpecialProcessCall).
        
        r0: ?
        r1: some flag?
        return: SOS mail count
    - name: IsMissionSuspendedAndValid
      address:
        EU: 0x205CBD0
        NA: 0x205C854
        JP: 0x205CB54
      description: |-
        Checks if a mission is currently suspended and contains valid fields. Calls IsMissionValid for the validity check.
        
        r0: mission to check
        return: bool
    - name: AreMissionsEquivalent
      address:
        EU: 0x205CCB0
        NA: 0x205C934
        JP: 0x205CC34
      description: |-
        Checks if two missions are equivalent.
        
        r0: mission1
        r1: mission2
        return: bool
    - name: IsMissionValid
      address:
        EU: 0x205CDBC
        NA: 0x205CA40
        JP: 0x205CD40
      description: |-
        Checks if a mission contains valid fields.
        
        For example, a mission will be considered invalid if the ID of the monsters or items involved are out of bounds, if their entries are marked as invalid, if the destination floor does not exist, etc.
        If the mission fails one of the checks, the game will print an error message explaining what is wrong using DebugPrint0.
        
        r0: mission to check
        return: True if the mission is valid, false if it's not.
    - name: GenerateMission
      address:
        EU: 0x205D5A0
        NA: 0x205D224
        JP: 0x205D524
      description: |-
        Attempts to generate a random mission.
        
        r0: Pointer to something
        r1: Pointer to the struct where the data of the generated mission will be written to
        return: MISSION_GENERATION_SUCCESS if the mission was successfully generated, MISSION_GENERATION_FAILURE if it failed and MISSION_GENERATION_GLOBAL_FAILURE if it failed and the game shouldn't try to generate more.
    - name: IsMissionTypeSpecialEpisode
      address:
        EU: 0x205E5B4
        NA: 0x205E238
        JP: 0x205E538
      description: |-
        Checks if a mission is for a Special Episode Transmission, which unlocks Special Episode 3. This specifically checks for a mission of type MISSION_SPECIAL_EPISODE and subtype 0x2.
        
        r0: mission pointer
        return: bool
    - name: GenerateDailyMissions
      address:
        EU: 0x205E94C
        NA: 0x205E5D0
        JP: 0x205E8D0
      description: |-
        Generates the missions displayed on the Job Bulletin Board and the Outlaw Notice Board.
        
        No params.
    - name: AlreadyHaveMission
      address:
        EU: 0x205F014
        NA: 0x205EC98
        JP: 0x205EF98
      description: |-
        Checks if a specified mission already exists in the Job List.
        
        r0: mission to check
        return: bool
    - name: CountJobListMissions
      address:
        EU: 0x205F100
        NA: 0x205ED84
        JP: 0x205F084
      description: |-
        Gets the number of missions currently in the Job List.
        
        return: number of missions
    - name: DungeonRequestsDone
      address:
        EU: 0x205F120
        NA: 0x205EDA4
        JP: 0x205F0A4
      description: |-
        Seems to return the number of missions completed.
        
        Part of the implementation for SPECIAL_PROC_DUNGEON_HAD_REQUEST_DONE (see ScriptSpecialProcessCall).
        
        r0: ?
        r1: some flag?
        return: number of missions completed
    - name: DungeonRequestsDoneWrapper
      address:
        EU: 0x205F18C
        NA: 0x205EE10
        JP: 0x205F110
      description: |-
        Calls DungeonRequestsDone with the second argument set to false.
        
        r0: ?
        return: number of mission completed
    - name: AnyDungeonRequestsDone
      address:
        EU: 0x205F19C
        NA: 0x205EE20
        JP: 0x205F120
      description: |-
        Calls DungeonRequestsDone with the second argument set to true, and converts the integer output to a boolean.
        
        r0: ?
        return: bool: whether the number of missions completed is greater than 0
    - name: AddMissionToJobList
      address:
        EU: 0x205F434
        NA: 0x205F0B8
        JP: 0x205F3B8
      description: |-
        Adds a mission to the Job List.
        
        r0: mission to add
    - name: GetAcceptedMission
      address:
        EU: 0x205F454
        NA: 0x205F0D8
        JP: 0x205F3D8
      description: |-
        Note: unverified, ported from Irdkwia's notes
        
        r0: mission_id
        return: mission
    - name: GetMissionByTypeAndDungeon
      address:
        EU: 0x205F728
        NA: 0x205F3AC
        JP: 0x205F69C
      description: |-
        Returns the position on the mission list of the first mission of the specified type that takes place in the specified dungeon.
        
        If the type of the mission has a subtype, the subtype of the checked mission must match the one in [r2] too for it to be returned.
        
        r0: Position on the mission list where the search should start. Missions before this position on the list will be ignored.
        r1: Mission type
        r2: Pointer to some struct that contains the subtype of the mission to check on its first byte
        r3: Dungeon ID
        return: Index of the first mission that meets the specified requirements, or -1 if there aren't any missions that do so.
    - name: CheckAcceptedMissionByTypeAndDungeon
      address:
        EU: 0x205F820
        NA: 0x205F4A4
        JP: 0x205F794
      description: |-
        Returns true if there are any accepted missions on the mission list that are of the specified type and take place in the specified dungeon.
        
        If the type of the mission has a subtype, the subtype of the checked mission must match the one in [r2] too for it to be returned.
        
        r0: Mission type
        r1: Pointer to some struct that contains the subtype of the mission to check on its first byte
        r2: Dungeon ID
        return: True if at least one mission meets the specified requirements, false otherwise.
    - name: GetAllPossibleMonsters
      address:
        EU: 0x205FAB4
        NA: 0x205F738
        JP: 0x205FA28
      description: |-
        Stores MISSION_MONSTER_LIST_PTR into the passed buffer and retrieves the number of monsters that can be used in a mission.
        
        r0: buffer
        return: Number of monsters usable for a mission
    - name: GenerateAllPossibleMonstersList
      address:
        EU: 0x205FAD4
        NA: 0x205F758
        JP: 0x205FA48
      description: |-
        Attempts to add monster IDs 1 (Bulbasaur) through 535 (Shaymin Sky) as entries to a heap-allocated list.
        
        If no monsters are valid mission targets, the heap-allocated list is freed. Otherwise, sets MISSION_MONSTER_LIST_PTR and MISSION_MONSTER_COUNT.
        
        return: Number of monsters usable for a mission
    - name: DeleteAllPossibleMonstersList
      address:
        EU: 0x205FB40
        NA: 0x205F7C4
        JP: 0x205FAB4
      description: |-
        If MISSION_MONSTER_LIST_PTR is not null, frees its heap-allocated list and nulls MISSION_MONSTER_LIST_PTR and MISSION_MONSTER_COUNT.
        
        No params.
    - name: GenerateAllPossibleDungeonsList
      address:
        EU: 0x205FB70
        NA: 0x205F7F4
        JP: 0x205FAE4
      description: |-
        Attempts to add dungeon IDs 1 (DUNGEON_TEST_DUNGEON) through 179 (DUNGEON_RESCUE) as entries to a heap-allocated list.
        
        If no dungeons are valid mission targets, the heap-allocated list is freed. Otherwise, sets MISSION_DUNGEON_LIST_PTR and MISSION_DUNGEON_COUNT.
        
        return: Number of dungeons usable for a mission
    - name: DeleteAllPossibleDungeonsList
      address:
        EU: 0x205FC1C
        NA: 0x205F8A0
        JP: 0x205FB90
      description: |-
        If MISSION_DUNGEON_LIST_PTR is not null, frees its heap-allocated list and nulls MISSION_DUNGEON_LIST_PTR and MISSION_DUNGEON_COUNT.
        
        No params.
    - name: GenerateAllPossibleDeliverList
      address:
        EU: 0x205FC4C
        NA: 0x205F8D0
        JP: 0x205FBC0
      description: |-
        Attempts to add all items in ITEM_DELIVERY_TABLE as entries to a heap-allocated list.
        
        If no items are valid for a delivery mission, the heap-allocated list is freed. Otherwise, sets MISSION_DELIVER_LIST_PTR and MISSION_DELIVER_COUNT.
        
        return: Number of deliverable items for a mission
    - name: DeleteAllPossibleDeliverList
      address:
        EU: 0x205FC88
        NA: 0x205F90C
        JP: 0x205FBFC
      description: |-
        If MISSION_DELIVER_LIST_PTR is not null, frees its heap-allocated list and nulls MISSION_DELIVER_LIST_PTR and MISSION_DELIVER_COUNT.
        
        No params.
    - name: ClearMissionData
      address:
        EU: 0x205FD34
        NA: 0x205F9B8
        JP: 0x205FCA8
      description: |-
        Given a mission struct, clears some of it fields.
        
        In particular, mission::status is set to mission_status::MISSION_STATUS_INVALID, mission::dungeon_id is set to -1, mission::floor is set to 0 and mission::reward_type is set to mission_reward_type::MISSION_REWARD_MONEY.
        
        r0: Pointer to the mission to clear
    - name: IsMonsterMissionAllowed
      address:
        EU: 0x2062D90
        NA: 0x2062A14
        JP: 0x2062CFC
      description: |-
        Checks if the specified monster is contained in the MISSION_BANNED_MONSTERS array.
        
        The function converts the ID by calling GetBaseForm and FemaleToMaleForm first.
        
        r0: Monster ID
        return: False if the monster ID (after converting it) is contained in MISSION_BANNED_MONSTERS, true if it isn't.
    - name: CanMonsterBeUsedForMissionWrapper
      address:
        EU: 0x2062DD4
        NA: 0x2062A58
        JP: 0x2062D40
      description: |-
        Calls CanMonsterBeUsedForMission with r1 = 1.
        
        r0: Monster ID
        return: Result of CanMonsterBeUsedForMission
    - name: CanMonsterBeUsedForMission
      address:
        EU: 0x2062DE4
        NA: 0x2062A68
        JP: 0x2062D50
      description: |-
        Returns whether a certain monster can be used (probably as the client or as the target) when generating a mission.
        
        Excluded monsters include those that haven't been fought in dungeons yet, the second form of certain monsters and, if PERFOMANCE_PROGRESS_FLAG[9] is 0, monsters in MISSION_BANNED_STORY_MONSTERS, the species of the player and the species of the partner.
        
        r0: Monster ID
        r1: True to exclude monsters in the MISSION_BANNED_MONSTERS array, false to allow them
        return: True if the specified monster can be part of a mission
    - name: IsMonsterMissionAllowedStory
      address:
        EU: 0x2062E60
        NA: 0x2062AE4
        JP: 0x2062DCC
      description: |-
        Checks if the specified monster should be allowed to be part of a mission (probably as the client or the target), accounting for the progress on the story.
        
        If PERFOMANCE_PROGRESS_FLAG[9] is true, the function returns true.
        If it isn't, the function checks if the specified monster is contained in the MISSION_BANNED_STORY_MONSTERS array, or if it corresponds to the ID of the player or the partner.
        
        The function converts the ID by calling GetBaseForm and FemaleToMaleForm first.
        
        r0: Monster ID
        return: True if PERFOMANCE_PROGRESS_FLAG[9] is true, false if it isn't and the monster ID (after converting it) is contained in MISSION_BANNED_STORY_MONSTERS or if it's the ID of the player or the partner, true otherwise.
    - name: CanDungeonBeUsedForMission
      address:
        EU: 0x2062F34
        NA: 0x2062BB8
        JP: 0x2062EA0
      description: |-
        Returns whether a certain dungeon can be used when generating a mission.
        
        Excluded dungeons include DUNGEON_ICE_AEGIS_CAVE, DUNGEON_DESTINY_TOWER, all Special Episode dungeons, dungeons with IDs greater than 174 (DUNGEON_STAR_CAVE), DUNGEON_CRYSTAL_CAVE and DUNGEON_CRYSTAL_CROSSING if PERFORMANCE_PROGRESS_LIST[9] is false, and any dungeon that does not have a dungeon mode of DMODE_OPEN_AND_REQUEST.
        
        r0: Dungeon ID
        return: True if the specified dungeon can be part of a mission
    - name: CanSendItem
      address:
        EU: 0x2063158
        NA: 0x2062DDC
        JP: 0x20630C4
      description: |-
        Returns whether a certain item can be sent to another player via Wonder Mail.
        
        r0: item ID
        r1: to_sky
        return: bool
    - name: IsAvailableItem
      address:
        EU: 0x20637D8
        NA: 0x206345C
        JP: 0x2063744
      description: |-
        Checks if a certain item is valid to be used in delivery missions. 
        
        Validity entails a loop throughout all dungeons, checking if they have been visited before (via a call to GetMaxReachedFloor), and checking if the item is available within a dungeon's group (via a call to IsItemAvailableInDungeonGroup).
        
        r0: item ID
        return: bool
    - name: GetAvailableItemDeliveryList
      address:
        EU: 0x2063824
        NA: 0x20634A8
        JP: 0x2063790
      description: |-
        Iterates through ITEM_DELIVERY_TABLE and checks if each entry is valid to be used in delivery missions.
        
        r0: item_buffer
        return: Number of deliverable items for a mission
    - name: GetActorMatchingStorageId
      address:
        EU: 0x2065D14
        NA: 0x2065998
        JP: 0x2065C80
      description: |-
        Note: unverified, ported from Irdkwia's notes
        
        r0: actor_id
        return: storage ID
    - name: SetActorTalkMainAndActorTalkSub
      address:
        EU: 0x2065EB8
        NA: 0x2065B3C
        JP: 0x2065E24
      description: |-
        Sets ACTOR_TALK_MAIN and ACTOR_TALK_SUB to given actor IDs.
        
        r0: actor_id for ACTOR_TALK_MAIN
        r1: actor_id for ACTOR_TALK_SUB
    - name: SetActorTalkMain
      address:
        EU: 0x2065ECC
        NA: 0x2065B50
        JP: 0x2065E38
      description: |-
        Sets ACTOR_TALK_MAIN to be actor_id.
        Implements SPECIAL_PROC_SET_ACTOR_TALK_MAIN (see ScriptSpecialProcessCall).
        
        r0: actor_id
    - name: SetActorTalkSub
      address:
        EU: 0x2065EDC
        NA: 0x2065B60
        JP: 0x2065E48
      description: |-
        Sets ACTOR_TALK_SUB to be actor_id.
        Implements SPECIAL_PROC_SET_ACTOR_TALK_SUB (see ScriptSpecialProcessCall).
        
        r0: actor_id
    - name: RandomizeDemoActors
      address:
        EU: 0x2065FC4
        NA: 0x2065C48
        JP: 0x2065F30
      description: |-
        Randomly picks one of the 18 teams from DEMO_TEAMS and sets ENTITY_NPC_DEMO_HERO and ENTITY_NPC_DEMO_PARTNER
        to the randomly selected hero and partner.
        Implements SPECIAL_PROC_RANDOMIZE_DEMO_ACTORS (see ScriptSpecialProcessCall).
        
        No params.
    - name: ItemAtTableIdx
      address:
        EU: 0x2066074
        NA: 0x2065CF8
        JP: 0x2065FE0
      description: |-
        Gets info about the item at a given item table (not sure what this table is...) index.
        
        Used by SPECIAL_PROC_COUNT_TABLE_ITEM_TYPE_IN_BAG and friends (see ScriptSpecialProcessCall).
        
        r0: table index
        r1: [output] pointer to an owned_item
    - name: MainLoop
      address:
        EU: 0x2066098
        NA: 0x2065D1C
        JP: 0x2066004
      description: |-
        This function gets called shortly after the game is started. Contains a single infinite loop and has no return statement.
        
        No params.
    - name: CreateJobSummary
      address:
        EU: 0x2069B98
        NA: 0x2069800
        JP: 0x2069AF0
      description: |-
        Creates a window containing a summary of a specific mission on the Top Screen.
        
        r0: mission pointer
        r1: ?
    - name: DungeonSwapIdToIdx
      address:
        EU: 0x206AAAC
        NA: 0x206A714
        JP: 0x206AA08
      description: |-
        Converts a dungeon ID to its corresponding index in DUNGEON_SWAP_ID_TABLE, or -1 if not found.
        
        r0: dungeon ID
        return: index
    - name: DungeonSwapIdxToId
      address:
        EU: 0x206AAE8
        NA: 0x206A750
        JP: 0x206AA44
      description: |-
        Converts an index in DUNGEON_SWAP_ID_TABLE to the corresponding dungeon ID, or DUNGEON_DUMMY_0xFF if the index is -1.
        
        r0: index
        return: dungeon ID
    - name: GetDungeonModeSpecial
      address:
        EU: 0x206AB04
        NA: 0x206A76C
        JP: 0x206AA60
      description: |-
        Returns the status of the given dungeon, with some modifications.
        
        If the dungeon ID is DUNGEON_BEACH, returns DMODE_REQUEST.
        If it's DUNGEON_JOINED_AT_UNKNOWN, returns DMODE_OPEN_AND_REQUEST.
        If it's >= DUNGEON_NORMAL_FLY_MAZE and <= DUNGEON_DOJO_0xD3, returns DMODE_OPEN_AND_REQUEST.
        Else, calls GetDungeonMode and returns DMODE_REQUEST if the dungeon has been cleared, or DMODE_OPEN if it's not.
        
        r0: Dungeon ID
        return: Dungeon mode
  data:
    - name: SECURE
      address:
        EU: 0x2000000
        NA: 0x2000000
        JP: 0x2000000
      length:
        EU: 0x800
        NA: 0x800
        JP: 0x800
      description: "The header of the DS cartridge secure area. See https://problemkaputt.de/gbatek.htm#dscartridgesecurearea"
    - name: START_MODULE_PARAMS
      address:
        EU: 0x2000BA0
        NA: 0x2000BA0
        JP: 0x2000BA0
      length:
        EU: 0xCC
        NA: 0xCC
        JP: 0xCC
      description: Parameters used by the NitroSDK to read the ROM.
    - name: DEFAULT_MEMORY_ARENA_SIZE
      address:
        EU: 0x2000E58
        NA: 0x2000E58
        JP: 0x2000E58
      length:
        EU: 0x4
        NA: 0x4
        JP: 0x4
      description: "Length in bytes of the default memory allocation arena, 1991680."
    - name: LOG_MAX_ARG
      address:
        NA: 0x2002220
        JP: 0x2002220
      length:
        NA: 0x4
        JP: 0x4
      description: "The maximum argument value for the Log function, 2047."
    - name: DAMAGE_SOURCE_CODE_ORB_ITEM
      address:
        NA: 0x200CA84
        JP: 0x200CA84
      description: "The damage source value for any item in CATEGORY_ORBS, 0x262."
    - name: DAMAGE_SOURCE_CODE_NON_ORB_ITEM
      address:
        NA: 0x200CA88
        JP: 0x200CA88
      description: "The damage source value for any item not in CATEGORY_ORBS, 0x263."
    - name: AURA_BOW_ID_LAST
      address:
        EU: 0x200CCBC
        NA: 0x200CC34
        JP: 0x200CC34
      length:
        EU: 0x4
        NA: 0x4
      description: Highest item ID of the aura bows.
    - name: NUMBER_OF_ITEMS
      address:
        EU:
          - 0x200E88C
          - 0x200E930
        NA:
          - 0x200E7BC
          - 0x200E860
      length:
        EU: 0x4
        NA: 0x4
      description: Number of items in the game.
    - name: MAX_MONEY_CARRIED
      address:
        EU: 0x200EDF8
        NA: 0x200ED50
        JP: 0x200ED80
      length:
        EU: 0x4
        NA: 0x4
        JP: 0x4
      description: "Maximum amount of money the player can carry, 99999."
    - name: MAX_MONEY_STORED
      address:
        EU: 0x20107F8
        NA: 0x2010750
        JP: 0x2010720
      length:
        EU: 0x4
        NA: 0x4
      description: "Maximum amount of money the player can store in the Duskull Bank, 9999999."
    - name: WINDOW_LIST_PTR
      address:
        NA: 0x2028350
      length:
        NA: 0x4
      description: Hard-coded pointer to WINDOW_LIST.
    - name: SCRIPT_VARS_VALUES_PTR
      address:
        EU:
          - 0x204B630
          - 0x204B81C
          - 0x204C764
          - 0x204C7BC
        NA:
          - 0x204B2F8
          - 0x204B4E4
          - 0x204C42C
          - 0x204C484
      length:
        EU: 0x4
        NA: 0x4
      description: Hard-coded pointer to SCRIPT_VARS_VALUES.
    - name: MAX_PLAY_TIME
      address:
        EU: 0x2051188
      length:
        EU: 0x4
      description: |-
        Maximum number of seconds that the file timer counts up to.
        
        35999999 seconds (one second under 10000 hours).
    - name: MONSTER_ID_LIMIT
      address:
        EU: 0x2054818
        NA: 0x205449C
      length:
        EU: 0x4
        NA: 0x4
      description: One more than the maximum valid monster ID (0x483).
    - name: MAX_RECRUITABLE_TEAM_MEMBERS
      address:
        EU:
          - 0x20555B4
          - 0x20559C8
        NA:
          - 0x2055238
          - 0x205564C
      length:
        EU: 0x4
        NA: 0x4
      description: "555, appears to be the maximum number of members recruited to an exploration team, at least for the purposes of some checks that need to iterate over all team members."
    - name: NATURAL_LOG_VALUE_TABLE
      address:
        EU: 0x20917E0
        NA: 0x2091448
        JP: 0x2091730
      length:
        NA: 0x1000
      description: |-
        A table of values for the natural log function corresponding to integer arguments in the range [0, 2047].
        
        Each value is stored as a 16-bit fixed-point number with 12 fractional bits. I.e., to get the actual natural log value, take the table entry and divide it by 2^12.
        
        The value at an input of 0 is just listed as 0; the Log function makes sure the input is always at least 1 before reading the table.
        
        type: fx16_12[2048]
    - name: CART_REMOVED_IMG_DATA
      address:
        EU: 0x2092EE4
        NA: 0x2092AE8
        JP: 0x2092DD0
      length:
        EU: 0x2000
        NA: 0x2000
        JP: 0x2000
    - name: STRING_DEBUG_EMPTY
      address:
        EU: 0x2094EF8
        NA: 0x2094AFC
        JP: 0x2094DE4
      length:
        NA: 0x4
    - name: STRING_DEBUG_FORMAT_LINE_FILE
      address:
        EU: 0x2094EFC
        NA: 0x2094B00
        JP: 0x2094DE8
      length:
        NA: 0x1C
    - name: STRING_DEBUG_NO_PROG_POS
      address:
        EU: 0x2094F18
        NA: 0x2094B1C
        JP: 0x2094E04
      length:
        NA: 0x18
    - name: STRING_DEBUG_SPACED_PRINT
      address:
        EU: 0x2094F30
        NA: 0x2094B34
        JP: 0x2094E1C
      length:
        NA: 0xC
    - name: STRING_DEBUG_FATAL
      address:
        EU: 0x2094F3C
        NA: 0x2094B40
        JP: 0x2094E28
      length:
        NA: 0x14
    - name: STRING_DEBUG_NEWLINE
      address:
        EU: 0x2094F50
        NA: 0x2094B54
        JP: 0x2094E3C
      length:
        NA: 0x4
    - name: STRING_DEBUG_LOG_NULL
      address:
        EU: 0x2094F54
        NA: 0x2094B58
        JP: 0x2094E40
      length:
        NA: 0x8
    - name: STRING_DEBUG_STRING_NEWLINE
      address:
        EU: 0x2094F5C
        NA: 0x2094B60
        JP: 0x2094E48
      length:
        NA: 0x4
    - name: STRING_EFFECT_EFFECT_BIN
      address:
        EU: 0x2094F60
        NA: 0x2094B64
        JP: 0x2094E4C
      length:
        NA: 0x14
    - name: STRING_MONSTER_MONSTER_BIN
      address:
        EU: 0x2094F74
        NA: 0x2094B78
        JP: 0x2094E60
      length:
        NA: 0x14
    - name: STRING_BALANCE_M_LEVEL_BIN
      address:
        EU: 0x2094F88
        NA: 0x2094B8C
        JP: 0x2094E74
      length:
        NA: 0x14
    - name: STRING_DUNGEON_DUNGEON_BIN
      address:
        EU: 0x2094F9C
        NA: 0x2094BA0
        JP: 0x2094E88
      length:
        NA: 0x14
    - name: STRING_MONSTER_M_ATTACK_BIN
      address:
        EU: 0x2094FB0
        NA: 0x2094BB4
        JP: 0x2094E9C
      length:
        NA: 0x18
    - name: STRING_MONSTER_M_GROUND_BIN
      address:
        EU: 0x2094FC8
        NA: 0x2094BCC
        JP: 0x2094EB4
      length:
        NA: 0x18
    - name: STRING_FILE_DIRECTORY_INIT
      address:
        EU: 0x2094FE0
        NA: 0x2094BE4
        JP: 0x2094ECC
      length:
        NA: 0x28
    - name: AVAILABLE_ITEMS_IN_GROUP_TABLE
      address:
        EU: 0x2095130
        NA: 0x2094D34
        JP: 0x2095028
      length:
        EU: 0x3200
        NA: 0x3200
        JP: 0x3200
      description: |-
        100*0x80
        Linked to the dungeon group id
        
        Note: unverified, ported from Irdkwia's notes
    - name: ARM9_UNKNOWN_TABLE__NA_2097FF8
      address:
        EU: 0x2098444
        NA: 0x2097FF8
        JP: 0x20982EC
      length:
        EU: 0x40
        NA: 0x40
        JP: 0x40
      description: |-
        16*0x4 (0x2+0x2)
        
        Note: unverified, ported from Irdkwia's notes
    - name: KECLEON_SHOP_ITEM_TABLE_LISTS_1
      address:
        EU: 0x2098504
        NA: 0x20980C0
        JP: 0x20983B4
      length:
        EU: 0x10
        NA: 0x10
        JP: 0x10
      description: |-
        Note: unverified, ported from Irdkwia's notes
        
        type: enum item_id[4]
    - name: KECLEON_SHOP_ITEM_TABLE_LISTS_2
      address:
        EU: 0x2098514
        NA: 0x20980D0
        JP: 0x20983C4
      length:
        EU: 0x10
        NA: 0x10
        JP: 0x10
      description: |-
        Note: unverified, ported from Irdkwia's notes
        
        type: enum item_id[4]
    - name: EXCLUSIVE_ITEM_STAT_BOOST_DATA
      aliases:
        - EXCLUSIVE_ITEM_ATTACK_BOOSTS
      address:
        EU: 0x209852C
        NA: 0x20980E8
        JP: 0x20983DC
      length:
        EU: 0x3C
        NA: 0x3C
        JP: 0x3C
      description: |-
        Contains stat boost effects for different exclusive item classes.
        
        Each 4-byte entry contains the boost data for (attack, defense, special attack, special defense), 1 byte each, for a specific exclusive item class, indexed according to the stat boost data index list.
        
        type: struct exclusive_item_stat_boost_entry[15]
    - name: EXCLUSIVE_ITEM_DEFENSE_BOOSTS
      address:
        EU: 0x209852D
        NA: 0x20980E9
        JP: 0x20983DD
      length:
        EU: 0x39
        NA: 0x39
        JP: 0x39
      description: "EXCLUSIVE_ITEM_STAT_BOOST_DATA, offset by 1"
    - name: EXCLUSIVE_ITEM_SPECIAL_ATTACK_BOOSTS
      address:
        EU: 0x209852E
        NA: 0x20980EA
        JP: 0x20983DE
      length:
        EU: 0x39
        NA: 0x39
        JP: 0x39
      description: "EXCLUSIVE_ITEM_STAT_BOOST_DATA, offset by 2"
    - name: EXCLUSIVE_ITEM_SPECIAL_DEFENSE_BOOSTS
      address:
        EU: 0x209852F
        NA: 0x20980EB
        JP: 0x20983DF
      length:
        EU: 0x39
        NA: 0x39
        JP: 0x39
      description: "EXCLUSIVE_ITEM_STAT_BOOST_DATA, offset by 3"
    - name: EXCLUSIVE_ITEM_EFFECT_DATA
      address:
        EU: 0x2098568
        NA: 0x2098124
        JP: 0x2098418
      length:
        EU: 0x778
        NA: 0x778
        JP: 0x778
      description: |-
        Contains special effects for each exclusive item.
        
        Each entry is 2 bytes, with the first entry corresponding to the first exclusive item (Prism Ruff). The first byte is the exclusive item effect ID, and the second byte is an index into other data tables (related to the more generic stat boosting effects for specific monsters).
        
        type: struct exclusive_item_effect_entry[956]
    - name: EXCLUSIVE_ITEM_STAT_BOOST_DATA_INDEXES
      address:
        EU: 0x2098569
        NA: 0x2098125
        JP: 0x2098419
      length:
        EU: 0x777
        NA: 0x777
      description: "EXCLUSIVE_ITEM_EFFECT_DATA, offset by 1"
    - name: RECYCLE_SHOP_ITEM_LIST
      address:
        EU: 0x2098D10
        NA: 0x20988CC
        JP: 0x2098BC0
      length:
        EU: 0x360
        NA: 0x360
        JP: 0x360
      description: "Note: unverified, ported from Irdkwia's notes"
    - name: TYPE_SPECIFIC_EXCLUSIVE_ITEMS
      address:
        EU: 0x2099070
        NA: 0x2098C2C
        JP: 0x2098F20
      length:
        EU: 0x88
        NA: 0x88
        JP: 0x88
      description: |-
        Lists of type-specific exclusive items (silk, dust, gem, globe) for each type.
        
        type: struct item_id_16[17][4]
    - name: RECOIL_MOVE_LIST
      address:
        EU: 0x20991B8
        NA: 0x2098D74
        JP: 0x2099068
      length:
        EU: 0x16
        NA: 0x16
        JP: 0x16
      description: |-
        Null-terminated list of all the recoil moves, as 2-byte move IDs.
        
        type: struct move_id_16[11]
    - name: PUNCH_MOVE_LIST
      address:
        EU: 0x20991CE
        NA: 0x2098D8A
        JP: 0x209907E
      length:
        EU: 0x20
        NA: 0x20
        JP: 0x20
      description: |-
        Null-terminated list of all the punch moves, as 2-byte move IDs.
        
        type: struct move_id_16[16]
    - name: MOVE_POWER_STARS_TABLE
      address:
        EU: 0x209A150
        NA: 0x2099CD4
        JP: 0x2099FC8
      length:
        NA: 0x18
        JP: 0x18
      description: |-
        Note: unverified, ported from Irdkwia's notes
        
        type: int[6]
    - name: MOVE_ACCURACY_STARS_TABLE
      address:
        EU: 0x209A168
        NA: 0x2099CEC
        JP: 0x2099FE0
      length:
        NA: 0x20
        JP: 0x20
      description: |-
        Note: unverified, ported from Irdkwia's notes
        
        type: int[8]
    - name: PARENT_MENU_DEFAULT_WINDOW_PARAMS
      address:
        EU: 0x209B3CC
        NA: 0x209AE90
        JP: 0x209B7E4
      length:
        NA: 0x10
      description: |-
        Default window_params for a simple_menu created with CreateParentMenuInternal.
        
        Note that x_offset and y_offset refer to the right and bottom edges, since they will be paired with the x_offset_end and y_offset_end window flags in CreateParentMenuInternal.
        
        Additionally, width and height are 0, and will be computed in CreateParentMenuInternal.
    - name: SIMPLE_MENU_DEFAULT_WINDOW_PARAMS
      address:
        EU: 0x209B3DC
        NA: 0x209AEA0
        JP: 0x209B7F4
      length:
        NA: 0x10
      description: |-
        Default window_params for a simple_menu.
        
        Note that x_offset and y_offset refer to the right and bottom edges, since they will be paired with the x_offset_end and y_offset_end window flags in CreateSimpleMenuInternal.
        
        Additionally, width and height are 0, and will be computed in CreateSimpleMenuInternal.
    - name: ADVANCED_MENU_DEFAULT_WINDOW_PARAMS
      address:
        EU: 0x209B3EC
        NA: 0x209AEB0
        JP: 0x209B804
      length:
        NA: 0x10
      description: |-
        Default window_params for an advanced_menu.
        
        Note that x_offset and y_offset refer to the right and bottom edges, since they will be paired with the x_offset_end and y_offset_end window flags in CreateAdvancedMenu.
        
        Additionally, width and height are 0, and will be computed in CreateAdvancedMenu.
    - name: COLLECTION_MENU_DEFAULT_WINDOW_PARAMS
      address:
        EU: 0x209B3FC
        NA: 0x209AEC0
        JP: 0x209B814
      length:
        NA: 0x10
      description: |-
        Default window_params for a collection_menu.
        
        Note that x_offset and y_offset refer to the right and bottom edges, since they will be paired with the x_offset_end and y_offset_end window flags in CreateCollectionMenu.
        
        Additionally, width and height are 0, and will be computed in CreateCollectionMenu.
    - name: OPTIONS_MENU_DEFAULT_WINDOW_PARAMS
      address:
        EU: 0x209B40C
        NA: 0x209AED0
        JP: 0x209B824
      length:
        NA: 0x10
      description: |-
        Default window_params for an options_menu.
        
        Note that x_offset and y_offset refer to the right and bottom edges, since they will be paired with the x_offset_end and y_offset_end window flags in CreateOptionsMenu.
        
        Additionally, width and height are 0, and will be computed in CreateOptionsMenu.
    - name: DEBUG_MENU_DEFAULT_WINDOW_PARAMS
      address:
        EU: 0x209B448
        NA: 0x209AF0C
        JP: 0x209B860
      length:
        NA: 0x10
      description: |-
        Default window_params for a debug_menu.
        
        Note that x_offset and y_offset refer to the right and bottom edges, since they will be paired with the x_offset_end and y_offset_end window flags in CreateDebugMenu.
        
        Additionally, width and height are 0, and will be computed in CreateDebugMenu.
    - name: SCROLL_BOX_DEFAULT_WINDOW_PARAMS
      address:
        EU: 0x209B458
        NA: 0x209AF1C
        JP: 0x209B870
      length:
        NA: 0x10
      description: Default window_params for a scroll_box.
    - name: DIALOGUE_BOX_DEFAULT_WINDOW_PARAMS
      address:
        EU: 0x209B468
        NA: 0x209AF2C
        JP: 0x209B880
      length:
        NA: 0x10
      description: Default window_params for a dialogue_box.
    - name: PORTRAIT_BOX_DEFAULT_WINDOW_PARAMS
      address:
        EU: 0x209B478
        NA: 0x209AF3C
        JP: 0x209B890
      length:
        NA: 0x10
      description: |-
        Default window_params for a portrait_box.
        
        Note that the screen and box type are unset, and are determined in CreatePortraitBox.
    - name: TEXT_BOX_DEFAULT_WINDOW_PARAMS
      address:
        EU: 0x209B488
        NA: 0x209AF4C
        JP: 0x209B8A0
      length:
        NA: 0x10
      description: Default window_params for a text_box.
    - name: AREA_NAME_BOX_DEFAULT_WINDOW_PARAMS
      address:
        EU: 0x209B498
        NA: 0x209AF5C
        JP: 0x209B8B0
      length:
        NA: 0x10
      description: |-
        Default window_params for an area_name_box.
        
        Note that x_offset and y_offset refer to the right and bottom edges, since they will be paired with the x_offset_end and y_offset_end window flags in CreateAreaNameBox.
        
        Additionally, width and height are 0, and will be computed in CreateAreaNameBox.
    - name: CONTROLS_CHART_DEFAULT_WINDOW_PARAMS
      address:
        EU: 0x209B4B4
        NA: 0x209AF78
        JP: 0x209B8CC
      length:
        NA: 0x10
      description: Default window_params for a controls_chart.
    - name: ALERT_BOX_DEFAULT_WINDOW_PARAMS
      address:
        EU: 0x209B4D0
        NA: 0x209AF94
        JP: 0x209B8E8
      length:
        NA: 0x10
      description: Default window_params for an alert_box.
    - name: ADVANCED_TEXT_BOX_DEFAULT_WINDOW_PARAMS
      address:
        EU: 0x209B4E0
        NA: 0x209AFA4
        JP: 0x209B8F8
      length:
        NA: 0x10
      description: |-
        Default window_params for an advanced_text_box.
        
        Note that x_offset and y_offset refer to the right and bottom edges, since they will be paired with the x_offset_end and y_offset_end window flags in CreateAdvancedTextBoxInternal.
    - name: TEAM_SELECTION_MENU_DEFAULT_WINDOW_PARAMS
      address:
        EU: 0x209B4F0
        NA: 0x209AFB4
        JP: 0x209B908
      length:
        NA: 0x10
      description: |-
        Default window_params for a team_selection_menu.
        
        Note that x_offset and y_offset refer to the right and bottom edges, since they will be paired with the x_offset_end and y_offset_end window flags in CreateTeamSelectionMenu.
        
        Additionally, width and height are 0, and will be computed in CreateTeamSelectionMenu.
    - name: PARTNER_TALK_KIND_TABLE
      address:
        EU: 0x209D268
        NA: 0x209CCE4
        JP: 0x209E0B8
      length:
        EU: 0x58
        NA: 0x58
        JP: 0x58
      description: |-
        Table of values for the PARTNER_TALK_KIND script variable.
        
        type: struct partner_talk_kind_table_entry[11]
    - name: SCRIPT_VARS_LOCALS
      address:
        EU: 0x209D450
        NA: 0x209CECC
        JP: 0x209E2A0
      length:
        EU: 0x40
        NA: 0x40
        JP: 0x40
      description: |-
        List of special "local" variables available to the script engine. There are 4 16-byte entries.
        
        Each entry has the same structure as an entry in SCRIPT_VARS.
        
        type: struct script_local_var_table
    - name: SCRIPT_VARS
      address:
        EU: 0x209DDF4
        NA: 0x209D870
        JP: 0x209EC44
      length:
        EU: 0x730
        NA: 0x730
        JP: 0x730
      description: |-
        List of predefined global variables that track game state, which are available to the script engine. There are 115 16-byte entries.
        
        These variables underpin the various ExplorerScript global variables you can use in the SkyTemple SSB debugger.
        
        type: struct script_var_table
    - name: PORTRAIT_LAYOUTS
      address:
        EU: 0x209E598
        NA: 0x209E014
        JP: 0x209F3E8
      length:
        EU: 0xC0
        NA: 0xC0
        JP: 0xC0
      description: |-
        All the possible layouts a portrait can be placed in by default.
        
        type: struct portrait_layout[32]
    - name: KAOMADO_FILEPATH
      address:
        EU: 0x209E658
        NA: 0x209E0D4
        JP: 0x209F4A8
      length:
        NA: 0x14
      description: |-
        "Path of the file where all the portraits are stored. \"FONT/kaomado.kao\", padded with null to a multiple of 4"
        
        type: char[20]
    - name: WONDER_MAIL_BITS_MAP
      address:
        EU: 0x209E66C
        NA: 0x209E0E8
        JP: 0x209F4BC
      length:
        EU: 0x20
        NA: 0x20
        JP: 0x20
      description: |-
        Note: unverified, ported from Irdkwia's notes
        
        type: uint8_t[32]
    - name: WONDER_MAIL_BITS_SWAP
      address:
        EU: 0x209E68C
        NA: 0x209E108
        JP: 0x209F4DC
      length:
        EU: 0x24
        NA: 0x24
        JP: 0x24
      description: |-
        Last 2 bytes are unused
        
        Note: unverified, ported from Irdkwia's notes
        
        type: uint8_t[36]
    - name: ARM9_UNKNOWN_TABLE__NA_209E12C
      address:
        EU: 0x209E6B0
        NA: 0x209E12C
        JP: 0x209F500
      length:
        EU: 0x38
        NA: 0x38
        JP: 0x38
      description: |-
        52*0x2 + 2 bytes unused
        
        Note: unverified, ported from Irdkwia's notes
    - name: ARM9_UNKNOWN_TABLE__NA_209E164
      address:
        EU: 0x209E6E8
        NA: 0x209E164
        JP: 0x209F538
      length:
        EU: 0x100
        NA: 0x100
        JP: 0x100
      description: |-
        256*0x1
        
        Note: unverified, ported from Irdkwia's notes
    - name: ARM9_UNKNOWN_TABLE__NA_209E280
      address:
        EU: 0x209E804
        NA: 0x209E280
        JP: 0x209F654
      length:
        EU: 0x20
        NA: 0x20
        JP: 0x20
      description: |-
        32*0x1
        
        Note: unverified, ported from Irdkwia's notes
    - name: WONDER_MAIL_ENCRYPTION_TABLE
      address:
        EU: 0x209E824
        NA: 0x209E2A0
        JP: 0x209F674
      length:
        EU: 0x100
        NA: 0x100
        JP: 0x100
      description: |-
        Note: unverified, ported from Irdkwia's notes
        
        type: uint8_t[256]
    - name: DUNGEON_DATA_LIST
      address:
        EU: 0x209E924
        NA: 0x209E3A0
        JP: 0x209F774
      length:
        EU: 0x2D0
        NA: 0x2D0
        JP: 0x2D0
      description: |-
        Data about every dungeon in the game.
        
        This is an array of 180 dungeon data list entry structs. Each entry is 4 bytes, and contains floor count information along with an index into the bulk of the dungeon's data in mappa_s.bin.
        
        See the struct definitions and Frostbyte's dungeon data document for more info.
        
        type: struct dungeon_data_list_entry[180]
    - name: ADVENTURE_LOG_ENCOUNTERS_MONSTER_IDS
      address:
        EU: 0x209EBF4
        NA: 0x209E670
        JP: 0x209FA44
      length:
        EU: 0x4C
        NA: 0x4C
        JP: 0x4C
      description: |-
        List of monster IDs with a corresponding milestone in the Adventure Log.
        
        type: struct monster_id_16[38]
    - name: ARM9_UNKNOWN_DATA__NA_209E6BC
      address:
        EU: 0x209EC40
        NA: 0x209E6BC
        JP: 0x209FA90
      length:
        EU: 0x4
        NA: 0x4
        JP: 0x4
      description: "Note: unverified, ported from Irdkwia's notes"
    - name: TACTIC_NAME_STRING_IDS
      address:
        EU: 0x209EC44
        NA: 0x209E6C0
        JP: 0x209FA94
      length:
        EU: 0x18
        NA: 0x18
        JP: 0x18
      description: |-
        Note: unverified, ported from Irdkwia's notes
        
        type: int16_t[12]
    - name: STATUS_NAME_STRING_IDS
      address:
        EU: 0x209EC5C
        NA: 0x209E6D8
        JP: 0x209FAAC
      length:
        EU: 0xCC
        NA: 0xCC
        JP: 0xCC
      description: |-
        Note: unverified, ported from Irdkwia's notes
        
        type: int16_t[102]
    - name: DUNGEON_RETURN_STATUS_TABLE
      address:
        EU: 0x209ED28
        NA: 0x209E7A4
        JP: 0x209FB78
      length:
        EU: 0x16C
        NA: 0x16C
        JP: 0x16C
      description: |-
        Note: unverified, ported from Irdkwia's notes
        
        type: struct dungeon_return_status[91]
    - name: STATUSES_FULL_DESCRIPTION_STRING_IDS
      address:
        EU: 0x209EE94
        NA: 0x209E910
        JP: 0x209FCE4
      length:
        EU: 0x19C
        NA: 0x19C
        JP: 0x19C
      description: |-
        Note: unverified, ported from Irdkwia's notes
        
        type: struct status_description[103]
    - name: ARM9_UNKNOWN_DATA__NA_209EAAC
      address:
        EU: 0x209F030
        NA: 0x209EAAC
        JP: 0x209FE80
      length:
        EU: 0x4
        NA: 0x4
        JP: 0x4
      description: "Note: unverified, ported from Irdkwia's notes"
    - name: MISSION_FLOOR_RANKS_AND_ITEM_LISTS_1
      address:
        EU: 0x209F034
        NA: 0x209EAB0
        JP: 0x209FE84
      length:
        EU: 0xC64
        NA: 0xC64
        JP: 0xC64
      description: "Note: unverified, ported from Irdkwia's notes"
    - name: MISSION_FLOORS_FORBIDDEN
      address:
        EU: 0x209FC98
        NA: 0x209F714
        JP: 0x20A0AE8
      length:
        EU: 0xC8
        NA: 0xC8
        JP: 0xC8
      description: |-
        Note: unverified, ported from Irdkwia's notes
        
        type: struct mission_floors_forbidden[100]
    - name: MISSION_FLOOR_RANKS_AND_ITEM_LISTS_2
      address:
        EU: 0x209FD60
        NA: 0x209F7DC
        JP: 0x20A0BB0
      length:
        EU: 0x12F8
        NA: 0x12F8
        JP: 0x12F8
      description: "Note: unverified, ported from Irdkwia's notes"
    - name: MISSION_FLOOR_RANKS_PTRS
      address:
        EU: 0x20A1058
        NA: 0x20A0AD4
        JP: 0x20A1EA8
      length:
        EU: 0x190
        NA: 0x190
        JP: 0x190
      description: |-
        Uses MISSION_FLOOR_RANKS_AND_ITEM_LISTS
        
        Note: unverified, ported from Irdkwia's notes
    - name: DUNGEON_RESTRICTIONS
      address:
        EU: 0x20A11E8
        NA: 0x20A0C64
        JP: 0x20A2038
      length:
        EU: 0xC00
        NA: 0xC00
        JP: 0xC00
      description: |-
        Data related to dungeon restrictions for every dungeon in the game.
        
        This is an array of 256 dungeon restriction structs. Each entry is 12 bytes, and contains information about restrictions within the given dungeon.
        
        See the struct definitions and Frostbyte's dungeon data document for more info.
        
        type: struct dungeon_restriction[256]
    - name: SPECIAL_BAND_STAT_BOOST
      address:
        EU: 0x20A1DF0
        NA: 0x20A186C
        JP: 0x20A2C40
      length:
        EU: 0x2
        NA: 0x2
        JP: 0x2
      description: Stat boost value for the Special Band.
    - name: MUNCH_BELT_STAT_BOOST
      address:
        EU: 0x20A1E00
        NA: 0x20A187C
        JP: 0x20A2C50
      length:
        EU: 0x2
        NA: 0x2
        JP: 0x2
      description: Stat boost value for the Munch Belt.
    - name: GUMMI_STAT_BOOST
      address:
        EU: 0x20A1E0C
        NA: 0x20A1888
        JP: 0x20A2C5C
      length:
        EU: 0x2
        NA: 0x2
        JP: 0x2
      description: Stat boost value if a stat boost occurs when eating normal Gummis.
    - name: MIN_IQ_EXCLUSIVE_MOVE_USER
      address:
        EU: 0x20A1E10
        NA: 0x20A188C
        JP: 0x20A2C60
      length:
        EU: 0x4
        NA: 0x4
        JP: 0x4
      description: Minimum IQ required for enemies to use Exclusive-Move User
    - name: WONDER_GUMMI_IQ_GAIN
      address:
        EU: 0x20A1E14
        NA: 0x20A1890
        JP: 0x20A2C64
      length:
        EU: 0x2
        NA: 0x2
        JP: 0x2
      description: IQ gain when ingesting wonder gummis.
    - name: AURA_BOW_STAT_BOOST
      address:
        EU: 0x20A1E1C
        NA: 0x20A1898
        JP: 0x20A2C6C
      length:
        EU: 0x2
        NA: 0x2
        JP: 0x2
      description: Stat boost value for the aura bows.
    - name: MIN_IQ_ITEM_MASTER
      address:
        EU: 0x20A1E28
        NA: 0x20A18A4
        JP: 0x20A2C78
      length:
        EU: 0x4
        NA: 0x4
        JP: 0x4
      description: Minimum IQ required for enemies to use Item Master
    - name: DEF_SCARF_STAT_BOOST
      address:
        EU: 0x20A1E2C
        NA: 0x20A18A8
        JP: 0x20A2C7C
      length:
        EU: 0x2
        NA: 0x2
        JP: 0x2
      description: Stat boost value for the Defense Scarf.
    - name: POWER_BAND_STAT_BOOST
      address:
        EU: 0x20A1E30
        NA: 0x20A18AC
        JP: 0x20A2C80
      length:
        EU: 0x2
        NA: 0x2
        JP: 0x2
      description: Stat boost value for the Power Band.
    - name: WONDER_GUMMI_STAT_BOOST
      address:
        EU: 0x20A1E34
        NA: 0x20A18B0
        JP: 0x20A2C84
      length:
        EU: 0x2
        NA: 0x2
        JP: 0x2
      description: Stat boost value if a stat boost occurs when eating Wonder Gummis.
    - name: ZINC_BAND_STAT_BOOST
      address:
        EU: 0x20A1E38
        NA: 0x20A18B4
        JP: 0x20A2C88
      length:
        EU: 0x2
        NA: 0x2
        JP: 0x2
      description: Stat boost value for the Zinc Band.
    - name: EGG_HP_BONUS
      address:
        EU: 0x20A1E3C
        NA: 0x20A18B8
        JP: 0x20A2C8C
      length:
        EU: 0x2
        NA: 0x2
        JP: 0x2
      description: "Note: unverified, ported from Irdkwia's notes"
    - name: EVOLUTION_HP_BONUS
      address:
        EU: 0x20A1E48
        NA: 0x20A18C4
        JP: 0x20A2C98
      length:
        EU: 0x2
        NA: 0x2
        JP: 0x2
      description: "Note: unverified, ported from Irdkwia's notes"
    - name: DAMAGE_FORMULA_FLV_SHIFT
      address:
        EU: 0x20A1E50
        NA: 0x20A18CC
        JP: 0x20A2CA0
      length:
        NA: 0x4
        JP: 0x4
      description: "The constant shift added to the \"FLV\" intermediate quantity in the damage formula (see dungeon::last_move_damage_calc_flv), as a binary fixed-point number with 8 fraction bits (50)."
    - name: EVOLUTION_PHYSICAL_STAT_BONUSES
      address:
        EU: 0x20A1E54
        NA: 0x20A18D0
        JP: 0x20A2CA4
      length:
        EU: 0x4
        NA: 0x4
        JP: 0x4
      description: |-
        0x2: Atk + 0x2: Def
        
        Note: unverified, ported from Irdkwia's notes
    - name: DAMAGE_FORMULA_CONSTANT_SHIFT
      address:
        EU: 0x20A1E58
        NA: 0x20A18D4
        JP: 0x20A2CA8
      length:
        NA: 0x4
        JP: 0x4
      description: |-
        The constant shift applied to the overall output of the "unshifted base" damage formula (the sum of the scaled AT, DEF, and ClampedLn terms), as a binary fixed-point number with 8 fraction bits (-311).
        
        The value of -311 is notably equal to -round[DAMAGE_FORMULA_LN_PREFACTOR * ln(DAMAGE_FORMULA_LN_ARG_PREFACTOR * DAMAGE_FORMULA_FLV_SHIFT)]. This is probably not a coincidence.
    - name: DAMAGE_FORMULA_FLV_DEFICIT_DIVISOR
      address:
        EU: 0x20A1E5C
        NA: 0x20A18D8
        JP: 0x20A2CAC
      length:
        NA: 0x4
        JP: 0x4
      description: "The divisor of the (AT - DEF) term within the \"FLV\" intermediate quantity in the damage formula (see dungeon::last_move_damage_calc_flv), as a binary fixed-point number with 8 fraction bits (8)."
    - name: EGG_STAT_BONUSES
      address:
        EU: 0x20A1E60
        NA: 0x20A18DC
        JP: 0x20A2CB0
      length:
        EU: 0x8
        NA: 0x8
        JP: 0x8
      description: |-
        0x2: Atk + 0x2: SpAtk + 0x2: Def + 0x2: SpDef
        
        Note: unverified, ported from Irdkwia's notes
    - name: EVOLUTION_SPECIAL_STAT_BONUSES
      address:
        EU: 0x20A1E68
        NA: 0x20A18E4
        JP: 0x20A2CB8
      length:
        EU: 0x4
        NA: 0x4
        JP: 0x4
      description: |-
        0x2: SpAtk + 0x2: SpDef
        
        Note: unverified, ported from Irdkwia's notes
    - name: DAMAGE_FORMULA_NON_TEAM_MEMBER_MODIFIER
      address:
        EU: 0x20A1E6C
        NA: 0x20A18E8
        JP: 0x20A2CBC
      length:
        NA: 0x4
        JP: 0x4
      description: "The divisor applied to the overall output of the \"shifted base\" damage formula (the sum of the scaled AT, Def, ClampedLn, and DAMAGE_FORMULA_CONSTANT_SHIFT terms) if the attacker is not a team member (and the current fixed room is not the substitute room...for some reason), as a binary fixed-point number with 8 fraction bits (85/64)."
    - name: DAMAGE_FORMULA_LN_PREFACTOR
      address:
        EU: 0x20A1E70
        NA: 0x20A18EC
        JP: 0x20A2CC0
      length:
        NA: 0x4
        JP: 0x4
      description: "The prefactor to the output of the ClampedLn in the damage formula, as a binary fixed-point number with 8 fraction bits (50)."
    - name: DAMAGE_FORMULA_DEF_PREFACTOR
      address:
        EU: 0x20A1E74
        NA: 0x20A18F0
        JP: 0x20A2CC4
      length:
        NA: 0x4
        JP: 0x4
      description: "The prefactor to the \"DEF\" (defense) intermediate quantity in the damage formula (see dungeon::last_move_damage_calc_def), as a binary fixed-point number with 8 fraction bits (-0.5)."
    - name: DAMAGE_FORMULA_AT_PREFACTOR
      address:
        EU: 0x20A1E78
        NA: 0x20A18F4
        JP: 0x20A2CC8
      length:
        NA: 0x4
        JP: 0x4
      description: "The prefactor to the \"AT\" (attack) intermediate quantity in the damage formula (see dungeon::last_move_damage_calc_at), as a binary fixed-point number with 8 fraction bits (153/256, which is close to 0.6)."
    - name: DAMAGE_FORMULA_LN_ARG_PREFACTOR
      address:
        EU: 0x20A1E7C
        NA: 0x20A18F8
        JP: 0x20A2CCC
      length:
        NA: 0x4
        JP: 0x4
      description: "The prefactor to the argument of ClampedLn in the damage formula (FLV + DAMAGE_FORMULA_FLV_SHIFT), as a binary fixed-point number with 8 fraction bits (10)."
    - name: FORBIDDEN_FORGOT_MOVE_LIST
      address:
        EU: 0x20A1E9C
        NA: 0x20A1918
        JP: 0x20A2CEC
      length:
        EU: 0x12
        NA: 0x12
        JP: 0x12
      description: |-
        Note: unverified, ported from Irdkwia's notes
        
        type: struct forbidden_forgot_move_entry[3]
    - name: TACTICS_UNLOCK_LEVEL_TABLE
      address:
        EU: 0x20A1EC4
        NA: 0x20A1940
        JP: 0x20A2D14
      length:
        EU: 0x18
        NA: 0x18
        JP: 0x18
      description: "type: int16_t[12]"
    - name: CLIENT_LEVEL_TABLE
      address:
        EU: 0x20A1EFC
        NA: 0x20A1978
        JP: 0x20A2D4C
      length:
        EU: 0x20
        NA: 0x20
        JP: 0x20
      description: |-
        Still a guess
        
        Note: unverified, ported from Irdkwia's notes
        
        type: int16_t[16]
    - name: OUTLAW_LEVEL_TABLE
      address:
        EU: 0x20A1F1C
        NA: 0x20A1998
        JP: 0x20A2D6C
      length:
        EU: 0x20
        NA: 0x20
        JP: 0x20
      description: |-
        Table of 2-byte outlaw levels for outlaw missions, indexed by mission rank.
        
        type: int16_t[16]
    - name: OUTLAW_MINION_LEVEL_TABLE
      address:
        EU: 0x20A1F3C
        NA: 0x20A19B8
        JP: 0x20A2D8C
      length:
        EU: 0x20
        NA: 0x20
        JP: 0x20
      description: |-
        Table of 2-byte outlaw minion levels for outlaw hideout missions, indexed by mission rank.
        
        type: int16_t[16]
    - name: HIDDEN_POWER_BASE_POWER_TABLE
      address:
        EU: 0x20A1F5C
        NA: 0x20A19D8
        JP: 0x20A2DAC
      length:
        EU: 0x28
        NA: 0x28
        JP: 0x28
      description: |-
        Still a guess
        
        Note: unverified, ported from Irdkwia's notes
        
        type: int[10]
    - name: VERSION_EXCLUSIVE_MONSTERS
      address:
        EU: 0x20A1F84
        NA: 0x20A1A00
        JP: 0x20A2DD4
      length:
        EU: 0x5C
        NA: 0x5C
        JP: 0x5C
      description: |-
        Note: unverified, ported from Irdkwia's notes
        
        type: struct version_exclusive_monster[23]
    - name: IQ_SKILL_RESTRICTIONS
      address:
        EU: 0x20A1FE0
        NA: 0x20A1A5C
        JP: 0x20A2E30
      length:
        EU: 0x8A
        NA: 0x8A
        JP: 0x8A
      description: |-
        Table of 2-byte values for each IQ skill that represent a group. IQ skills in the same group can not be enabled at the same time.
        
        type: int16_t[69]
    - name: SECONDARY_TERRAIN_TYPES
      address:
        EU: 0x20A206C
        NA: 0x20A1AE8
        JP: 0x20A2EBC
      length:
        EU: 0xC8
        NA: 0xC8
        JP: 0xC8
      description: |-
        The type of secondary terrain for each dungeon in the game.
        
        This is an array of 200 bytes. Each byte is an enum corresponding to one dungeon.
        
        type: struct secondary_terrain_type_8[200]
    - name: SENTRY_DUTY_MONSTER_IDS
      address:
        EU: 0x20A2134
        NA: 0x20A1BB0
        JP: 0x20A2F84
      length:
        EU: 0xCC
        NA: 0xCC
        JP: 0xCC
      description: |-
        Table of monster IDs usable in the sentry duty minigame.
        
        type: struct monster_id_16[102]
    - name: IQ_SKILLS
      address:
        EU: 0x20A2200
        NA: 0x20A1C7C
        JP: 0x20A3050
      length:
        EU: 0x114
        NA: 0x114
        JP: 0x114
      description: |-
        Table of 4-byte values for each IQ skill that represent the required IQ value to unlock a skill.
        
        type: int[69]
    - name: IQ_GROUP_SKILLS
      address:
        EU: 0x20A2314
        NA: 0x20A1D90
        JP: 0x20A3164
      length:
        EU: 0x190
        NA: 0x190
        JP: 0x190
      description: "Irdkwia's notes: 25*16*0x1"
    - name: MONEY_QUANTITY_TABLE
      address:
        EU: 0x20A24A4
        NA: 0x20A1F20
        JP: 0x20A32F4
      length:
        EU: 0x190
        NA: 0x190
        JP: 0x190
      description: |-
        Table that maps money quantity codes (as recorded in, e.g., struct item) to actual amounts.
        
        type: int[100]
    - name: ARM9_UNKNOWN_TABLE__NA_20A20B0
      address:
        EU: 0x20A2634
        NA: 0x20A20B0
        JP: 0x20A3484
      length:
        EU: 0x200
        NA: 0x200
        JP: 0x200
      description: |-
        256*0x2
        
        Note: unverified, ported from Irdkwia's notes
    - name: IQ_GUMMI_GAIN_TABLE
      address:
        EU: 0x20A2834
        NA: 0x20A22B0
        JP: 0x20A3684
      length:
        EU: 0x288
        NA: 0x288
        JP: 0x288
      description: "type: int16_t[18][18]"
    - name: GUMMI_BELLY_RESTORE_TABLE
      address:
        EU: 0x20A2ABC
        NA: 0x20A2538
        JP: 0x20A390C
      length:
        EU: 0x288
        NA: 0x288
        JP: 0x288
      description: "type: int16_t[18][18]"
    - name: BAG_CAPACITY_TABLE_SPECIAL_EPISODES
      address:
        EU: 0x20A2D44
        NA: 0x20A27C0
        JP: 0x20A3B94
      length:
        EU: 0x14
        NA: 0x14
        JP: 0x14
      description: |-
        Note: unverified, ported from Irdkwia's notes
        
        type: uint32_t[5]
    - name: BAG_CAPACITY_TABLE
      address:
        EU: 0x20A2D58
        NA: 0x20A27D4
        JP: 0x20A3BA8
      length:
        EU: 0x20
        NA: 0x20
        JP: 0x20
      description: |-
        Array of 4-byte integers containing the bag capacity for each bag level.
        
        type: uint32_t[8]
    - name: SPECIAL_EPISODE_MAIN_CHARACTERS
      address:
        EU: 0x20A2D78
        NA: 0x20A27F4
        JP: 0x20A3BC8
      length:
        EU: 0xC8
        NA: 0xC8
        JP: 0xC8
      description: "type: struct monster_id_16[100]"
    - name: GUEST_MONSTER_DATA
      address:
        EU: 0x20A2E40
        NA: 0x20A28BC
        JP: 0x20A3C90
      length:
        EU: 0x288
        NA: 0x288
        JP: 0x288
      description: |-
        Data for guest monsters that join you during certain story dungeons.
        
        Array of 18 36-byte entries.
        
        See the struct definitions and Frostbyte's dungeon data document for more info.
        
        type: struct guest_monster[18]
    - name: RANK_UP_TABLE
      address:
        EU: 0x20A30C8
        NA: 0x20A2B44
        JP: 0x20A3F18
      length:
        EU: 0xD0
        NA: 0xD0
        JP: 0xD0
    - name: DS_DOWNLOAD_TEAMS
      address:
        EU: 0x20A3198
        NA: 0x20A2C14
        JP: 0x20A3FE8
      length:
        EU: 0x70
        NA: 0x70
        JP: 0x70
      description: |-
        Seems like this is just a collection of null-terminated lists concatenated together.
        
        Note: unverified, ported from Irdkwia's notes
        
        struct monster_id_16[56]
    - name: ARM9_UNKNOWN_PTR__NA_20A2C84
      address:
        EU: 0x20A3208
        NA: 0x20A2C84
        JP: 0x20A4058
      length:
        EU: 0x4
        NA: 0x4
        JP: 0x4
      description: "Note: unverified, ported from Irdkwia's notes"
    - name: UNOWN_SPECIES_ADDITIONAL_CHARS
      address:
        EU: 0x20A320C
        NA: 0x20A2C88
        JP: 0x20A405C
      length:
        EU: 0x80
        NA: 0x80
        JP: 0x80
      description: |-
        Note: unverified, ported from Irdkwia's notes
        
        type: enum monster_id[28]
    - name: MONSTER_SPRITE_DATA
      address:
        EU: 0x20A332C
        NA: 0x20A2D08
        JP: 0x20A40DC
      length:
        EU: 0x4B0
        NA: 0x4B0
        JP: 0x4B0
      description: Contains information about the sprite size and sprite file size of each monster
    - name: REMOTE_STRINGS
      address:
        EU: 0x20A4140
        NA: 0x20A3B40
        JP: 0x20A4F24
      length:
        EU: 0x2C
        NA: 0x2C
        JP: 0x2C
      description: "Note: unverified, ported from Irdkwia's notes"
    - name: RANK_STRINGS_1
      address:
        EU: 0x20A416C
        NA: 0x20A3B6C
        JP: 0x20A4F60
      length:
        EU: 0x30
        NA: 0x30
        JP: 0x30
      description: "Note: unverified, ported from Irdkwia's notes"
    - name: MISSION_MENU_STRING_IDS_1
      address:
        EU: 0x20A419C
        NA: 0x20A3B9C
        JP: 0x20A4F50
      length:
        EU: 0x10
        NA: 0x10
        JP: 0x10
      description: |-
        Note: unverified, ported from Irdkwia's notes
        
        type: int16_t[8]
    - name: RANK_STRINGS_2
      address:
        EU: 0x20A41AC
        NA: 0x20A3BAC
        JP: 0x20A4F90
      length:
        EU: 0x30
        NA: 0x30
        JP: 0x30
      description: "Note: unverified, ported from Irdkwia's notes"
    - name: MISSION_MENU_STRING_IDS_2
      address:
        EU: 0x20A41DC
        NA: 0x20A3BDC
        JP: 0x20A4FC0
      length:
        EU: 0x10
        NA: 0x10
        JP: 0x10
      description: |-
        Note: unverified, ported from Irdkwia's notes
        
        type: int16_t[8]
    - name: RANK_STRINGS_3
      address:
        EU: 0x20A41EC
        NA: 0x20A3BEC
        JP: 0x20A4FD0
      length:
        EU: 0xB4
        NA: 0xB4
        JP: 0xB4
      description: "Note: unverified, ported from Irdkwia's notes"
    - name: MISSION_DUNGEON_UNLOCK_TABLE
      address:
        EU: 0x20A42AC
        NA: 0x20A3CAC
        JP: 0x20A5090
      length:
        EU: 0x6
        NA: 0x6
        JP: 0x6
      description: |-
        Irdkwia's notes: SpecialDungeonMissions
        
        type: struct dungeon_unlock_entry[3]
    - name: NO_SEND_ITEM_TABLE
      address:
        EU: 0x20A42B2
        NA: 0x20A3CB2
        JP: 0x20A5096
      length:
        EU: 0x6
        NA: 0x6
        JP: 0x6
      description: |-
        A list of items that are forbidden from being used in a mission sent by Wonder Mail.
        
        type: struct item_id_16[3]
    - name: ARM9_UNKNOWN_TABLE__NA_20A3CC8
      address:
        EU: 0x20A42C8
        NA: 0x20A3CC8
        JP: 0x20A50AC
      length:
        EU: 0x1C
        NA: 0x1C
        JP: 0x1C
      description: |-
        14*0x2
        Linked to ARM9_UNKNOWN_TABLE__NA_20A3CE4
        
        Note: unverified, ported from Irdkwia's notes
    - name: ARM9_UNKNOWN_TABLE__NA_20A3CE4
      address:
        EU: 0x20A42E4
        NA: 0x20A3CE4
        JP: 0x20A50C8
      length:
        EU: 0x10
        NA: 0x10
        JP: 0x10
      description: |-
        8*0x2
        
        Note: unverified, ported from Irdkwia's notes
    - name: ARM9_UNKNOWN_FUNCTION_TABLE__NA_20A3CF4
      address:
        EU: 0x20A42F4
        NA: 0x20A3CF4
        JP: 0x20A50D8
      length:
        EU: 0x20
        NA: 0x20
        JP: 0x20
      description: |-
        Could be related to missions
        
        Note: unverified, ported from Irdkwia's notes
    - name: MISSION_BANNED_STORY_MONSTERS
      address:
        EU: 0x20A4314
        NA: 0x20A3D14
        JP: 0x20A50F8
      length:
        EU: 0x2A
        NA: 0x2A
        JP: 0x2A
      description: |-
        Null-terminated list of monster IDs that can't be used (probably as clients or targets) when generating missions before a certain point in the story.
        
        To be precise, PERFOMANCE_PROGRESS_FLAG[9] must be enabled so these monsters can appear as mission clients.
        
        type: struct monster_id_16[length / 2]
    - name: ITEM_DELIVERY_TABLE
      address:
        EU: 0x20A433E
        NA: 0x20A3D3E
        JP: 0x20A5122
      length:
        EU: 0x2E
        NA: 0x2E
        JP: 0x2E
      description: |-
        A list of valid items used for delivering an item for a mission client.
        
        type: struct item_id_16[23]
    - name: MISSION_RANK_POINTS
      address:
        EU: 0x20A436C
        NA: 0x20A3D6C
        JP: 0x20A5150
      length:
        EU: 0x40
        NA: 0x40
        JP: 0x40
      description: |-
        Note: unverified, ported from Irdkwia's notes
        
        type: int[16]
    - name: MISSION_BANNED_MONSTERS
      address:
        EU: 0x20A43AC
        NA: 0x20A3DAC
        JP: 0x20A5190
      length:
        EU: 0xF8
        NA: 0xF8
        JP: 0xF8
      description: |-
        Null-terminated list of monster IDs that can't be used (probably as clients or targets) when generating missions.
        
        type: struct monster_id_16[124]
    - name: MISSION_STRING_IDS
      address:
        EU: 0x20A44A4
        NA: 0x20A3EA4
        JP: 0x20A5288
      length:
        EU: 0x788
        NA: 0x788
        JP: 0x788
      description: |-
        Note: unverified, ported from Irdkwia's notes
        
        type: int16_t[964]
    - name: LEVEL_LIST
      address:
        EU: 0x20A4CEC
        NA: 0x20A46EC
        JP: 0x20A5AD0
      length:
        EU: 0x2470
        NA: 0x21D0
        JP: 0x2234
      description: "Note: unverified, ported from Irdkwia's notes"
    - name: EVENTS
      address:
        EU: 0x20A5BD8
        NA: 0x20A5488
        JP: 0x20A6894
      length:
        EU: 0x1584
        NA: 0x1434
        JP: 0x1470
      description: |-
        Table of levels for the script engine, in which scenes can take place. There are a version-dependent number of 12-byte entries.
        
        type: struct script_level[length / 12]
    - name: ARM9_UNKNOWN_TABLE__NA_20A68BC
      address:
        EU: 0x20A715C
        NA: 0x20A68BC
        JP: 0x20A7D04
      length:
        EU: 0xC
        NA: 0xC
        JP: 0xC
      description: |-
        6*0x2
        
        Note: unverified, ported from Irdkwia's notes
    - name: DEMO_TEAMS
      address:
        EU: 0x20A7168
        NA: 0x20A68C8
        JP: 0x20A7D10
      length:
        EU: 0x48
        NA: 0x48
        JP: 0x48
      description: |-
        18*0x4 (Hero ID 0x2, Partner ID 0x2)
        
        Note: unverified, ported from Irdkwia's notes
    - name: ACTOR_LIST
      address:
        EU: 0x20A71B0
        NA: 0x20A6910
        JP: 0x20A7D58
      length:
        EU: 0x28F8
        NA: 0x28F8
        JP: 0x28F8
      description: "Note: unverified, ported from Irdkwia's notes"
    - name: ENTITIES
      address:
        EU: 0x20A8890
        NA: 0x20A7FF0
        JP: 0x20A9438
      length:
        EU: 0x1218
        NA: 0x1218
        JP: 0x1218
      description: |-
        Table of entities for the script engine, which can move around and do things within a scene. There are 386 12-byte entries.
        
        type: struct script_entity[386]
    - name: JOB_WINDOW_PARAMS_1
      address:
        EU: 0x20A9AB8
        NA: 0x20A9218
        JP: 0x20AA660
      length:
        EU: 0x10
        NA: 0x10
        JP: 0x10
      description: "Note: unverified, ported from Irdkwia's notes"
    - name: JOB_MENU_ITEMS_1
      address:
        EU: 0x20A9AC8
        NA: 0x20A9228
        JP: 0x20AA670
      length:
        EU: 0x20
        NA: 0x20
        JP: 0x20
      description: "Note: unverified, ported from Irdkwia's notes"
    - name: JOB_MENU_ITEMS_2
      address:
        EU: 0x20A9AE8
        NA: 0x20A9248
        JP: 0x20AA690
      length:
        EU: 0x20
        NA: 0x20
        JP: 0x20
      description: "Note: unverified, ported from Irdkwia's notes"
    - name: JOB_MENU_ITEMS_3
      address:
        EU: 0x20A9B58
        NA: 0x20A92B8
        JP: 0x20AA700
      length:
        EU: 0x18
        NA: 0x18
        JP: 0x18
      description: "Note: unverified, ported from Irdkwia's notes"
    - name: JOB_MENU_ITEMS_4
      address:
        EU: 0x20A9B70
        NA: 0x20A92D0
        JP: 0x20AA718
      length:
        EU: 0x18
        NA: 0x18
        JP: 0x18
      description: "Note: unverified, ported from Irdkwia's notes"
    - name: JOB_MENU_ITEMS_5
      address:
        EU: 0x20A9B88
        NA: 0x20A92E8
        JP: 0x20AA730
      length:
        EU: 0x18
        NA: 0x18
        JP: 0x18
      description: "Note: unverified, ported from Irdkwia's notes"
    - name: JOB_MENU_ITEMS_6
      address:
        EU: 0x20A9BA0
        NA: 0x20A9300
        JP: 0x20AA748
      length:
        EU: 0x18
        NA: 0x18
        JP: 0x18
      description: "Note: unverified, ported from Irdkwia's notes"
    - name: JOB_MENU_ITEMS_7
      address:
        EU: 0x20A9BB8
        NA: 0x20A9318
        JP: 0x20AA760
      length:
        EU: 0x18
        NA: 0x18
        JP: 0x18
      description: "Note: unverified, ported from Irdkwia's notes"
    - name: JOB_MENU_ITEMS_8
      address:
        EU: 0x20A9BD0
        NA: 0x20A9330
        JP: 0x20AA778
      length:
        EU: 0x18
        NA: 0x18
        JP: 0x18
      description: "Note: unverified, ported from Irdkwia's notes"
    - name: JOB_MENU_ITEMS_9
      address:
        EU: 0x20A9BE8
        NA: 0x20A9348
        JP: 0x20AA790
      length:
        EU: 0x18
        NA: 0x18
        JP: 0x18
      description: "Note: unverified, ported from Irdkwia's notes"
    - name: JOB_MENU_ITEMS_10
      address:
        EU: 0x20A9C00
        NA: 0x20A9360
        JP: 0x20AA7A8
      length:
        EU: 0x18
        NA: 0x18
        JP: 0x18
      description: "Note: unverified, ported from Irdkwia's notes"
    - name: JOB_MENU_ITEMS_11
      address:
        EU: 0x20A9C18
        NA: 0x20A9378
        JP: 0x20AA7C0
      length:
        EU: 0x18
        NA: 0x18
        JP: 0x18
      description: "Note: unverified, ported from Irdkwia's notes"
    - name: JOB_MENU_ITEMS_12
      address:
        EU: 0x20A9C30
        NA: 0x20A9390
        JP: 0x20AA7D8
      length:
        EU: 0x20
        NA: 0x20
        JP: 0x20
      description: "Note: unverified, ported from Irdkwia's notes"
    - name: JOB_MENU_ITEMS_13
      address:
        EU: 0x20A9C50
        NA: 0x20A93B0
        JP: 0x20AA7F8
      length:
        EU: 0x20
        NA: 0x20
        JP: 0x20
      description: "Note: unverified, ported from Irdkwia's notes"
    - name: JOB_WINDOW_PARAMS_2
      address:
        EU: 0x20A9C70
        NA: 0x20A93D0
        JP: 0x20AA818
      length:
        EU: 0x10
        NA: 0x10
        JP: 0x10
      description: "Note: unverified, ported from Irdkwia's notes"
    - name: DUNGEON_SWAP_ID_TABLE
      address:
        EU: 0x20A9C80
        NA: 0x20A93E0
        JP: 0x20AA828
      length:
        EU: 0xD4
        NA: 0xD4
        JP: 0xD4
      description: |-
        Note: unverified, ported from Irdkwia's notes
        
        type: struct dungeon_id_8[212]
    - name: MAP_MARKER_PLACEMENTS
      address:
        EU: 0x20A9D70
        NA: 0x20A94D0
        JP: 0x20AA918
      length:
        EU: 0x9B0
        NA: 0x9B0
        JP: 0x9B0
      description: |-
        The map marker position of each dungeon on the Wonder Map.
        
        This is an array of 310 map marker structs. Each entry is 8 bytes, and contains positional information about a dungeon on the map.
        
        See the struct definitions and Frostbyte's dungeon data document for more info.
        
        type: struct map_marker[310]
    - name: LFO_OUTPUT_VOICE_UPDATE_FLAGS
      address:
        EU: 0x20AA840
        NA: 0x20A9FA0
        JP: 0x20AB3E8
      length:
        EU: 0x10
        NA: 0x10
    - name: TRIG_TABLE
      address:
        EU: 0x20AA850
        NA: 0x20A9FB0
        JP: 0x20AB3F8
      length:
        EU: 0x4974
        NA: 0x4974
        JP: 0x4974
      description: |-
        Interleaved table of sine and cosine values at 4096 divisions over a full period (2π radians).
        
        More precisely, the trig_values entry at index i corresponds to {sin(i * 2π/4096), cos(i * 2π/4096)} (each division is ~1/10 of a degree). Values are stored as signed fixed-point numbers with 12 fraction bits.
        
        type: struct trig_values[4096]
    - name: FX_ATAN_IDX_TABLE
      address:
        EU: 0x20AE850
        NA: 0x20ADFB0
        JP: 0x20AF3F8
      length:
        EU: 0x102
        NA: 0x102
        JP: 0x102
      description: |-
        Table of arctangent values at 129 divisions over the domain [0, 1].
        
        More precisely, entry at index i corresponds to (atan(i/128) / (π/2)). Values are stored as signed fixed-point numbers with 14 fraction bits.
    - name: TEX_PLTT_START_ADDR_TABLE
      address:
        EU: 0x20AE954
        NA: 0x20AE0B4
        JP: 0x20AF4FC
      length:
        EU: 0x10
        NA: 0x10
    - name: TEX_START_ADDR_TABLE
      address:
        EU: 0x20AE964
        NA: 0x20AE0C4
        JP: 0x20AF50C
      length:
        EU: 0x60
        NA: 0x60
    - name: ARM9_UNKNOWN_TABLE__NA_20AE924
      address:
        EU: 0x20AF1C4
        NA: 0x20AE924
        JP: 0x20AFD6C
      length:
        EU: 0x2D4
        NA: 0x2D4
        JP: 0x2D4
      description: |-
        724*0x1
        
        Note: unverified, ported from Irdkwia's notes
    - name: MEMORY_ALLOCATION_ARENA_GETTERS
      address:
        EU: 0x20AF7A0
        NA: 0x20AEF00
        JP: 0x20B0340
      length:
        EU: 0x8
        NA: 0x8
      description: |-
        Functions to get the desired memory arena for allocating and freeing heap memory.
        
        type: struct mem_arena_getters
    - name: PRNG_SEQUENCE_NUM
      address:
        EU: 0x20AF7CC
        NA: 0x20AEF2C
        JP: 0x20B036C
      length:
        EU: 0x2
        NA: 0x2
        JP: 0x2
      description: "[Runtime] The current PRNG sequence number for the general-purpose PRNG. See Rand16Bit for more information on how the general-purpose PRNG works."
    - name: LOADED_OVERLAY_GROUP_0
      address:
        EU: 0x20AFAD0
        NA: 0x20AF230
        JP: 0x20B0670
      length:
        EU: 0x4
        NA: 0x4
      description: |-
        [Runtime] The overlay group ID of the overlay currently loaded in slot 0. A group ID of 0 denotes no overlay.
        
        Overlay group IDs that can be loaded in slot 0:
        - 0x06 (overlay 3)
        - 0x07 (overlay 6)
        - 0x08 (overlay 4)
        - 0x09 (overlay 5)
        - 0x0A (overlay 7)
        - 0x0B (overlay 8)
        - 0x0C (overlay 9)
        - 0x10 (overlay 12)
        - 0x11 (overlay 13)
        - 0x12 (overlay 14)
        - 0x13 (overlay 15)
        - 0x14 (overlay 16)
        - 0x15 (overlay 17)
        - 0x16 (overlay 18)
        - 0x17 (overlay 19)
        - 0x18 (overlay 20)
        - 0x19 (overlay 21)
        - 0x1A (overlay 22)
        - 0x1B (overlay 23)
        - 0x1C (overlay 24)
        - 0x1D (overlay 25)
        - 0x1E (overlay 26)
        - 0x1F (overlay 27)
        - 0x20 (overlay 28)
        - 0x21 (overlay 30)
        - 0x22 (overlay 31)
        - 0x23 (overlay 32)
        - 0x24 (overlay 33)
        
        type: enum overlay_group_id
    - name: LOADED_OVERLAY_GROUP_1
      address:
        EU: 0x20AFAD4
        NA: 0x20AF234
        JP: 0x20B0674
      length:
        EU: 0x4
        NA: 0x4
        JP: 0x4
      description: |-
        [Runtime] The overlay group ID of the overlay currently loaded in slot 1. A group ID of 0 denotes no overlay.
        
        Overlay group IDs that can be loaded in slot 1:
        - 0x4 (overlay 1)
        - 0x5 (overlay 2)
        - 0xD (overlay 11)
        - 0xE (overlay 29)
        - 0xF (overlay 34)
        
        type: enum overlay_group_id
    - name: LOADED_OVERLAY_GROUP_2
      address:
        EU: 0x20AFAD8
        NA: 0x20AF238
      length:
        EU: 0x4
        NA: 0x4
      description: |-
        [Runtime] The overlay group ID of the overlay currently loaded in slot 2. A group ID of 0 denotes no overlay.
        
        Overlay group IDs that can be loaded in slot 2:
        - 0x1 (overlay 0)
        - 0x2 (overlay 10)
        - 0x3 (overlay 35)
        
        type: enum overlay_group_id
    - name: DEBUG_IS_INITIALIZED
      address:
        EU: 0x20AFF50
        NA: 0x20AF698
        JP: 0x20B0AD8
      length:
        NA: 0x1
    - name: PACK_FILES_OPENED
      aliases:
        - DIRECTORY_FILES_EXTRACTED
      address:
        EU: 0x20AFF54
        NA: 0x20AF69C
        JP: 0x20B0ADC
      length:
        EU: 0x4
        NA: 0x4
      description: |-
        [Runtime] A pointer to the 6 opened Pack files (listed at PACK_FILE_PATHS_TABLE)
        
        type: struct pack_file_opened*
    - name: PACK_FILE_PATHS_TABLE
      aliases:
        - DIRECTORY_FILE_TABLE
      address:
        EU: 0x20AFF58
        NA: 0x20AF6A0
        JP: 0x20B0AE0
      length:
        EU: 0x18
        NA: 0x18
      description: |-
        List of pointers to path strings to all known pack files.
        The game uses this table to load its resources when launching dungeon mode.
        
        type: char*[6]
    - name: GAME_STATE_VALUES
      address:
        EU: 0x20AFF70
        NA: 0x20AF6B8
        JP: 0x20B0AF8
      description: "[Runtime]"
    - name: BAG_ITEMS_PTR_MIRROR
      address:
        EU: 0x20AFF70
        NA: 0x20AF6B8
        JP: 0x20B0AF8
      length:
        EU: 0x4
        NA: 0x4
        JP: 0x4
      description: |-
        [Runtime] Probably a mirror of ram.yml::BAG_ITEMS_PTR?
        
        Note: unverified, ported from Irdkwia's notes
    - name: ITEM_DATA_TABLE_PTRS
      address:
        EU: 0x20AFF78
        NA: 0x20AF6C0
        JP: 0x20B0B00
      length:
        EU: 0xC
        NA: 0xC
      description: |-
        [Runtime] List of pointers to various item data tables.
        
        The first two pointers are definitely item-related (although the order appears to be flipped between EU/NA?). Not sure about the third pointer.
    - name: DUNGEON_MOVE_TABLES
      address:
        EU: 0x20AFFA8
        NA: 0x20AF6DC
        JP: 0x20B0B1C
      description: "[Runtime] Seems to be some sort of region (a table of tables?) that holds pointers to various important tables related to moves."
    - name: MOVE_DATA_TABLE_PTR
      address:
        EU: 0x20AFFB0
        NA: 0x20AF6E4
      length:
        EU: 0x4
        NA: 0x4
      description: |-
        [Runtime] Points to the contents of the move data table loaded from waza_p.bin
        
        type: struct move_data_table*
    - name: WAN_TABLE
      address:
        EU: 0x20B0524
        NA: 0x20AFC68
        JP: 0x20B10A8
      length:
        NA: 0x4
      description: |-
        pointer to the list of wan sprite loaded in RAM
        
        struct wan_table*
    - name: RENDER_3D
      address:
        EU: 0x20B0540
        NA: 0x20AFC80
        JP: 0x20B10C0
      length:
        EU: 0x44
        NA: 0x44
      description: |-
        The (seemingly) unique instance render_3d_global in the game
        
        type: struct render_3d_global
    - name: RENDER_3D_FUNCTIONS_64
      address:
        EU: 0x20B0584
        NA: 0x20AFCC4
        JP: 0x20B1104
      length:
        EU: 0x20
        NA: 0x20
      description: |-
        Pointers to the 8 functions available for rendering a render_3d_element_64
        
        type: render_3d_element_64_fn_t[8]
    - name: LANGUAGE_INFO_DATA
      address:
        EU: 0x20B05A8
        NA: 0x20AFCE8
        JP: 0x20B1128
      description: "[Runtime]"
    - name: TBL_TALK_GROUP_STRING_ID_START
      address:
        EU: 0x20B0614
        NA: 0x20AFCF8
        JP: 0x20B1140
      length:
        NA: 0xC
      description: |-
        Note: unverified, ported from Irdkwia's notes
        
        type: int16_t[6]
    - name: KEYBOARD_STRING_IDS
      address:
        EU: 0x20B0718
        NA: 0x20AFDFC
        JP: 0x20B1240
      length:
        EU: 0x3C
        NA: 0x3C
        JP: 0x3C
      description: |-
        30*0x2
        
        Note: unverified, ported from Irdkwia's notes
        
        type: int16_t[30]
    - name: NOTIFY_NOTE
      address:
        EU: 0x20B0814
        NA: 0x20AFEF8
        JP: 0x20B176C
      length:
        EU: 0x1
        NA: 0x1
        JP: 0x1
      description: |-
        [Runtime] Flag related to saving and loading state?
        
        type: bool
    - name: DEFAULT_HERO_ID
      address:
        EU: 0x20B0818
        NA: 0x20AFEFC
        JP: 0x20B1770
      length:
        EU: 0x2
        NA: 0x2
        JP: 0x2
      description: |-
        The default monster ID for the hero (0x4: Charmander)
        
        type: struct monster_id_16
    - name: DEFAULT_PARTNER_ID
      address:
        EU: 0x20B081A
        NA: 0x20AFEFE
        JP: 0x20B1772
      length:
        EU: 0x2
        NA: 0x2
        JP: 0x2
      description: |-
        The default monster ID for the partner (0x1: Bulbasaur)
        
        type: struct monster_id_16
    - name: GAME_MODE
      address:
        EU: 0x20B088C
        NA: 0x20AFF70
        JP: 0x20B17E4
      length:
        EU: 0x1
        NA: 0x1
        JP: 0x1
      description: |-
        [Runtime] Game mode, see enum game_mode for possible values.
        
        type: uint8_t
    - name: GLOBAL_PROGRESS_PTR
      address:
        EU: 0x20B0890
        NA: 0x20AFF74
        JP: 0x20B17E8
      length:
        EU: 0x4
        NA: 0x4
      description: |-
        [Runtime]
        
        type: struct global_progress*
    - name: ADVENTURE_LOG_PTR
      address:
        EU: 0x20B0894
        NA: 0x20AFF78
        JP: 0x20B17EC
      length:
        EU: 0x4
        NA: 0x4
        JP: 0x4
      description: |-
        [Runtime]
        
        type: struct adventure_log*
    - name: ITEM_TABLES_PTRS_1
      address:
        EU: 0x20B1264
        NA: 0x20B0948
        JP: 0x20B21BC
      length:
        EU: 0x68
        NA: 0x68
        JP: 0x68
      description: "Irdkwia's notes: 26*0x4, uses MISSION_FLOOR_RANKS_AND_ITEM_LISTS"
    - name: UNOWN_SPECIES_ADDITIONAL_CHAR_PTR_TABLE
      address:
        EU: 0x20B131C
        NA: 0x20B09D8
        JP: 0x20B224C
      length:
        EU: 0x70
        NA: 0x70
        JP: 0x70
      description: |-
        Uses UNOWN_SPECIES_ADDITIONAL_CHARS
        
        Note: unverified, ported from Irdkwia's notes
        
        type: enum monster_id*[28]
    - name: TEAM_MEMBER_TABLE_PTR
      address:
        EU: 0x20B138C
        NA: 0x20B0A48
        JP: 0x20B22BC
      length:
        EU: 0x4
        NA: 0x4
        JP: 0x4
      description: Pointer to TEAM_MEMBER_TABLE
    - name: MISSION_DELIVER_LIST_PTR
      address:
        EU: 0x20B13A4
        NA: 0x20B0A60
        JP: 0x20B22D4
      length:
        EU: 0x4
        NA: 0x4
        JP: 0x4
      description: A pointer to a heap-allocated list of items usable for delivery missions
    - name: MISSION_DELIVER_COUNT
      address:
        EU: 0x20B13A8
        NA: 0x20B0A64
        JP: 0x20B22D8
      length:
        EU: 0x4
        NA: 0x4
        JP: 0x4
      description: The total number of items usable for delivery missions
    - name: MISSION_DUNGEON_LIST_PTR
      address:
        EU: 0x20B13AC
        NA: 0x20B0A68
        JP: 0x20B22DC
      length:
        EU: 0x4
        NA: 0x4
        JP: 0x4
      description: A pointer to a heap-allocated list of dungeons usable for missions
    - name: MISSION_DUNGEON_COUNT
      address:
        EU: 0x20B13B0
        NA: 0x20B0A6C
        JP: 0x20B22E0
      length:
        EU: 0x4
        NA: 0x4
        JP: 0x4
      description: The total number of dungeons usable for missions
    - name: MISSION_MONSTER_LIST_PTR
      address:
        EU: 0x20B13B4
        NA: 0x20B0A70
        JP: 0x20B22E4
      length:
        EU: 0x4
        NA: 0x4
        JP: 0x4
      description: A pointer to a heap-allocated list of monsters usable for missions
    - name: MISSION_MONSTER_COUNT
      address:
        EU: 0x20B13B8
        NA: 0x20B0A74
        JP: 0x20B22E8
      length:
        EU: 0x4
        NA: 0x4
        JP: 0x4
      description: The total number of monsters usable for missions
    - name: MISSION_LIST_PTR
      address:
        EU: 0x20B13BC
        NA: 0x20B0A78
        JP: 0x20B22EC
      length:
        EU: 0x4
        NA: 0x4
        JP: 0x4
      description: "Note: unverified, ported from Irdkwia's notes"
    - name: REMOTE_STRING_PTR_TABLE
      address:
        EU: 0x20B13C0
        NA: 0x20B0A7C
        JP: 0x20B22F0
      length:
        EU: 0x1C
        NA: 0x1C
        JP: 0x1C
      description: |-
        Note: unverified, ported from Irdkwia's notes
        
        type: const char*[7]
    - name: RANK_STRING_PTR_TABLE
      address:
        EU: 0x20B13DC
        NA: 0x20B0A98
        JP: 0x20B230C
      length:
        EU: 0x40
        NA: 0x40
        JP: 0x40
      description: |-
        Note: unverified, ported from Irdkwia's notes
        
        type: const char*[16]
    - name: SMD_EVENTS_FUN_TABLE
      address:
        EU: 0x20B14D4
        NA: 0x20B0B90
        JP: 0x20B2404
      length:
        EU: 0x1FC
        NA: 0x1FC
      description: |-
        Table of all DSE events, see https://projectpokemon.org/docs/mystery-dungeon-nds/procyon-studios-digital-sound-elements-r12/
        
        Irdkwia's notes: named DSEEventFunctionPtrTable with length 0x3C0 (note the disagreement), 240*0x4.
    - name: MUSIC_DURATION_LOOKUP_TABLE_1
      address:
        EU: 0x20B1894
        NA: 0x20B0F50
        JP: 0x20B27C4
      length:
        EU: 0x100
        NA: 0x100
        JP: 0x100
      description: |-
        Note: unverified, ported from Irdkwia's notes
        
        type: int16_t[128]
    - name: MUSIC_DURATION_LOOKUP_TABLE_2
      address:
        EU: 0x20B1994
        NA: 0x20B1050
        JP: 0x20B28C4
      length:
        EU: 0x200
        NA: 0x200
        JP: 0x200
      description: |-
        Note: unverified, ported from Irdkwia's notes
        
        type: int32_t[128]
    - name: LFO_WAVEFORM_CALLBACKS
      address:
        EU: 0x20B1B94
        NA: 0x20B1250
        JP: 0x20B2AC4
      length:
        EU: 0x40
        NA: 0x40
    - name: IS_DISP_ON
      address:
        EU: 0x20B34D8
        NA: 0x20B2B94
        JP: 0x20B4408
      length:
        EU: 0x1
        NA: 0x1
    - name: GXI_DMA_ID
      address:
        EU: 0x20B34DC
        NA: 0x20B2B98
        JP: 0x20B440C
      length:
        EU: 0x4
        NA: 0x4<|MERGE_RESOLUTION|>--- conflicted
+++ resolved
@@ -5109,8 +5109,6 @@
         r1: x offset within window
         r2: y offset within window
         r3: text to draw
-<<<<<<< HEAD
-=======
     - name: GetCharWidth
       address:
         EU: 0x2026830
@@ -5121,7 +5119,6 @@
         
         r0: char
         return: char width
->>>>>>> 4ad2cab8
     - name: GetColorCodePaletteOffset
       address:
         EU: 0x20268A8
@@ -5134,8 +5131,6 @@
         
         r0: char
         return: offset
-<<<<<<< HEAD
-=======
     - name: DrawChar
       address:
         EU: 0x2026A50
@@ -5150,7 +5145,6 @@
         r3: char
         stack[0]: color offset
         return: char width
->>>>>>> 4ad2cab8
     - name: GetWindow
       address:
         EU: 0x20278EC
