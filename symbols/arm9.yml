--- conflicted
+++ resolved
@@ -3895,11 +3895,8 @@
     - name: PlaySeByIdVolumeWrapper
       address:
         EU: 0x2017D1C
-<<<<<<< HEAD
-=======
         NA: 0x2017C80
         JP: 0x2017CD8
->>>>>>> ef2027e1
       description: |-
         Wrapper for PlaySeByIdVolume with 0x100 as the volume.
         
@@ -5040,11 +5037,8 @@
     - name: SubstitutePlaceholderItemTags
       address:
         EU: 0x20252B4
-<<<<<<< HEAD
-=======
         NA: 0x2024FE8
         JP: 0x2025038
->>>>>>> ef2027e1
       description: |-
         Sets what item's name should be displayed in place of the [item:r0] tag when printing a string.
         
