--- conflicted
+++ resolved
@@ -5871,19 +5871,11 @@
         Window update function for advanced menus.
         
         r0: window pointer
-<<<<<<< HEAD
     - name: DrawAdvancedMenu
       address:
         EU: 0x202C554
       description: |-
         Draws the contents of an advanced menu on the screen.
-=======
-    - name: HandleCheckIqMenu
-      address:
-        EU: 0x202C554
-      description: |-
-        Handles displaying the Check IQ menu in both dungeon and ground mode.
->>>>>>> cef6772bd776748d4867540e251e01e69c0d72fc
         
         r0: window pointer
     - name: CreateCollectionMenu
@@ -6913,15 +6905,7 @@
       address:
         EU: 0x2032888
       description: |-
-<<<<<<< HEAD
-<<<<<<< HEAD
-        Gets the number of items on the current manu page.
-=======
         Gets the number of items on the current menu page.
->>>>>>> cef6772bd776748d4867540e251e01e69c0d72fc
-=======
-        Gets the number of items on the current menu page.
->>>>>>> 3a209a2e
         
         r0: window_input_ctx struct pointer
         return: number of items on page
@@ -6929,15 +6913,7 @@
       address:
         EU: 0x2032BCC
       description: |-
-<<<<<<< HEAD
-<<<<<<< HEAD
-        Gets the y-offset of a given item on the current manu page.
-=======
         Gets the y-offset of a given item on the current menu page.
->>>>>>> cef6772bd776748d4867540e251e01e69c0d72fc
-=======
-        Gets the y-offset of a given item on the current menu page.
->>>>>>> 3a209a2e
         
         r0: window_input_ctx struct pointer
         r1: item
