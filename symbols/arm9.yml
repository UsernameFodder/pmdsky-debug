--- conflicted
+++ resolved
@@ -2783,11 +2783,8 @@
     - name: RemoveItemFromKecleonShop1
       address:
         EU: 0x2010914
-<<<<<<< HEAD
-=======
         NA: 0x201086C
         JP: 0x201083C
->>>>>>> f48dbd7c
       description: |-
         Removes an item from the first Kecleon Shop at a specific slot in the shop list.
         
@@ -2816,11 +2813,8 @@
     - name: AddItemToKecleonShop1
       address:
         EU: 0x2010B70
-<<<<<<< HEAD
-=======
         NA: 0x2010AC8
         JP: 0x2010A98
->>>>>>> f48dbd7c
       description: |-
         Tries to add the item to the first Kecleon shop. If there is no space, no item is added.
         
@@ -2829,11 +2823,8 @@
     - name: RemoveItemFromKecleonShop2
       address:
         EU: 0x2010C20
-<<<<<<< HEAD
-=======
         NA: 0x2010B78
         JP: 0x2010B48
->>>>>>> f48dbd7c
       description: |-
         Removes an item from the second Kecleon Shop at a specific slot in the shop list.
         
@@ -2859,11 +2850,8 @@
     - name: AddItemToKecleonShop2
       address:
         EU: 0x2010E74
-<<<<<<< HEAD
-=======
         NA: 0x2010DCC
         JP: 0x2010D9C
->>>>>>> f48dbd7c
       description: |-
         Tries to add the item to the second Kecleon shop. If there is no space, no item is added.
         
