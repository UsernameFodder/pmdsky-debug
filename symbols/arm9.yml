--- conflicted
+++ resolved
@@ -7724,11 +7724,8 @@
     - name: MissionToWonderMailPassword
       address:
         EU: 0x204E1B4
-<<<<<<< HEAD
-=======
         NA: 0x204DE7C
         JP: 0x204E1DC
->>>>>>> d1491d8e
       description: |-
         Converts a mission struct to a Wonder Mail S password.
         
@@ -10487,11 +10484,8 @@
     - name: ValidateNormalChallengeMission
       address:
         EU: 0x2060B80
-<<<<<<< HEAD
-=======
         NA: 0x2060804
         JP: 0x2060AF4
->>>>>>> d1491d8e
       description: |-
         Validates a normal (non-legendary) challenge letter mission by checking whether its client (leader), target (second member), and outlaw_backup_species (third member) match those of some mission_rescue_bin struct (alongside some other conditions).
         
@@ -10501,11 +10495,8 @@
     - name: ValidateLegendaryChallengeMission
       address:
         EU: 0x2060C80
-<<<<<<< HEAD
-=======
         NA: 0x2060904
         JP: 0x2060BF4
->>>>>>> d1491d8e
       description: |-
         Validates a legendary challenge letter mission by checking whether its dungeon matches the restricted dungeon of some mission_rescue_bin struct (alongside some other conditions).
         
