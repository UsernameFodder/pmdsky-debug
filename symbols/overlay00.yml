overlay0:
  versions:
    - EU
    - NA
    - JP
  address:
    EU: 0x22BD3C0
    NA: 0x22BCA80
    JP: 0x22BE220
  length:
    EU: 0x60880
    NA: 0x609A0
    JP: 0x609A0
  description: |-
    Likely contains supporting data and code related to the top menu.
    
    This is loaded together with overlay 1 while in the top menu. Since it's in overlay group 2 (together with overlay 10, which is another "data" overlay), this overlay probably plays a similar role. It mentions several files from the BACK folder that are known backgrounds for the top menu.
  functions:
    - name: SelectRandomBackground
      address:
        EU: 0x22BF12C
<<<<<<< HEAD
=======
        NA: 0x22BE918
        JP: 0x22C00C4
>>>>>>> 668e1612
      description: |-
        Selects a random background from the BACK/s09p04-10a.bgp files to be used as the background for the top menu.
          
        No params.
  data: []<|MERGE_RESOLUTION|>--- conflicted
+++ resolved
@@ -19,11 +19,8 @@
     - name: SelectRandomBackground
       address:
         EU: 0x22BF12C
-<<<<<<< HEAD
-=======
         NA: 0x22BE918
         JP: 0x22C00C4
->>>>>>> 668e1612
       description: |-
         Selects a random background from the BACK/s09p04-10a.bgp files to be used as the background for the top menu.
           
