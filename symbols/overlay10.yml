overlay10:
  versions:
    - EU
    - NA
    - JP
  address:
    EU: 0x22BD3C0
    NA: 0x22BCA80
    JP: 0x22BE220
  length:
    EU: 0x1F7A0
    NA: 0x1F7A0
    JP: 0x1F6A0
  description: "Appears to be used both during ground mode and dungeon mode. With dungeon mode, whereas overlay 29 contains the main dungeon engine, this overlay seems to contain routines and data for dungeon mechanics."
  functions:
    - name: CreateInventoryMenu
      address:
        EU: 0x22BD3C0
        NA: 0x22BCA80
        JP: 0x22BE220
      description: |-
        Creates a window containing a menu for inventory management. Also see struct inventory_menu.
        
        This is used for the Treasure Bag menu, the item information/price window in dungeon Kecleon shops, and possibly other things.
        
        If window_params is NULL, INVENTORY_MENU_DEFAULT_WINDOW_PARAMS will be used. Otherwise, it will be copied onto the window, ignoring the update and contents fields. If window_params::width and/or window_params::height are 0, they will be computed based on the contained text.
        
        If window_extra_info is non-NULL, it will be copied onto the window. Note that window_extra_info can only be NULL if there are no window_flags set that require extra info.
        
        r0: window_params
        r1: window_flags
        r2: window_extra_info pointer
        r3: some function pointer?
        stack[0]: ?
        stack[1]: total number of items
        stack[2]: number of items per page
        stack[3]: ?
        return: window_id
    - name: SetInventoryMenuState0
      address:
        EU: 0x22BD60C
        NA: 0x22BCCCC
        JP: 0x22BE46C
      description: |-
        Sets an inventory menu to state 0.
        
        r0: window_id
    - name: SetInventoryMenuState6
      address:
        EU: 0x22BD620
        NA: 0x22BCCE0
        JP: 0x22BE480
      description: |-
        Sets an inventory menu to state 6.
        
        r0: window_id
    - name: CloseInventoryMenu
      address:
        EU: 0x22BD634
        NA: 0x22BCCF4
        JP: 0x22BE494
      description: |-
        Closes a window created with CreateInventoryMenu.
        
        r0: window_id
    - name: IsInventoryMenuActive
      address:
        EU: 0x22BD6A8
        NA: 0x22BCD68
        JP: 0x22BE508
      description: |-
        This is a guess.
        
        Checks if the state of an inventory menu is something other than 7 or 8
        
        r0: window_id
        return: bool
    - name: CheckInventoryMenuField0x1A0
      address:
        EU: 0x22BD6C8
        NA: 0x22BCD88
        JP: 0x22BE528
      description: |-
        Checks if inventory_menu::field_0x1a0 is 0.
        
        r0: window_id
        return: bool
    - name: PopInventoryMenuField0x1A3
      address:
        EU: 0x22BD798
        NA: 0x22BCE58
        JP: 0x22BE5F8
      description: |-
        Sets inventory_menu::field_0x1a3 to 0 and returns the old value.
        
        r0: window_id
        return: old value
    - name: UpdateInventoryMenu
      address:
        EU: 0x22BD7B4
        NA: 0x22BCE74
        JP: 0x22BE614
      description: |-
        Window update function for inventory menus.
        
        r0: window pointer
    - name: IsInventoryMenuState3
      address:
        EU: 0x22BDCB4
        NA: 0x22BD374
        JP: 0x22BEB14
      description: |-
        Checks if an inventory menu has a state value of 3.
        
        r0: window_id
        return: bool
    - name: SprintfStatic
      address:
        EU:
          - 0x22BDD8C
          - 0x22C2194
        NA:
          - 0x22BD44C
          - 0x22C183C
        JP:
          - 0x22BEBEC
          - 0x22C2FA8
      description: |-
        Statically defined copy of sprintf(3) in overlay 10. See arm9.yml for more information.
        
        r0: str
        r1: format
        ...: variadic
        return: number of characters printed, excluding the null-terminator
    - name: GetEffectAnimationField0x19
      address:
        EU: 0x22BE7F4
        NA: 0x22BDEB4
        JP: 0x22BF658
      description: |-
        Calls GetEffectAnimation and returns field 0x19.
        
        r0: anim_id
        return: GetEffectAnimation(anim_id)->field_0x19.
    - name: AnimationHasMoreFrames
      address:
        EU: 0x22C0244
        NA: 0x22BF904
        JP: 0x22C10A8
      description: |-
        Just a guess. This is called in a loop in PlayEffectAnimation, and the output controls whether or not AdvanceFrame continues to be called.
        If the current effect animation's is_non_blocking field is set, the function will return false the very first time it is called.
        
        r0: ?
        return: whether or not the animation still has more frames left?
    - name: GetEffectAnimation
      address:
        EU: 0x22C07E0
        NA: 0x22BFEA0
        JP: 0x22C1644
      description: |-
        Note: unverified, ported from Irdkwia's notes
        
        r0: anim_id
        return: effect animation pointer
    - name: GetMoveAnimation
      address:
        EU: 0x22C07F4
        NA: 0x22BFEB4
        JP: 0x22C1658
      description: |-
        Get the move animation corresponding to the given move ID.
        
        r0: move_id
        return: move animation pointer
    - name: GetSpecialMonsterMoveAnimation
      address:
        EU: 0x22C0808
        NA: 0x22BFEC8
        JP: 0x22C166C
      description: |-
        Note: unverified, ported from Irdkwia's notes
        
        r0: ent_id
        return: special monster move animation pointer
    - name: GetTrapAnimation
      address:
        EU: 0x22C081C
        NA: 0x22BFEDC
        JP: 0x22C1680
      description: |-
        Note: unverified, ported from Irdkwia's notes
        
        r0: trap_id
        return: trap animation
    - name: GetItemAnimation1
      address:
        EU: 0x22C0830
        NA: 0x22BFEF0
        JP: 0x22C1694
      description: |-
        Note: unverified, ported from Irdkwia's notes
        
        r0: item_id
        return: first field of the item animation info
    - name: GetItemAnimation2
      address:
        EU: 0x22C0844
        NA: 0x22BFF04
        JP: 0x22C16A8
      description: |-
        Note: unverified, ported from Irdkwia's notes
        
        r0: item_id
        return: second field of the item animation info
    - name: GetMoveAnimationSpeed
      address:
        EU: 0x22C0858
        NA: 0x22BFF18
        JP: 0x22C16BC
      description: |-
        Note: unverified, ported from Irdkwia's notes
        
        r0: move_id
        return: anim_ent_ptr (This might be a mistake? It seems to be an integer, not a pointer)
    - name: DrawTeamStats
      address:
        EU: 0x22C1328
        NA: 0x22C09E8
        JP: 0x22C218C
      description: |-
        Handles creating the windows, sprites, etc. for the team stats top screen display.
        
        r0: undefined4
        r1: int
        r2: undefined4
        r3: uint32_t
        return: undefined4
    - name: UpdateTeamStats
      address:
        EU: 0x22C1620
        NA: 0x22C0CE0
        JP: 0x22C2488
      description: |-
        Handles updating the team stats top screen display.
        
        No params.
    - name: FreeTeamStats
      address:
        EU: 0x22C1CF4
        NA: 0x22C13B4
        JP: 0x22C2B08
      description: |-
        Handles the procedure to close the team stats top screen display.
        
        First it deletes the sprites, then it closes the portrait boxes and then the text boxes containing the stats for all 4 team members.
        
        return: always 1, seems unused
    - name: FreeMapAndTeam
      address:
        EU: 0x22C2024
        NA: 0x22C16D8
        JP: 0x22C2E2C
      description: |-
        Handles the procedure to close the map and team top screen display.
        
        return: always 1, seems unused
    - name: ProcessTeamStatsLvHp
      address:
        EU: 0x22C2094
        NA: 0x22C1748
        JP: 0x22C2E9C
      description: |-
        Appears to populate the Lv./HP row in the "Team stats" top screen.
        
        r0: index of some kind
    - name: ProcessTeamStatsNameGender
      address:
        EU: 0x22C21BC
        NA: 0x22C1864
        JP: 0x22C2FD0
      description: |-
        Appears to populate the name/gender row in the "Team stats" top screen.
        
        r0: index of some kind
    - name: IsBackgroundTileset
      address:
        EU: 0x22C2ECC
        NA: 0x22C2574
        JP: 0x22C3C5C
      description: |-
        Given a tileset ID, returns whether it's a background or a regular tileset
        
        In particular, returns r0 >= 0xAA
        
        r0: Tileset ID
        return: True if the tileset ID corresponds to a background, false if it corresponds to a regular tileset
    - name: InitTilesetBuffer
      address:
        EU: 0x22C3014
        NA: 0x22C26BC
        JP: 0x22C3DA4
      description: |-
        Initializes a buffer that contains data related to tilesets (such as dungeon::unknown_file_buffer_0x102A8).
        
        Calls AllocAndLoadFileInPack and DecompressAtNormalVeneer.
        
        r0: Pointer to the buffer to init
        r1: Tileset ID
        r2: Memory allocation flags
    - name: MainGame
      address:
        EU: 0x22C31E4
        NA: 0x22C288C
        JP: 0x22C3F74
      description: |-
        Contains several functions that handle switching between ground and dungeon mode. It also handles other situations, like what happens right after exiting a dungeon.
        
        The function doesn't get called until the player selects the option to resume a saved game and doesn't return until the player returns to the main menu.
        
        r0: End condition code? Seems to control what tasks get run and what transition happens when the dungeon ends
        return: return code?
  data:
    - name: INVENTORY_MENU_DEFAULT_WINDOW_PARAMS
      address:
        EU: 0x22C4CEC
        NA: 0x22C4394
        JP: 0x22C5A7C
      length:
        NA: 0x10
      description: |-
        Default window_params for an inventory_menu.
        
        Note that x_offset and y_offset refer to the right and bottom edges, since they will be paired with the x_offset_end and y_offset_end window flags in CreateInventoryMenu.
        
        Additionally, width and height are 0, and will be computed in CreateInventoryMenu.
    - name: FIRST_DUNGEON_WITH_MONSTER_HOUSE_TRAPS
      address:
        EU: 0x22C4D64
        NA: 0x22C440C
        JP: 0x22C5AF4
      length:
        EU: 0x1
        NA: 0x1
        JP: 0x1
      description: |-
        The first dungeon that can have extra traps spawn in Monster Houses, Dark Hill
        
        type: struct dungeon_id_8
    - name: FIERY_DRUM_RECRUIT_BOOST
      address:
        EU: 0x22C4D68
        NA: 0x22C4410
        JP: 0x22C5AF8
      length:
        EU: 0x2
        NA: 0x2
        JP: 0x2
      description: The amount added to the recruit rate with compatible species when holding a Fiery Drum.
    - name: BAD_POISON_DAMAGE_COOLDOWN
      address:
        EU: 0x22C4D6C
        NA: 0x22C4414
        JP: 0x22C5AFC
      length:
        EU: 0x2
        NA: 0x2
        JP: 0x2
      description: The number of turns between passive bad poison (toxic) damage.
    - name: ICY_FLUTE_RECRUIT_BOOST
      address:
        EU: 0x22C4D74
        NA: 0x22C441C
        JP: 0x22C5B04
      length:
        EU: 0x2
        NA: 0x2
        JP: 0x2
      description: The amount added to the recruit rate with compatible species when holding an Icy Flute.
    - name: PROTEIN_STAT_BOOST
      address:
        EU: 0x22C4D78
        NA: 0x22C4420
        JP: 0x22C5B08
      length:
        EU: 0x2
        NA: 0x2
        JP: 0x2
      description: The permanent attack boost from ingesting a Protein.
    - name: WATERFALL_CRINGE_CHANCE
      address:
        EU: 0x22C4D7C
        NA: 0x22C4424
        JP: 0x22C5B0C
      length:
        NA: 0x2
        JP: 0x2
      description: "The chance of Waterfall inflicting the cringe status, as a percentage (30%)."
    - name: AURORA_BEAM_LOWER_ATTACK_CHANCE
      address:
        EU: 0x22C4D80
        NA: 0x22C4428
        JP: 0x22C5B10
      length:
        NA: 0x2
        JP: 0x2
      description: "The chance of Aurora Beam halving attack, as a percentage (60%)."
    - name: SPAWN_CAP_NO_MONSTER_HOUSE
      address:
        EU: 0x22C4D88
        NA: 0x22C4430
        JP: 0x22C5B18
      length:
        EU: 0x2
        NA: 0x2
        JP: 0x2
      description: The maximum number of enemies that can spawn on a floor without a monster house (15).
    - name: OREN_BERRY_DAMAGE
      address:
        EU: 0x22C4D90
        NA: 0x22C4438
        JP: 0x22C5B20
      length:
        EU: 0x2
        NA: 0x2
        JP: 0x2
      description: Damage dealt by eating an Oren Berry.
    - name: GOLDEN_MASK_RECRUIT_BOOST
      address:
        EU: 0x22C4D94
        NA: 0x22C443C
        JP: 0x22C5B24
      length:
        EU: 0x2
        NA: 0x2
        JP: 0x2
      description: The amount added to the recruit rate when holding a Golden Mask.
    - name: IRON_TAIL_LOWER_DEFENSE_CHANCE
      address:
        EU: 0x22C4D98
        NA: 0x22C4440
        JP: 0x22C5B28
      length:
        NA: 0x2
        JP: 0x2
      description: "The chance of Iron Tail lowering defense, as a percentage (30%)."
    - name: TWINEEDLE_POISON_CHANCE
      address:
        EU: 0x22C4D9C
        NA: 0x22C4444
        JP: 0x22C5B2C
      length:
        NA: 0x2
        JP: 0x2
      description: "The chance of Twineedle poisoning, as a percentage (20%)."
    - name: EXTRASENSORY_CRINGE_CHANCE
      address:
        EU: 0x22C4DA0
        NA: 0x22C4448
        JP: 0x22C5B30
      length:
        NA: 0x2
        JP: 0x2
      description: "The chance of Extrasensory (and others, see DoMoveDamageCringe10) inflicting the cringe status, as a percentage (10%)."
    - name: ROCK_SLIDE_CRINGE_CHANCE
      address:
        EU: 0x22C4DA4
        NA: 0x22C444C
        JP: 0x22C5B34
      length:
        NA: 0x2
        JP: 0x2
      description: "The chance of Rock Slide (and others, see DoMoveDamageCringe30) inflicting the cringe status, as a percentage (30%)."
    - name: CRUNCH_LOWER_DEFENSE_CHANCE
      address:
        EU: 0x22C4DA8
        NA: 0x22C4450
        JP: 0x22C5B38
      length:
        NA: 0x2
        JP: 0x2
      description: "The chance of Crunch (and others, see DoMoveDamageLowerDef20) lowering defense, as a percentage (20%)."
    - name: TRAP_BUSTER_ACTIVATION_CHANCE
      address:
        EU: 0x22C4DB4
        NA: 0x22C445C
        JP: 0x22C5B44
      length:
        NA: 0x2
        JP: 0x2
      description: The chance of Trap Buster activating (30%).
    - name: FOREWARN_FORCED_MISS_CHANCE
      address:
        EU: 0x22C4DC0
        NA: 0x22C4468
        JP: 0x22C5B50
      length:
        NA: 0x2
        JP: 0x2
      description: "The chance of Forewarn forcing a move to miss, as a percentage (20%)."
    - name: UNOWN_STONE_DROP_CHANCE
      address:
        EU: 0x22C4DCC
        NA: 0x22C4474
        JP: 0x22C5B5C
      length:
        EU: 0x2
        NA: 0x2
        JP: 0x2
      description: "The chance of an Unown dropping an Unown stone, as a percentage (33%)."
    - name: SITRUS_BERRY_HP_RESTORATION
      address:
        EU: 0x22C4DD0
        NA: 0x22C4478
        JP: 0x22C5B60
      length:
        EU: 0x2
        NA: 0x2
        JP: 0x2
      description: The amount of HP restored by eating a Sitrus Berry.
    - name: AMBER_TEAR_RECRUIT_BOOST
      address:
        EU: 0x22C4DD4
        NA: 0x22C447C
        JP: 0x22C5B64
      length:
        EU: 0x2
        NA: 0x2
        JP: 0x2
      description: The amount added to the recruit rate when holding an Amber Tear.
    - name: MUDDY_WATER_LOWER_ACCURACY_CHANCE
      address:
        EU: 0x22C4DDC
        NA: 0x22C4484
        JP: 0x22C5B6C
      length:
        NA: 0x2
      description: "The chance of Muddy Water (and others, see DoMoveDamageLowerAccuracy40) lowering accuracy, as a percentage (40%)."
    - name: SILVER_WIND_BOOST_CHANCE
      address:
        EU: 0x22C4DE0
        NA: 0x22C4488
        JP: 0x22C5B70
      length:
        NA: 0x2
        JP: 0x2
      description: "The chance of Silver Wind (and others, see DoMoveDamageBoostAllStats) boosting all stats, as a percentage (20%)."
    - name: POISON_TAIL_POISON_CHANCE
      address:
        EU: 0x22C4DE4
        NA: 0x22C448C
        JP: 0x22C5B74
      length:
        NA: 0x2
        JP: 0x2
      description: "The chance of Poison Tail poisoning, as a percentage (10%)."
    - name: THUNDERSHOCK_PARALYZE_CHANCE
      address:
        EU: 0x22C4DE8
        NA: 0x22C4490
        JP: 0x22C5B78
      length:
        NA: 0x2
        JP: 0x2
      description: "The chance of Thundershock paralyzing, as a percentage (10%)."
    - name: BOUNCE_PARALYZE_CHANCE
      address:
        EU: 0x22C4DEC
        NA: 0x22C4494
        JP: 0x22C5B7C
      length:
        NA: 0x2
        JP: 0x2
      description: "The chance of Bounce paralyzing, as a percentage (30%)"
    - name: HEADBUTT_CRINGE_CHANCE
      address:
        EU: 0x22C4DF0
        NA: 0x22C4498
        JP: 0x22C5B80
      length:
        NA: 0x2
        JP: 0x2
      description: "The chance of Headbutt inflicting the cringe status, as a percentage (25%)."
    - name: FIRE_FANG_CRINGE_CHANCE
      address:
        EU: 0x22C4DF4
        NA: 0x22C449C
        JP: 0x22C5B84
      length:
        NA: 0x2
        JP: 0x2
      description: "The chance of Fire Fang inflicting the cringe status, as a percentage (25%)."
    - name: SACRED_FIRE_BURN_CHANCE
      address:
        EU: 0x22C4DF8
        NA: 0x22C44A0
        JP: 0x22C5B88
      length:
        NA: 0x2
        JP: 0x2
      description: "The chance of Sacred Fire burning, as a percentage (50%)."
    - name: WHIRLPOOL_CONSTRICTION_CHANCE
      address:
        EU: 0x22C4DFC
        NA: 0x22C44A4
        JP: 0x22C5B8C
      length:
        NA: 0x2
        JP: 0x2
      description: "The chance of Whirlpool inflicting the constriction status, as a percentage (10%)."
    - name: EXP_ELITE_EXP_BOOST
      address:
        EU: 0x22C4E00
        NA: 0x22C44A8
        JP: 0x22C5B90
      length:
        EU: 0x2
        NA: 0x2
        JP: 0x2
      description: The percentage increase in experience from the Exp. Elite IQ skill
    - name: MONSTER_HOUSE_MAX_NON_MONSTER_SPAWNS
      address:
        EU: 0x22C4E04
        NA: 0x22C44AC
        JP: 0x22C5B94
      length:
        EU: 0x2
        NA: 0x2
        JP: 0x2
      description: "The maximum number of extra non-monster spawns (items/traps) in a Monster House, 7"
    - name: HEAL_ORDER_HP_RESTORATION
      address:
        EU: 0x22C4E10
        NA: 0x22C44B8
        JP: 0x22C5BA0
      length:
        NA: 0x2
        JP: 0x2
      description: The amount of HP restored by Heal Order (40).
    - name: CURSE_DAMAGE_COOLDOWN
      address:
        EU: 0x22C4E14
<<<<<<< HEAD
=======
        NA: 0x22C44BC
        JP: 0x22C5BA4
>>>>>>> b4e4131e
      length:
        EU: 0x2
      description: The number of turns between passive curse damage (3).
    - name: STEEL_WING_BOOST_DEFENSE_CHANCE
      address:
        EU: 0x22C4E1C
        NA: 0x22C44C4
        JP: 0x22C5BAC
      length:
        NA: 0x2
        JP: 0x2
      description: "The chance of Steel Wing boosting defense, as a percentage (20%)."
    - name: GOLD_THORN_POWER
      address:
        EU: 0x22C4E28
        NA: 0x22C44D0
        JP: 0x22C5BB8
      length:
        EU: 0x2
        NA: 0x2
        JP: 0x2
      description: Attack power for Golden Thorns.
    - name: BURN_DAMAGE
      address:
        EU: 0x22C4E2C
        NA: 0x22C44D4
        JP: 0x22C5BBC
      length:
        NA: 0x2
      description: Damage dealt by the burn status condition.
    - name: POISON_DAMAGE
      address:
        EU: 0x22C4E30
        NA: 0x22C44D8
        JP: 0x22C5BC0
      length:
        NA: 0x2
      description: Damage dealt by the poison status condition.
    - name: SPAWN_COOLDOWN
      address:
        EU: 0x22C4E34
        NA: 0x22C44DC
        JP: 0x22C5BC4
      length:
        EU: 0x2
        NA: 0x2
        JP: 0x2
      description: The number of turns between enemy spawns under normal conditions.
    - name: MIST_BALL_LOWER_SPECIAL_ATTACK_CHANCE
      address:
        EU: 0x22C4E38
        NA: 0x22C44E0
        JP: 0x22C5BC8
      length:
        NA: 0x2
        JP: 0x2
      description: "The chance of Mist Ball lowering special attack, as a percentage (50%)."
    - name: PITFALL_TRAP_DAMAGE
      address:
        EU: 0x22C4E3C
        NA: 0x22C44E4
        JP: 0x22C5BCC
      length:
        EU: 0x2
        NA: 0x2
        JP: 0x2
      description: Damage dealt by pitfall traps (5).
    - name: CHARGE_BEAM_BOOST_SPECIAL_ATTACK_CHANCE
      address:
        EU: 0x22C4E48
        NA: 0x22C44F0
        JP: 0x22C5BD8
      length:
        NA: 0x2
        JP: 0x2
      description: "The chance of Charge Beam boosting special attack, as a percentage (40%)."
    - name: ORAN_BERRY_FULL_HP_BOOST
      address:
        EU: 0x22C4E4C
        NA: 0x22C44F4
        JP: 0x22C5BDC
      length:
        EU: 0x2
        NA: 0x2
        JP: 0x2
      description: The permanent HP boost from eating an Oran Berry at full HP (0).
    - name: LIFE_SEED_HP_BOOST
      address:
        EU: 0x22C4E50
        NA: 0x22C44F8
        JP: 0x22C5BE0
      length:
        EU: 0x2
        NA: 0x2
        JP: 0x2
      description: The permanent HP boost from eating a Life Seed.
    - name: FRIEND_BOW_FAST_FRIEND_BOOST
      address:
        EU: 0x22C4E54
        NA: 0x22C44FC
        JP: 0x22C5BE4
      length:
        EU: 0x2
        NA: 0x2
        JP: 0x2
      description: The amount added to the recruit rate when holding a Friend Bow or with the Fast Friend IQ skill.
    - name: OCTAZOOKA_LOWER_ACCURACY_CHANCE
      address:
        EU: 0x22C4E58
        NA: 0x22C4500
        JP: 0x22C5BE8
      length:
        NA: 0x2
        JP: 0x2
      description: "The chance of Octazooka lowering accuracy, as a percentage (60%)."
    - name: LUSTER_PURGE_LOWER_SPECIAL_DEFENSE_CHANCE
      address:
        EU: 0x22C4E64
        NA: 0x22C450C
        JP: 0x22C5BF4
      length:
        NA: 0x2
        JP: 0x2
      description: "The chance of Luster Purge (and others, see DoMoveDamageLowerSpecialDefense50) lowering special defense, as a percentage (50%)."
    - name: SUPER_LUCK_CRIT_RATE_BOOST
      address:
        EU: 0x22C4E68
        NA: 0x22C4510
        JP: 0x22C5BF8
      length:
        NA: 0x2
        JP: 0x2
      description: "The critical hit rate (additive) boost from Super Luck, 10%."
    - name: CONSTRICT_LOWER_SPEED_CHANCE
      address:
        EU: 0x22C4E6C
        NA: 0x22C4514
        JP: 0x22C5BFC
      length:
        NA: 0x2
        JP: 0x2
      description: "The chance of Constrict (and others, see DoMoveDamageLowerSpeed20) lowering speed, as a percentage (20%)."
    - name: ICE_FANG_FREEZE_CHANCE
      address:
        EU: 0x22C4E70
        NA: 0x22C4518
        JP: 0x22C5C00
      length:
        NA: 0x2
        JP: 0x2
      description: "The chance of Ice Fang freezing, as a percentage (15%)."
    - name: SMOG_POISON_CHANCE
      address:
        EU: 0x22C4E74
        NA: 0x22C451C
        JP: 0x22C5C04
      length:
        NA: 0x2
        JP: 0x2
      description: "The chance of Smog (and others, see DoMoveDamagePoison40) poisoning, as a percentage (40%)."
    - name: CUTE_CHARM_INFATUATE_CHANCE
      address:
        EU: 0x22C4E7C
        NA: 0x22C4524
        JP: 0x22C5C0C
      length:
        NA: 0x2
        JP: 0x2
      description: "The chance of Cute Charm infatuating, as a percentage (12%)."
    - name: LICK_PARALYZE_CHANCE
      address:
        EU: 0x22C4E80
        NA: 0x22C4528
        JP: 0x22C5C10
      length:
        NA: 0x2
        JP: 0x2
      description: "The chance of Lick (and others, see DoMoveDamageParalyze10) paralyzing, as a percentage (10%)."
    - name: THUNDER_FANG_PARALYZE_CHANCE
      address:
        EU: 0x22C4E84
        NA: 0x22C452C
        JP: 0x22C5C14
      length:
        NA: 0x2
        JP: 0x2
      description: "The chance of Thunder Fang paralyzing, as a percentage (10%)."
    - name: BITE_CRINGE_CHANCE
      address:
        EU: 0x22C4E8C
        NA: 0x22C4534
        JP: 0x22C5C1C
      length:
        NA: 0x2
        JP: 0x2
      description: "The chance of Bite (and others, see DoMoveDamageCringe20) inflicting the cringe status, as a percentage (20%)"
    - name: SKY_ATTACK_CRINGE_CHANCE
      address:
        EU: 0x22C4E90
        NA: 0x22C4538
        JP: 0x22C5C20
      length:
        NA: 0x2
        JP: 0x2
      description: "The chance of Sky Attack inflicting the cringe status, as a percentage (25%)."
    - name: ICE_FANG_CRINGE_CHANCE
      address:
        EU: 0x22C4E94
        NA: 0x22C453C
        JP: 0x22C5C24
      length:
        NA: 0x2
        JP: 0x2
      description: "The chance of Ice Fang inflicting the cringe status, as a percentage (25%)."
    - name: BLAZE_KICK_BURN_CHANCE
      address:
        EU: 0x22C4E98
        NA: 0x22C4540
        JP: 0x22C5C28
      length:
        NA: 0x2
        JP: 0x2
      description: "The chance of Blaze Kick burning, as a percentage (10%)."
    - name: FLAMETHROWER_BURN_CHANCE
      address:
        EU: 0x22C4E9C
        NA: 0x22C4544
        JP: 0x22C5C2C
      length:
        NA: 0x2
        JP: 0x2
      description: "The chance of Flamethrower (and others, see DoMoveDamageBurn10) burning, as a percentage (10%)."
    - name: DIZZY_PUNCH_CONFUSE_CHANCE
      address:
        EU: 0x22C4EA0
        NA: 0x22C4548
        JP: 0x22C5C30
      length:
        NA: 0x2
        JP: 0x2
      description: "The chance of Dizzy Punch (and others, see DoMoveDamageConfuse30) confusing, as a percentage (30%)."
    - name: SECRET_POWER_EFFECT_CHANCE
      address:
        EU: 0x22C4EA4
        NA: 0x22C454C
        JP: 0x22C5C34
      length:
        NA: 0x2
        JP: 0x2
      description: "The chance of Secret Power inflicting an effect, as a percentage (30%)."
    - name: METAL_CLAW_BOOST_ATTACK_CHANCE
      address:
        EU: 0x22C4EAC
        NA: 0x22C4554
        JP: 0x22C5C3C
      length:
        NA: 0x2
        JP: 0x2
      description: "The chance of Metal Claw boosting attack, as a percentage (20%)."
    - name: TECHNICIAN_MOVE_POWER_THRESHOLD
      address:
        EU: 0x22C4EB4
        NA: 0x22C455C
        JP: 0x22C5C44
      length:
        NA: 0x2
        JP: 0x2
      description: "The move power threshold for Technician (4). Moves whose base power doesn't exceed this value will receive a 50% damage boost."
    - name: SONICBOOM_FIXED_DAMAGE
      address:
        EU: 0x22C4EC0
        NA: 0x22C4568
        JP: 0x22C5C50
      length:
        NA: 0x2
        JP: 0x2
      description: The amount of fixed damage dealt by SonicBoom (20).
    - name: RAIN_ABILITY_BONUS_REGEN
      address:
        EU: 0x22C4ED0
        NA: 0x22C4578
        JP: 0x22C5C60
      length:
        NA: 0x2
      description: The passive bonus health regen given when the weather is rain for the abilities rain dish and dry skin.
    - name: AI_CONFUSED_NO_ATTACK_CHANCE
      address:
        EU: 0x22C4ED8
        NA: 0x22C4580
        JP: 0x22C5C68
      length:
        EU: 0x2
        NA: 0x2
        JP: 0x2
      description: The percentage chance of the AI not attacking when it is confused.
    - name: LEECH_SEED_HP_DRAIN
      address:
        EU: 0x22C4EE0
        NA: 0x22C4588
        JP: 0x22C5C70
      length:
        NA: 0x2
      description: The amount of health drained by leech seed status.
    - name: EXCLUSIVE_ITEM_EXP_BOOST
      address:
        EU: 0x22C4EE4
        NA: 0x22C458C
        JP: 0x22C5C74
      length:
        EU: 0x2
        NA: 0x2
        JP: 0x2
      description: The percentage increase in experience from exp-boosting exclusive items.
    - name: INGRAIN_BONUS_REGEN
      address:
        EU: 0x22C4EE8
<<<<<<< HEAD
=======
        NA: 0x22C4590
        JP: 0x22C5C78
>>>>>>> b4e4131e
      length:
        EU: 0x2
      description: The passive bonus regen given by the Ingrain status condition (10).
    - name: AFTERMATH_CHANCE
      address:
        EU: 0x22C4EEC
        NA: 0x22C4594
        JP: 0x22C5C7C
      length:
        EU: 0x2
        NA: 0x2
        JP: 0x2
      description: "The chance of the Aftermath ability activating, as a percentage (50%)."
    - name: SET_DAMAGE_STATUS_DAMAGE
      address:
        EU: 0x22C4EF0
        NA: 0x22C4598
        JP: 0x22C5C80
      length:
        NA: 0x2
        JP: 0x2
      description: The fixed amount of damage dealt when the Set Damage status condition is active (30).
    - name: INTIMIDATOR_ACTIVATION_CHANCE
      address:
        EU: 0x22C4F10
        NA: 0x22C45B8
        JP: 0x22C5CA0
      length:
        EU: 0x2
        NA: 0x2
        JP: 0x2
      description: The percentage chance that Intimidator will activate.
    - name: WRAP_DAMAGE
      address:
        EU: 0x22C4F28
<<<<<<< HEAD
=======
        NA: 0x22C45D0
        JP: 0x22C5CB8
>>>>>>> b4e4131e
      length:
        EU: 0x2
      description: Damage dealt by the wrap status condition (6).
    - name: TYPE_ADVANTAGE_MASTER_CRIT_RATE
      address:
        EU: 0x22C4F38
        NA: 0x22C45E0
        JP: 0x22C5CC8
      length:
        NA: 0x2
        JP: 0x2
      description: "The flat critical hit rate with Type-Advantage Master, 40%."
    - name: INGRAIN_BONUS_REGEN_COOLDOWN
      address:
        EU: 0x22C4F40
<<<<<<< HEAD
=======
        NA: 0x22C45E8
        JP: 0x22C5CD0
>>>>>>> b4e4131e
      length:
        EU: 0x2
      description: The number of turns between ingrain health regeneration (5).
    - name: ORAN_BERRY_HP_RESTORATION
      address:
        EU: 0x22C4F44
        NA: 0x22C45EC
        JP: 0x22C5CD4
      length:
        EU: 0x2
        NA: 0x2
        JP: 0x2
      description: The amount of HP restored by eating a Oran Berry.
    - name: WRAP_DAMAGE_COOLDOWN
      address:
        EU: 0x22C4F48
<<<<<<< HEAD
=======
        NA: 0x22C45F0
        JP: 0x22C5CD8
>>>>>>> b4e4131e
      length:
        EU: 0x2
      description: The number of turns between passive wrap damage (2).
    - name: SITRUS_BERRY_FULL_HP_BOOST
      address:
        EU: 0x22C4F4C
        NA: 0x22C45F4
        JP: 0x22C5CDC
      length:
        EU: 0x2
        NA: 0x2
        JP: 0x2
      description: The permanent HP boost from eating a Sitrus Berry at full HP.
    - name: SNORE_CRINGE_CHANCE
      address:
        EU: 0x22C4F58
        NA: 0x22C4600
        JP: 0x22C5CE8
      length:
        NA: 0x2
        JP: 0x2
      description: "The chance of Snore inflicting the cringe status, as a percentage (30%)."
    - name: METEOR_MASH_BOOST_ATTACK_CHANCE
      address:
        EU: 0x22C4F5C
        NA: 0x22C4604
        JP: 0x22C5CEC
      length:
        NA: 0x2
        JP: 0x2
      description: "The chance of Meteor Mash boosting attack, as a percentage (20%)."
    - name: CRUSH_CLAW_LOWER_DEFENSE_CHANCE
      address:
        EU: 0x22C4F60
        NA: 0x22C4608
        JP: 0x22C5CF0
      length:
        NA: 0x2
        JP: 0x2
      description: "The chance of Crush Claw lowering defense, as a percentage (50%)."
    - name: BURN_DAMAGE_COOLDOWN
      address:
        EU: 0x22C4F68
        NA: 0x22C4610
        JP: 0x22C5CF8
      length:
        EU: 0x2
        NA: 0x2
        JP: 0x2
      description: The number of turns between passive burn damage.
    - name: SHADOW_BALL_LOWER_SPECIAL_DEFENSE_CHANCE
      address:
        EU: 0x22C4F74
        NA: 0x22C461C
        JP: 0x22C5D04
      length:
        NA: 0x2
        JP: 0x2
      description: "The chance of Shadow Ball lowering special defense, as a percentage (20%)."
    - name: STICK_POWER
      address:
        EU: 0x22C4F7C
        NA: 0x22C4624
        JP: 0x22C5D0C
      length:
        EU: 0x2
        NA: 0x2
        JP: 0x2
      description: Attack power for Sticks.
    - name: AQUA_RING_BONUS_REGEN
      address:
        EU: 0x22C4F80
<<<<<<< HEAD
=======
        NA: 0x22C4628
        JP: 0x22C5D10
>>>>>>> b4e4131e
      length:
        EU: 0x2
      description: The passive bonus regen given by the Aqua Ring status condition (8).
    - name: BUBBLE_LOWER_SPEED_CHANCE
      address:
        EU: 0x22C4F84
        NA: 0x22C462C
        JP: 0x22C5D14
      length:
        NA: 0x2
        JP: 0x2
      description: "The chance of Bubble lowering speed, as a percentage (10%)."
    - name: ICE_BODY_BONUS_REGEN
      address:
        EU: 0x22C4F88
        NA: 0x22C4630
        JP: 0x22C5D18
      length:
        EU: 0x2
      description: The passive bonus health regen given when the weather is hail for the ability ice body.
    - name: POWDER_SNOW_FREEZE_CHANCE
      address:
        EU: 0x22C4F8C
        NA: 0x22C4634
        JP: 0x22C5D1C
      length:
        NA: 0x2
        JP: 0x2
      description: "The chance of Powder Snow (and others, see DoMoveDamageFreeze15) freezing, as a percentage (15%)."
    - name: POISON_STING_POISON_CHANCE
      address:
        EU: 0x22C4F94
        NA: 0x22C463C
        JP: 0x22C5D24
      length:
        NA: 0x2
        JP: 0x2
      description: "The chance of Poison Sting (and others, see DoMoveDamagePoison18) poisoning, as a percentage (18%)."
    - name: SPAWN_COOLDOWN_THIEF_ALERT
      address:
        EU: 0x22C4F98
        NA: 0x22C4640
        JP: 0x22C5D28
      length:
        EU: 0x2
        NA: 0x2
        JP: 0x2
      description: The number of turns between enemy spawns when the Thief Alert condition is active.
    - name: POISON_FANG_POISON_CHANCE
      address:
        EU: 0x22C4F9C
        NA: 0x22C4644
        JP: 0x22C5D2C
      length:
        NA: 0x2
        JP: 0x2
      description: "The chance of Poison Fang poisoning, as a percentage (30%)."
    - name: CHATOT_SCARF_BOUNCE_CHANCE
      address:
        EU: 0x22C4FA0
        NA: 0x22C4648
        JP: 0x22C5D30
      length:
        EU: 0x2
        NA: 0x2
        JP: 0x2
      description: "The chance of the Chatot Scarf bouncing back a move, as a percentage (20%)."
    - name: WEATHER_MOVE_TURN_COUNT
      address:
        EU: 0x22C4FAC
        NA: 0x22C4654
        JP: 0x22C5D3C
      length:
        NA: 0x2
      description: "The number of turns the moves rain dance, hail, sandstorm, sunny day and defog change the weather for. (3000)"
    - name: THUNDER_PARALYZE_CHANCE
      address:
        EU: 0x22C4FB0
        NA: 0x22C4658
        JP: 0x22C5D40
      length:
        NA: 0x2
        JP: 0x2
      description: "The chance of Thunder (and others, see DoMoveDamageParalyze20) paralyzing, as a percentage (20%)"
    - name: THUNDERBOLT_PARALYZE_CHANCE
      address:
        EU: 0x22C4FB4
        NA: 0x22C465C
        JP: 0x22C5D44
      length:
        NA: 0x2
        JP: 0x2
      description: "The chance of Thunderbolt paralyzing, as a percentage (15%)."
    - name: MONSTER_HOUSE_MAX_MONSTER_SPAWNS
      address:
        EU: 0x22C4FB8
        NA: 0x22C4660
        JP: 0x22C5D48
      length:
        EU: 0x2
        NA: 0x2
        JP: 0x2
      description: "The maximum number of monster spawns in a Monster House, 30, but multiplied by 2/3 for some reason (so the actual maximum is 45)"
    - name: TWISTER_CRINGE_CHANCE
      address:
        EU: 0x22C4FC0
        NA: 0x22C4668
        JP: 0x22C5D50
      length:
        NA: 0x2
        JP: 0x2
      description: "The chance of Twister inflicting the cringe status, as a percentage (10%)."
    - name: SPEED_BOOST_TURNS
      address:
        EU: 0x22C4FC4
        NA: 0x22C466C
        JP: 0x22C5D54
      length:
        EU: 0x2
        NA: 0x2
        JP: 0x2
      description: Number of turns (250) after which Speed Boost will trigger and increase speed by one stage.
    - name: FAKE_OUT_CRINGE_CHANCE
      address:
        EU: 0x22C4FC8
        NA: 0x22C4670
        JP: 0x22C5D58
      length:
        NA: 0x2
        JP: 0x2
      description: "The chance of Fake Out inflicting the cringe status, as a percentage (35%)."
    - name: THUNDER_FANG_CRINGE_CHANCE
      address:
        EU: 0x22C4FD0
        NA: 0x22C4678
        JP: 0x22C5D60
      length:
        NA: 0x2
        JP: 0x2
      description: "The chance of Thunder Fang inflicting the cringe status, as a percentage (25%)."
    - name: FLARE_BLITZ_BURN_CHANCE
      address:
        EU: 0x22C4FDC
        NA: 0x22C4684
        JP: 0x22C5D6C
      length:
        NA: 0x2
        JP: 0x2
      description: "The chance of Flare Blitz burning, as a percentage (25%). This value is also used for the Fire Fang burn chance."
    - name: FLAME_WHEEL_BURN_CHANCE
      address:
        EU: 0x22C4FE0
        NA: 0x22C4688
        JP: 0x22C5D70
      length:
        NA: 0x2
        JP: 0x2
      description: "The chance of Flame Wheel (and others, see DoMoveDamageBurn10FlameWheel) burning, as a percentage (10%)."
    - name: PSYBEAM_CONFUSE_CHANCE
      address:
        EU: 0x22C4FE8
        NA: 0x22C4690
        JP: 0x22C5D78
      length:
        NA: 0x2
        JP: 0x2
      description: "The chance of Psybeam (and others, see DoMoveDamageConfuse10) confusing, as a percentage (10%)."
    - name: TRI_ATTACK_STATUS_CHANCE
      address:
        EU: 0x22C4FEC
        NA: 0x22C4694
        JP: 0x22C5D7C
      length:
        NA: 0x2
        JP: 0x2
      description: "The chance of Tri Attack inflicting any status condition, as a percentage (20%)."
    - name: MIRACLE_CHEST_EXP_BOOST
      address:
        EU: 0x22C4FF0
        NA: 0x22C4698
        JP: 0x22C5D80
      length:
        EU: 0x2
        NA: 0x2
        JP: 0x2
      description: The percentage increase in experience from the Miracle Chest item
    - name: WONDER_CHEST_EXP_BOOST
      address:
        EU: 0x22C4FF4
        NA: 0x22C469C
        JP: 0x22C5D84
      length:
        EU: 0x2
        NA: 0x2
        JP: 0x2
      description: The percentage increase in experience from the Wonder Chest item
    - name: SPAWN_CAP_WITH_MONSTER_HOUSE
      address:
        EU: 0x22C4FFC
        NA: 0x22C46A4
        JP: 0x22C5D8C
      length:
        EU: 0x2
        NA: 0x2
        JP: 0x2
      description: "The maximum number of enemies that can spawn on a floor with a monster house, not counting those in the monster house (4)."
    - name: POISON_DAMAGE_COOLDOWN
      address:
        EU: 0x22C5000
        NA: 0x22C46A8
        JP: 0x22C5D90
      length:
        EU: 0x2
        NA: 0x2
        JP: 0x2
      description: The number of turns between passive poison damage.
    - name: LEECH_SEED_DAMAGE_COOLDOWN
      address:
        EU: 0x22C5004
        NA: 0x22C46AC
        JP: 0x22C5D94
      length:
        NA: 0x2
      description: The number of turns between leech seed health drain.
    - name: THROWN_ITEM_HIT_CHANCE
      address:
        EU: 0x22C5008
        NA: 0x22C46B0
        JP: 0x22C5D98
      length:
        EU: 0x2
        NA: 0x2
        JP: 0x2
      description: Chance of a hurled item hitting the target (90%).
    - name: GEO_PEBBLE_DAMAGE
      address:
        EU: 0x22C500C
        NA: 0x22C46B4
        JP: 0x22C5D9C
      length:
        EU: 0x2
        NA: 0x2
        JP: 0x2
      description: Damage dealt by Geo Pebbles.
    - name: GRAVELEROCK_DAMAGE
      address:
        EU: 0x22C5010
        NA: 0x22C46B8
        JP: 0x22C5DA0
      length:
        EU: 0x2
        NA: 0x2
        JP: 0x2
      description: Damage dealt by Gravelerocks.
    - name: RARE_FOSSIL_DAMAGE
      address:
        EU: 0x22C5014
        NA: 0x22C46BC
        JP: 0x22C5DA4
      length:
        EU: 0x2
        NA: 0x2
        JP: 0x2
      description: Damage dealt by Rare Fossils.
    - name: GINSENG_CHANCE_3
      address:
        EU: 0x22C5018
        NA: 0x22C46C0
        JP: 0x22C5DA8
      length:
        EU: 0x2
        NA: 0x2
        JP: 0x2
      description: "The percentage chance for Ginseng to boost a move's power by 3 (12%)."
    - name: ZINC_STAT_BOOST
      address:
        EU: 0x22C501C
        NA: 0x22C46C4
        JP: 0x22C5DAC
      length:
        EU: 0x2
        NA: 0x2
        JP: 0x2
      description: The permanent special defense boost from ingesting a Zinc.
    - name: IRON_STAT_BOOST
      address:
        EU: 0x22C5020
        NA: 0x22C46C8
        JP: 0x22C5DB0
      length:
        EU: 0x2
        NA: 0x2
        JP: 0x2
      description: The permanent defense boost from ingesting an Iron.
    - name: CALCIUM_STAT_BOOST
      address:
        EU: 0x22C5024
        NA: 0x22C46CC
        JP: 0x22C5DB4
      length:
        EU: 0x2
        NA: 0x2
        JP: 0x2
      description: The permanent special attack boost from ingesting a Calcium.
    - name: WISH_BONUS_REGEN
      address:
        EU: 0x22C5028
        NA: 0x22C46D0
        JP: 0x22C5DB8
      length:
        NA: 0x2
      description: The passive bonus regen given by the wish status condition.
    - name: DRAGON_RAGE_FIXED_DAMAGE
      address:
        EU: 0x22C502C
        NA: 0x22C46D4
        JP: 0x22C5DBC
      length:
        NA: 0x2
        JP: 0x2
      description: The amount of fixed damage dealt by Dragon Rage (30).
    - name: CORSOLA_TWIG_POWER
      address:
        EU: 0x22C5030
        NA: 0x22C46D8
        JP: 0x22C5DC0
      length:
        EU: 0x2
        NA: 0x2
        JP: 0x2
      description: Attack power for Corsola Twigs.
    - name: CACNEA_SPIKE_POWER
      address:
        EU: 0x22C5034
        NA: 0x22C46DC
        JP: 0x22C5DC4
      length:
        EU: 0x2
        NA: 0x2
        JP: 0x2
      description: Attack power for Cacnea Spikes.
    - name: GOLD_FANG_POWER
      address:
        EU: 0x22C5038
        NA: 0x22C46E0
        JP: 0x22C5DC8
      length:
        EU: 0x2
        NA: 0x2
        JP: 0x2
      description: Attack power for Gold Fangs.
    - name: SILVER_SPIKE_POWER
      address:
        EU: 0x22C503C
        NA: 0x22C46E4
        JP: 0x22C5DCC
      length:
        EU: 0x2
        NA: 0x2
        JP: 0x2
      description: Attack power for Silver Spikes.
    - name: IRON_THORN_POWER
      address:
        EU: 0x22C5040
        NA: 0x22C46E8
        JP: 0x22C5DD0
      length:
        EU: 0x2
        NA: 0x2
        JP: 0x2
      description: Attack power for Iron Thorns.
    - name: BAD_WEATHER_DAMAGE
      address:
        EU: 0x22C5044
<<<<<<< HEAD
=======
        NA: 0x22C46EC
        JP: 0x22C5DD4
>>>>>>> b4e4131e
      length:
        EU: 0x2
      description: Damage dealt by the Sandstorm and Hail weather conditions (3).
    - name: SCOPE_LENS_CRIT_RATE_BOOST
      address:
        EU: 0x22C5048
        NA: 0x22C46F0
        JP: 0x22C5DD8
      length:
        NA: 0x2
        JP: 0x2
      description: "The critical hit rate (additive) boost from the Scope Lens/Patsy Band items and the Sharpshooter IQ skill, 15%."
    - name: HEALING_WISH_HP_RESTORATION
      address:
        EU: 0x22C504C
        NA: 0x22C46F4
        JP: 0x22C5DDC
      length:
        NA: 0x2
        JP: 0x2
      description: The amount of HP restored by Healing Wish (999). This also applies to Lunar Dance.
    - name: SKY_MELODICA_RECRUIT_BOOST
      address:
        EU: 0x22C5054
        NA: 0x22C46FC
        JP: 0x22C5DE4
      length:
        EU: 0x2
        NA: 0x2
        JP: 0x2
      description: The amount added to the recruit rate with compatible species when holding a Sky Melodica.
    - name: GRASS_CORNET_RECRUIT_BOOST
      address:
        EU: 0x22C5058
        NA: 0x22C4700
        JP: 0x22C5DE8
      length:
        EU: 0x2
        NA: 0x2
        JP: 0x2
      description: The amount added to the recruit rate with compatible species when holding a Grass Cornet.
    - name: ROCK_HORN_RECRUIT_BOOST
      address:
        EU: 0x22C505C
        NA: 0x22C4704
        JP: 0x22C5DEC
      length:
        EU: 0x2
        NA: 0x2
        JP: 0x2
      description: The amount added to the recruit rate with compatible species when holding a Rock Horn.
    - name: AQUA_MONICA_RECRUIT_BOOST
      address:
        EU: 0x22C5060
        NA: 0x22C4708
        JP: 0x22C5DF0
      length:
        EU: 0x2
        NA: 0x2
        JP: 0x2
      description: The amount added to the recruit rate with compatible species when holding a Aqua Monica.
    - name: TERRA_CYMBAL_RECRUIT_BOOST
      address:
        EU: 0x22C5064
        NA: 0x22C470C
        JP: 0x22C5DF4
      length:
        EU: 0x2
        NA: 0x2
        JP: 0x2
      description: The amount added to the recruit rate with compatible species when holding a Terra Cymbal.
    - name: ME_FIRST_MULTIPLIER
      address:
        EU: 0x22C5068
        NA: 0x22C4710
        JP: 0x22C5DF8
      length:
        NA: 0x4
        JP: 0x4
      description: "The damage multiplier applied to attacks copied by Me First, as a fixed-point number with 8 fraction bits (1.5)."
    - name: FACADE_DAMAGE_MULTIPLIER
      address:
        EU: 0x22C5070
        NA: 0x22C4718
        JP: 0x22C5E00
      length:
        NA: 0x4
        JP: 0x4
      description: "The Facade damage multiplier for users with a status condition, as a binary fixed-point number with 8 fraction bits (0x200 -> 2x)."
    - name: IMPRISON_TURN_RANGE
      address:
        EU: 0x22C5074
        NA: 0x22C471C
        JP: 0x22C5E04
      length:
        NA: 0x4
        JP: 0x4
      description: |-
        The turn range for the Paused status inflicted by Imprison, [3, 6).
        
        type: int16_t[2]
    - name: SLEEP_TURN_RANGE
      address:
        EU: 0x22C5078
        NA: 0x22C4720
        JP: 0x22C5E08
      length:
        EU: 0x4
        NA: 0x4
        JP: 0x4
      description: |-
        Appears to control the range of turns for which the sleep condition can last.
        
        The first two bytes are the low value of the range, and the later two bytes are the high value.
    - name: NIGHTMARE_TURN_RANGE
      address:
        EU: 0x22C507C
        NA: 0x22C4724
        JP: 0x22C5E0C
      length:
        NA: 0x4
        JP: 0x4
      description: |-
        The turn range for the Nightmare status inflicted by Nightmare, [4, 8).
        
        type: int16_t[2]
    - name: REFLECT_LIGHT_SCREEN_TURN_RANGE
      address:
        EU: 0x22C5084
        NA: 0x22C472C
        JP: 0x22C5E14
      length:
        NA: 0x4
        JP: 0x4
      description: |-
        The turn range for the Reflect and Light Screen statuses, [10, 12).
        
        type: int16_t[2]
    - name: BURN_DAMAGE_MULTIPLIER
      address:
        EU: 0x22C509C
        NA: 0x22C4744
        JP: 0x22C5E2C
      length:
        NA: 0x4
        JP: 0x4
      description: |-
        The extra damage multiplier for moves when the attacker is burned, as a fixed-point number with 8 fraction bits (the raw value is 0xCC, which is close to 0.8).
        
        Unlike in the main series, this multiplier is applied regardless of whether the move being used is physical or special.
    - name: REST_TURN_RANGE
      address:
        EU: 0x22C50A0
        NA: 0x22C4748
        JP: 0x22C5E30
      length:
        NA: 0x4
        JP: 0x4
      description: |-
        The turn range for the Napping status inflicted by Rest, [1, 4).
        
        type: int16_t[2]
    - name: MATCHUP_SUPER_EFFECTIVE_MULTIPLIER_ERRATIC_PLAYER
      address:
        EU: 0x22C50A4
        NA: 0x22C474C
        JP: 0x22C5E34
      length:
        NA: 0x4
        JP: 0x4
      description: "The damage multiplier corresponding to MATCHUP_SUPER_EFFECTIVE when Erratic Player is active, as a fixed-point number with 8 fraction bits (the raw value is 0x1B3, the closest possible representation of 1.7)."
    - name: MATCHUP_IMMUNE_MULTIPLIER
      address:
        EU: 0x22C50B0
        NA: 0x22C4758
        JP: 0x22C5E40
      length:
        NA: 0x4
      description: "The damage multiplier corresponding to MATCHUP_IMMUNE, as a fixed-point number with 8 fraction bits (0.5)."
    - name: GASTRO_ACID_TURN_RANGE
      address:
        EU: 0x22C50C4
        NA: 0x22C476C
        JP: 0x22C5E54
      length:
        NA: 0x4
        JP: 0x4
      description: |-
        The turn range for the Gastro Acid status, [4, 10).
        
        type: int16_t[2]
    - name: SPORT_CONDITION_TURN_RANGE
      address:
        EU: 0x22C50E4
        NA: 0x22C478C
        JP: 0x22C5E74
      length:
        NA: 0x4
        JP: 0x4
      description: |-
        The turn range for the sport conditions activated by Mud Sport and Water Sport, [10, 12).
        
        type: int16_t[2]
    - name: SURE_SHOT_TURN_RANGE
      address:
        EU: 0x22C50F0
        NA: 0x22C4798
        JP: 0x22C5E80
      length:
        NA: 0x4
        JP: 0x4
      description: |-
        The turn range for the Sure Shot status inflicted by Mind Reader and Lock-On, [10, 12).
        
        type: int16_t[2]
    - name: DETECT_BAND_MOVE_ACCURACY_DROP
      address:
        EU: 0x22C5100
        NA: 0x22C47A8
        JP: 0x22C5E90
      length:
        NA: 0x4
        JP: 0x4
      description: The (subtractive) move accuracy drop induced on an attacker if the defender is wearing a Detect Band (30).
    - name: TINTED_LENS_MULTIPLIER
      address:
        EU: 0x22C5118
        NA: 0x22C47C0
        JP: 0x22C5EA8
      length:
        NA: 0x4
        JP: 0x4
      description: "The extra damage multiplier for not-very-effective moves when Tinted Lens is active, as a fixed-point number with 8 fraction bits (the raw value is 0x133, the closest possible representation of 1.2)."
    - name: SMOKESCREEN_TURN_RANGE
      address:
        EU: 0x22C511C
        NA: 0x22C47C4
        JP: 0x22C5EAC
      length:
        NA: 0x4
        JP: 0x4
      description: |-
        The turn range for the Whiffer status inflicted by Smokescreen, [1, 4).
        
        type: int16_t[2]
    - name: PERISH_SONG_TURN_RANGE
      address:
        EU: 0x22C5128
        NA: 0x22C47D0
        JP: 0x22C5EB8
      length:
        EU: 0x4
        NA: 0x4
        JP: 0x4
      description: |-
        The turn range for the status inflicted by Perish Song, [3, 3).
        
        type: int16_t[2]
    - name: SHADOW_FORCE_DAMAGE_MULTIPLIER
      address:
        EU: 0x22C5134
        NA: 0x22C47DC
        JP: 0x22C5EC4
      length:
        NA: 0x4
        JP: 0x4
      description: "The damage multiplier for Shadow Force, as a fixed-point number with 8 fraction bits (2)."
    - name: DIG_DAMAGE_MULTIPLIER
      address:
        EU: 0x22C513C
        NA: 0x22C47E4
        JP: 0x22C5ECC
      length:
        NA: 0x4
        JP: 0x4
      description: "The damage multiplier for Dig, as a fixed-point number with 8 fraction bits (2)."
    - name: DIVE_DAMAGE_MULTIPLIER
      address:
        EU: 0x22C5140
        NA: 0x22C47E8
        JP: 0x22C5ED0
      length:
        NA: 0x4
        JP: 0x4
      description: "The damage multiplier for Dive, as a fixed-point number with 8 fraction bits (2)."
    - name: BOUNCE_DAMAGE_MULTIPLIER
      address:
        EU: 0x22C5144
        NA: 0x22C47EC
        JP: 0x22C5ED4
      length:
        NA: 0x4
        JP: 0x4
      description: "The damage multiplier for Bounce, as a fixed-point number with 8 fraction bits (2)."
    - name: POWER_PITCHER_DAMAGE_MULTIPLIER
      address:
        EU: 0x22C5150
        NA: 0x22C47F8
        JP: 0x22C5EE0
      length:
        EU: 0x4
        NA: 0x4
        JP: 0x4
      description: "The multiplier for projectile damage from Power Pitcher (1.5), as a binary fixed-point number (8 fraction bits)"
    - name: QUICK_DODGER_MOVE_ACCURACY_DROP
      address:
        EU: 0x22C5160
        NA: 0x22C4808
        JP: 0x22C5EF0
      length:
        NA: 0x4
        JP: 0x4
      description: The (subtractive) move accuracy drop induced on an attacker if the defender has the Quick Dodger IQ skill (10).
    - name: MATCHUP_NOT_VERY_EFFECTIVE_MULTIPLIER
      address:
        EU: 0x22C5168
        NA: 0x22C4810
        JP: 0x22C5EF8
      length:
        NA: 0x4
        JP: 0x4
      description: "The damage multiplier corresponding to MATCHUP_NOT_VERY_EFFECTIVE, as a fixed-point number with 8 fraction bits (the raw value is 0x1B4, the closest possible representation of 1/√2)."
    - name: MATCHUP_SUPER_EFFECTIVE_MULTIPLIER
      address:
        EU: 0x22C5170
        NA: 0x22C4818
        JP: 0x22C5F00
      length:
        NA: 0x4
        JP: 0x4
      description: "The damage multiplier corresponding to MATCHUP_SUPER_EFFECTIVE, as a fixed-point number with 8 fraction bits (the raw value is 0x166, the closest possible representation of 1.4)."
    - name: MATCHUP_NEUTRAL_MULTIPLIER
      address:
        EU: 0x22C5174
        NA: 0x22C481C
        JP: 0x22C5F04
      length:
        NA: 0x4
        JP: 0x4
      description: "The damage multiplier corresponding to MATCHUP_NEUTRAL, as a fixed-point number with 8 fraction bits (1)."
    - name: MATCHUP_IMMUNE_MULTIPLIER_ERRATIC_PLAYER
      address:
        EU: 0x22C5178
        NA: 0x22C4820
        JP: 0x22C5F08
      length:
        NA: 0x4
        JP: 0x4
      description: "The damage multiplier corresponding to MATCHUP_IMMUNE when Erratic Player is active, as a fixed-point number with 8 fraction bits (0.25)."
    - name: MATCHUP_NOT_VERY_EFFECTIVE_MULTIPLIER_ERRATIC_PLAYER
      address:
        EU: 0x22C517C
        NA: 0x22C4824
        JP: 0x22C5F0C
      length:
        NA: 0x4
        JP: 0x4
      description: "The damage multiplier corresponding to MATCHUP_NOT_VERY_EFFECTIVE when Erratic Player is active, as a fixed-point number with 8 fraction bits (0.5)."
    - name: MATCHUP_NEUTRAL_MULTIPLIER_ERRATIC_PLAYER
      address:
        EU: 0x22C5184
        NA: 0x22C482C
        JP: 0x22C5F14
      length:
        NA: 0x4
        JP: 0x4
      description: "The damage multiplier corresponding to MATCHUP_NEUTRAL when Erratic Player is active, as a fixed-point number with 8 fraction bits (1)."
    - name: AIR_BLADE_DAMAGE_MULTIPLIER
      address:
        EU: 0x22C519C
        NA: 0x22C4844
        JP: 0x22C5F2C
      length:
        EU: 0x4
        NA: 0x4
        JP: 0x4
      description: "The multiplier for damage from the Air Blade (1.5), as a binary fixed-point number (8 fraction bits)"
    - name: KECLEON_SHOP_BOOST_CHANCE_MULTIPLIER
      address:
        EU: 0x22C51A4
        NA: 0x22C484C
        JP: 0x22C5F34
      length:
        NA: 0x4
        JP: 0x4
      description: The boosted kecleon shop spawn chance multiplier (~1.2) as a binary fixed-point number (8 fraction bits).
    - name: HIDDEN_STAIRS_SPAWN_CHANCE_MULTIPLIER
      address:
        EU: 0x22C51A8
        NA: 0x22C4850
        JP: 0x22C5F38
      length:
        EU: 0x4
        NA: 0x4
        JP: 0x4
      description: "The hidden stairs spawn chance multiplier (~1.2) as a binary fixed-point number (8 fraction bits), if applicable. See ShouldBoostHiddenStairsSpawnChance in overlay 29."
    - name: YAWN_TURN_RANGE
      address:
        EU: 0x22C51B8
        NA: 0x22C4860
        JP: 0x22C5F48
      length:
        NA: 0x4
        JP: 0x4
      description: |-
        The turn range for the Yawning status inflicted by Yawn, [2, 2].
        
        type: int16_t[2]
    - name: SPEED_BOOST_TURN_RANGE
      address:
        EU: 0x22C51E0
        NA: 0x22C4888
        JP: 0x22C5F70
      length:
        EU: 0x4
        NA: 0x4
        JP: 0x4
      description: |-
        Appears to control the range of turns for which a speed boost can last.
        
        The first two bytes are the low value of the range, and the later two bytes are the high value.
    - name: SOLARBEAM_DAMAGE_MULTIPLIER
      address:
        EU: 0x22C51FC
        NA: 0x22C48A4
        JP: 0x22C5F8C
      length:
        NA: 0x4
        JP: 0x4
      description: "The default damage multiplier for SolarBeam, as a fixed-point number with 8 fraction bits (2)."
    - name: SKY_ATTACK_DAMAGE_MULTIPLIER
      address:
        EU: 0x22C5200
        NA: 0x22C48A8
        JP: 0x22C5F90
      length:
        NA: 0x4
        JP: 0x4
      description: "The damage multiplier for Sky Attack, as a fixed-point number with 8 fraction bits (2)."
    - name: RAZOR_WIND_DAMAGE_MULTIPLIER
      address:
        EU: 0x22C5208
        NA: 0x22C48B0
        JP: 0x22C5F98
      length:
        NA: 0x4
        JP: 0x4
      description: "The damage multiplier for Razor Wind, as a fixed-point number with 8 fraction bits (2)."
    - name: FOCUS_PUNCH_DAMAGE_MULTIPLIER
      address:
        EU: 0x22C520C
        NA: 0x22C48B4
        JP: 0x22C5F9C
      length:
        NA: 0x4
      description: "The damage multiplier for Focus Punch, as a fixed-point number with 8 fraction bits (2)."
    - name: SKULL_BASH_DAMAGE_MULTIPLIER
      address:
        EU: 0x22C5214
        NA: 0x22C48BC
        JP: 0x22C5FA4
      length:
        NA: 0x4
        JP: 0x4
      description: "The damage multiplier for Skull Bash, as a fixed-point number with 8 fraction bits (2)."
    - name: FLY_DAMAGE_MULTIPLIER
      address:
        EU: 0x22C5218
        NA: 0x22C48C0
        JP: 0x22C5FA8
      length:
        NA: 0x4
        JP: 0x4
      description: "The damage multiplier for Fly, as a fixed-point number with 8 fraction bits (2)."
    - name: WEATHER_BALL_TYPE_TABLE
      address:
        EU: 0x22C5234
        NA: 0x22C48DC
        JP: 0x22C5FC4
      length:
        NA: 0x8
        JP: 0x8
      description: |-
        Maps each weather type (by index, see enum weather_id) to the corresponding Weather Ball type.
        
        type: struct type_id_8[8]
    - name: AI_REGULAR_ATTACK_WEIGHTS
      address:
        EU: 0x22C5258
        NA: 0x22C4900
        JP: 0x22C5FE8
      length:
        EU: 0xA
        NA: 0xA
        JP: 0xA
      description: |-
        The weight of the regular attack in the weighted random when the AI is deciding which move to use, depending on how many other attacks the AI can currently use.
        Each index in the array corresponds to the number of attacks (0-4) the AI can use (i.e., is enabled and has PP remaining).
        
        type: uint16_t[5]
    - name: LAST_RESORT_DAMAGE_MULT_TABLE
      address:
        EU: 0x22C529C
        NA: 0x22C4944
        JP: 0x22C602C
      length:
        NA: 0x10
        JP: 0x10
      description: |-
        Table of damage multipliers for Last Resort for different numbers of moves out of PP, where each entry is a binary fixed-point number with 8 fraction bits.
        
        If n is the number of moves out of PP not counting Last Resort itself, the table is indexed by (n - 1).
        
        type: int[4]
    - name: SYNTHESIS_HP_RESTORATION_TABLE
      address:
        EU: 0x22C52AC
        NA: 0x22C4954
        JP: 0x22C603C
      length:
        NA: 0x10
        JP: 0x10
      description: |-
        Maps each weather type (by index, see enum weather_id) to the corresponding HP restoration value for Synthesis.
        
        type: int16_t[8]
    - name: ROOST_HP_RESTORATION_TABLE
      address:
        EU: 0x22C52BC
        NA: 0x22C4964
        JP: 0x22C604C
      length:
        NA: 0x10
        JP: 0x10
      description: |-
        Maps each weather type (by index, see enum weather_id) to the corresponding HP restoration value for Roost.
        
        Every entry in this table is 40.
        
        type: int16_t[8]
    - name: MOONLIGHT_HP_RESTORATION_TABLE
      address:
        EU: 0x22C52CC
        NA: 0x22C4974
        JP: 0x22C605C
      length:
        NA: 0x10
        JP: 0x10
      description: |-
        Maps each weather type (by index, see enum weather_id) to the corresponding HP restoration value for Moonlight.
        
        type: int16_t[8]
    - name: MORNING_SUN_HP_RESTORATION_TABLE
      address:
        EU: 0x22C52DC
        NA: 0x22C4984
        JP: 0x22C606C
      length:
        NA: 0x10
        JP: 0x10
      description: |-
        Maps each weather type (by index, see enum weather_id) to the corresponding HP restoration value for Morning Sun.
        
        type: int16_t[8]
    - name: REVERSAL_DAMAGE_MULT_TABLE
      address:
        EU: 0x22C52EC
        NA: 0x22C4994
        JP: 0x22C607C
      length:
        NA: 0x10
        JP: 0x10
      description: |-
        Table of damage multipliers for Reversal/Flail at different HP ranges, where each entry is a binary fixed-point number with 8 fraction bits.
        
        type: int[4]
    - name: WATER_SPOUT_DAMAGE_MULT_TABLE
      address:
        EU: 0x22C52FC
        NA: 0x22C49A4
        JP: 0x22C608C
      length:
        NA: 0x10
        JP: 0x10
      description: |-
        Table of damage multipliers for Water Spout at different HP ranges, where each entry is a binary fixed-point number with 8 fraction bits.
        
        type: int[4]
    - name: WRING_OUT_DAMAGE_MULT_TABLE
      address:
        EU: 0x22C530C
        NA: 0x22C49B4
        JP: 0x22C609C
      length:
        NA: 0x10
        JP: 0x10
      description: |-
        Table of damage multipliers for Wring Out/Crush Grip at different HP ranges, where each entry is a binary fixed-point number with 8 fraction bits.
        
        type: int[4]
    - name: ERUPTION_DAMAGE_MULT_TABLE
      address:
        EU: 0x22C531C
        NA: 0x22C49C4
        JP: 0x22C60AC
      length:
        NA: 0x10
        JP: 0x10
      description: |-
        Table of damage multipliers for Eruption at different HP ranges, where each entry is a binary fixed-point number with 8 fraction bits.
        
        type: int[4]
    - name: WEATHER_BALL_DAMAGE_MULT_TABLE
      address:
        EU: 0x22C54AC
        NA: 0x22C4B54
        JP: 0x22C623C
      length:
        NA: 0x20
        JP: 0x20
      description: |-
        Maps each weather type (by index, see enum weather_id) to the corresponding Weather Ball damage multiplier, where each entry is a binary fixed-point number with 8 fraction bits.
        
        type: int[8]
    - name: EAT_ITEM_EFFECT_IGNORE_LIST
      address:
        EU: 0x22C54CC
        NA: 0x22C4B74
        JP: 0x22C625C
      length:
        EU: 0x48
        NA: 0x48
      description: List of item IDs that should be ignored by the ShouldTryEatItem function. The last entry is null.
    - name: CASTFORM_WEATHER_ATTRIBUTE_TABLE
      address:
        EU: 0x22C55C4
        NA: 0x22C4C6C
        JP: 0x22C6354
      length:
        EU: 0x30
        NA: 0x30
        JP: 0x30
      description: |-
        Maps each weather type (by index, see enum weather_id) to the corresponding Castform type and form.
        
        type: struct castform_weather_attributes[8]
    - name: BAD_POISON_DAMAGE_TABLE
      address:
        EU: 0x22C55F4
        NA: 0x22C4C9C
        JP: 0x22C6384
      length:
        NA: 0x3C
      description: "Table for how much damage each tick of badly poisoned should deal. The table is filled with 0x0006, but could use different values for each entry."
    - name: TYPE_MATCHUP_COMBINATOR_TABLE
      address:
        EU: 0x22C566C
        NA: 0x22C4D14
        JP: 0x22C63FC
      length:
        NA: 0x40
        JP: 0x40
      description: |-
        Table of type matchup combinations.
        
        Each row corresponds to a single type matchup that results from combining two individual type matchups together. For example, combining MATCHUP_NOT_VERY_EFFECTIVE with MATCHUP_SUPER_EFFECTIVE results in MATCHUP_NEUTRAL.
        
        type: struct type_matchup_combinator_table
    - name: OFFENSIVE_STAT_STAGE_MULTIPLIERS
      address:
        EU: 0x22C56F0
        NA: 0x22C4D98
        JP: 0x22C6480
      length:
        EU: 0x54
        NA: 0x54
        JP: 0x54
      description: "Table of multipliers for offensive stats (attack/special attack) for each stage 0-20, as binary fixed-point numbers (8 fraction bits)"
    - name: DEFENSIVE_STAT_STAGE_MULTIPLIERS
      address:
        EU: 0x22C5744
        NA: 0x22C4DEC
        JP: 0x22C64D4
      length:
        EU: 0x54
        NA: 0x54
        JP: 0x54
      description: "Table of multipliers for defensive stats (defense/special defense) for each stage 0-20, as binary fixed-point numbers (8 fraction bits)"
    - name: NATURE_POWER_TABLE
      address:
        EU: 0x22C5798
        NA: 0x22C4E40
        JP: 0x22C6528
      length:
        EU: 0x78
        NA: 0x78
        JP: 0x78
      description: |-
        Maps enum nature_power_variant to the associated move ID and effect handler.
        
        type: struct wildcard_move_desc[15]
    - name: APPLES_AND_BERRIES_ITEM_IDS
      address:
        EU: 0x22C5810
        NA: 0x22C4EB8
        JP: 0x22C65A0
      length:
        EU: 0x84
        NA: 0x84
        JP: 0x84
      description: |-
        Table of item IDs for Apples and Berries, which trigger the exclusive item effect EXCLUSIVE_EFF_RECOVER_HP_FROM_APPLES_AND_BERRIES.
        
        type: struct item_id_16[66]
    - name: RECRUITMENT_LEVEL_BOOST_TABLE
      address:
        EU: 0x22C59BC
        NA: 0x22C5064
        JP: 0x22C674C
      length:
        EU: 0xCC
        NA: 0xCC
        JP: 0xCC
      description: |-
        Note: unverified, ported from Irdkwia's notes
        
        type: int16_t[102]
    - name: NATURAL_GIFT_ITEM_TABLE
      address:
        EU: 0x22C5A88
        NA: 0x22C5130
        JP: 0x22C6818
      length:
        EU: 0xCC
        NA: 0xCC
        JP: 0xCC
      description: |-
        Maps items to their type and base power if used with Natural Gift.
        
        Any item not listed in this table explicitly will be Normal type with a base power of 1 when used with Natural Gift.
        
        type: struct natural_gift_item_info[34]
    - name: RANDOM_MUSIC_ID_TABLE
      address:
        EU: 0x22C5B54
        NA: 0x22C51FC
        JP: 0x22C68E4
      length:
        EU: 0xF0
        NA: 0xF0
        JP: 0xF0
      description: |-
        Table of music IDs for dungeons with a random assortment of music tracks.
        
        This is a table with 30 rows, each with 4 2-byte music IDs. Each row contains the possible music IDs for a given group, from which the music track will be selected randomly.
        
        type: struct music_id_16[30][4]
    - name: SHOP_ITEM_CHANCES
      address:
        EU: 0x22C5C44
        NA: 0x22C52EC
        JP: 0x22C69D4
      length:
        EU: 0x120
        NA: 0x120
        JP: 0x120
      description: |-
        8 * 6 * 3 * 0x2
        
        Note: unverified, ported from Irdkwia's notes
    - name: MALE_ACCURACY_STAGE_MULTIPLIERS
      address:
        EU: 0x22C5D64
        NA: 0x22C540C
        JP: 0x22C6AF4
      length:
        EU: 0x54
        NA: 0x54
        JP: 0x54
      description: "Table of multipliers for the accuracy stat for males for each stage 0-20, as binary fixed-point numbers (8 fraction bits)"
    - name: MALE_EVASION_STAGE_MULTIPLIERS
      address:
        EU: 0x22C5DB8
        NA: 0x22C5460
        JP: 0x22C6B48
      length:
        EU: 0x54
        NA: 0x54
        JP: 0x54
      description: "Table of multipliers for the evasion stat for males for each stage 0-20, as binary fixed-point numbers (8 fraction bits)"
    - name: FEMALE_ACCURACY_STAGE_MULTIPLIERS
      address:
        EU: 0x22C5E0C
        NA: 0x22C54B4
        JP: 0x22C6B9C
      length:
        EU: 0x54
        NA: 0x54
        JP: 0x54
      description: "Table of multipliers for the accuracy stat for females for each stage 0-20, as binary fixed-point numbers (8 fraction bits)"
    - name: FEMALE_EVASION_STAGE_MULTIPLIERS
      address:
        EU: 0x22C5E60
        NA: 0x22C5508
        JP: 0x22C6BF0
      length:
        EU: 0x54
        NA: 0x54
        JP: 0x54
      description: "Table of multipliers for the evasion stat for females for each stage 0-20, as binary fixed-point numbers (8 fraction bits)"
    - name: MUSIC_ID_TABLE
      address:
        EU: 0x22C5EB4
        NA: 0x22C555C
        JP: 0x22C6C44
      length:
        EU: 0x154
        NA: 0x154
        JP: 0x154
      description: |-
        List of music IDs used in dungeons with a single music track.
        
        This is an array of 170 2-byte music IDs, and is indexed into by the music value in the floor properties struct for a given floor. Music IDs with the highest bit set (0x8000) are indexes into the RANDOM_MUSIC_ID_TABLE.
        
        type: struct music_id_16[170] (or not a music ID if the highest bit is set)
    - name: TYPE_MATCHUP_TABLE
      address:
        EU: 0x22C6008
        NA: 0x22C56B0
        JP: 0x22C6D98
      length:
        EU: 0x288
        NA: 0x288
        JP: 0x288
      description: |-
        Table of type matchups.
        
        Each row corresponds to the type matchups of a specific attack type, with each entry within the row specifying the type's effectiveness against a target type.
        
        type: struct type_matchup_table
    - name: FIXED_ROOM_MONSTER_SPAWN_STATS_TABLE
      address:
        EU: 0x22C6290
        NA: 0x22C5938
        JP: 0x22C7020
      length:
        EU: 0x4A4
        NA: 0x4A4
        JP: 0x4A4
      description: |-
        Table of stats for monsters that can spawn in fixed rooms, pointed into by the FIXED_ROOM_MONSTER_SPAWN_TABLE.
        
        This is an array of 99 12-byte entries containing stat spreads for one monster entry each.
        
        type: struct fixed_room_monster_spawn_stats_entry[99]
    - name: METRONOME_TABLE
      address:
        EU: 0x22C6734
        NA: 0x22C5DDC
        JP: 0x22C74C4
      length:
        EU: 0x540
        NA: 0x540
        JP: 0x540
      description: |-
        Something to do with the moves that Metronome can turn into.
        
        type: struct wildcard_move_desc[168]
    - name: TILESET_PROPERTIES
      address:
        EU: 0x22C6C74
        NA: 0x22C631C
        JP: 0x22C7A04
      length:
        EU: 0x954
        NA: 0x954
        JP: 0x954
      description: "type: struct tileset_property[199]"
    - name: FIXED_ROOM_PROPERTIES_TABLE
      address:
        EU: 0x22C75C8
        NA: 0x22C6C70
        JP: 0x22C8358
      length:
        EU: 0xC00
        NA: 0xC00
        JP: 0xC00
      description: |-
        Table of properties for fixed rooms.
        
        This is an array of 256 12-byte entries containing properties for a given fixed room ID.
        
        See the struct definitions and Frostbyte's dungeon data document for more info.
        
        type: struct fixed_room_properties_entry[256]
    - name: TRAP_ANIMATION_INFO
      address:
        EU: 0x22C83A8
        NA: 0x22C7A50
        JP: 0x22C9138
      length:
        EU: 0x34
        NA: 0x34
        JP: 0x34
      description: |-
        Note: unverified, ported from Irdkwia's notes
        
        type: struct trap_animation[26]
    - name: ITEM_ANIMATION_INFO
      address:
        EU: 0x22C83DC
        NA: 0x22C7A84
        JP: 0x22C916C
      length:
        EU: 0x15E0
        NA: 0x15E0
        JP: 0x15E0
      description: |-
        Note: unverified, ported from Irdkwia's notes
        
        type: struct item_animation[1400]
    - name: MOVE_ANIMATION_INFO
      address:
        EU: 0x22C99BC
        NA: 0x22C9064
        JP: 0x22CA74C
      length:
        EU: 0x34C8
        NA: 0x34C8
        JP: 0x34C8
      description: "type: struct move_animation[563]"
    - name: EFFECT_ANIMATION_INFO
      address:
        EU: 0x22CCE84
        NA: 0x22CC52C
        JP: 0x22CDC14
      length:
        EU: 0x4C90
        NA: 0x4C90
        JP: 0x4C90
      description: |-
        Note: unverified, ported from Irdkwia's notes
        
        type: struct effect_animation[700]
    - name: SPECIAL_MONSTER_MOVE_ANIMATION_INFO
      address:
        EU: 0x22D1B14
        NA: 0x22D11BC
        JP: 0x22D28A4
      length:
        EU: 0xADF4
        NA: 0xADF4
        JP: 0xADF4
      description: |-
        Note: unverified, ported from Irdkwia's notes
        
        type: struct special_monster_move_animation[7422]<|MERGE_RESOLUTION|>--- conflicted
+++ resolved
@@ -640,11 +640,8 @@
     - name: CURSE_DAMAGE_COOLDOWN
       address:
         EU: 0x22C4E14
-<<<<<<< HEAD
-=======
         NA: 0x22C44BC
         JP: 0x22C5BA4
->>>>>>> b4e4131e
       length:
         EU: 0x2
       description: The number of turns between passive curse damage (3).
@@ -961,11 +958,8 @@
     - name: INGRAIN_BONUS_REGEN
       address:
         EU: 0x22C4EE8
-<<<<<<< HEAD
-=======
         NA: 0x22C4590
         JP: 0x22C5C78
->>>>>>> b4e4131e
       length:
         EU: 0x2
       description: The passive bonus regen given by the Ingrain status condition (10).
@@ -1001,11 +995,8 @@
     - name: WRAP_DAMAGE
       address:
         EU: 0x22C4F28
-<<<<<<< HEAD
-=======
         NA: 0x22C45D0
         JP: 0x22C5CB8
->>>>>>> b4e4131e
       length:
         EU: 0x2
       description: Damage dealt by the wrap status condition (6).
@@ -1021,11 +1012,8 @@
     - name: INGRAIN_BONUS_REGEN_COOLDOWN
       address:
         EU: 0x22C4F40
-<<<<<<< HEAD
-=======
         NA: 0x22C45E8
         JP: 0x22C5CD0
->>>>>>> b4e4131e
       length:
         EU: 0x2
       description: The number of turns between ingrain health regeneration (5).
@@ -1042,11 +1030,8 @@
     - name: WRAP_DAMAGE_COOLDOWN
       address:
         EU: 0x22C4F48
-<<<<<<< HEAD
-=======
         NA: 0x22C45F0
         JP: 0x22C5CD8
->>>>>>> b4e4131e
       length:
         EU: 0x2
       description: The number of turns between passive wrap damage (2).
@@ -1119,11 +1104,8 @@
     - name: AQUA_RING_BONUS_REGEN
       address:
         EU: 0x22C4F80
-<<<<<<< HEAD
-=======
         NA: 0x22C4628
         JP: 0x22C5D10
->>>>>>> b4e4131e
       length:
         EU: 0x2
       description: The passive bonus regen given by the Aqua Ring status condition (8).
@@ -1498,11 +1480,8 @@
     - name: BAD_WEATHER_DAMAGE
       address:
         EU: 0x22C5044
-<<<<<<< HEAD
-=======
         NA: 0x22C46EC
         JP: 0x22C5DD4
->>>>>>> b4e4131e
       length:
         EU: 0x2
       description: Damage dealt by the Sandstorm and Hail weather conditions (3).
