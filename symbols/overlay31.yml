--- conflicted
+++ resolved
@@ -43,11 +43,8 @@
     - name: CreateStairsMenuState
       address:
         EU: 0x2383AD4
-<<<<<<< HEAD
-=======
         NA: 0x2382ED4
         JP: 0x2384154
->>>>>>> ab7b4ed2
       description: |-
         Called when the leader steps on any stairs tile (regular, warp zone, rescue point, hidden stairs).
         
@@ -57,11 +54,8 @@
     - name: StairsSubheadingCallback
       address:
         EU: 0x2383B68
-<<<<<<< HEAD
-=======
         NA: 0x2382F68
         JP: 0x23841E8
->>>>>>> ab7b4ed2
       description: |-
         Callback function passed to CreateAdvancedTextBox for creating the subheading for the stairs menu.
         
@@ -69,11 +63,8 @@
     - name: HandleStairsMenu
       address:
         EU: 0x2383BBC
-<<<<<<< HEAD
-=======
         NA: 0x2382FBC
         JP: 0x238423C
->>>>>>> ab7b4ed2
       description: |-
         Handles displaying the stairs menu and is called on each frame while it is open, also updating the leader's action fields.
         
