overlay31:
  versions:
    - EU
    - NA
    - JP
  address:
    EU: 0x2383420
    NA: 0x2382820
    JP: 0x2383AA0
  length:
    EU: 0x7AA0
    NA: 0x7A80
    JP: 0x7AC0
  description: Controls the dungeon menu (during dungeon mode).
  functions:
    - name: InitDungeonMenu
      aliases:
        - EntryOverlay31
      address:
        EU: 0x2383420
        NA: 0x2382820
        JP: 0x2383AA0
      description: |-
        Initializes the main dungeon menu and allocates a struct on the heap with information for HandleDungeonMenu.
        
        No params.
    - name: DrawDungeonMenuStatusWindow
      address:
        EU: 0x2383464
        NA: 0x2382864
        JP: 0x2383AE4
      description: |-
        Draws the contents shown in the main dungeon menu status window showing the player's belly, money, play time, etc.
        
        r0: int
    - name: DungeonMenuSwitch
      address:
        EU: 0x23836C0
        NA: 0x2382AC0
        JP: 0x2383D40
      description: |-
        Note: unverified, ported from Irdkwia's notes
        
        r0: appears to be an index of some sort, probably the menu index based on the function name?
    - name: DungeonMenuLoop
      address:
        EU: 0x2383754
<<<<<<< HEAD
=======
        NA: 0x2382B54
        JP: 0x2383DD4
>>>>>>> b4e4131e
      description: |-
        Handles displaying the main dungeon menu and is called on each frame while it is open.
        
        Uses a switch statement based on a state field of the struct allocated in InitDungeonMenu to determine what actions to take.
        
        return: 4 if should close main dungeon menu (including when switching menus), 1 otherwise
    - name: FreeDungeonMenu
      address:
        EU: 0x23839AC
<<<<<<< HEAD
=======
        NA: 0x2382DAC
        JP: 0x238402C
>>>>>>> b4e4131e
      description: |-
        Closes the main dungeon menu and frees the heap-allocated struct initialized in InitDungeonMenu.
        
        No params.
    - name: StairsMenu
      address:
        EU: 0x2383A18
<<<<<<< HEAD
=======
        NA: 0x2382E18
        JP: 0x2384098
>>>>>>> b4e4131e
      description: |-
        Called when the stairs menu is open. Does not return until the menu is closed.
        
        r0: Entity pointer (in practice, always the leader)
        r1: whether to not open minimap upon menu close
    - name: InitStairsMenu
      aliases:
        - CreateStairsMenuState
      address:
        EU: 0x2383AD4
        NA: 0x2382ED4
        JP: 0x2384154
      description: |-
        Called when the leader steps on any stairs tile (regular, warp zone, rescue point, hidden stairs).
        
        Initializes the stairs menu and allocates a stairs_menu struct on the heap with information for HandleStairsMenu, which will be pointed to by STAIRS_MENU_PTR.
        
        r0: Entity pointer (in practice, always the leader)
    - name: StairsSubheadingCallback
      address:
        EU: 0x2383B68
        NA: 0x2382F68
        JP: 0x23841E8
      description: |-
        Callback function passed to CreateAdvancedTextBox for creating the subheading for the stairs menu.
        
        r0: window_id
    - name: StairsMenuLoop
      aliases:
        - HandleStairsMenu
      address:
        EU: 0x2383BBC
        NA: 0x2382FBC
        JP: 0x238423C
      description: |-
        Handles displaying the stairs menu and is called on each frame while it is open, also updating the leader's action fields.
        
        Uses a switch statement based on the state field in stairs_menu to determine what actions to take.
        
        return: 4 if should close stairs menu entirely, 1 otherwise (including when switching between main/info menus)
    - name: CloseMainStairsMenu
      address:
        EU: 0x2383E8C
<<<<<<< HEAD
=======
        NA: 0x238328C
        JP: 0x238450C
>>>>>>> b4e4131e
      description: |-
        Closes the main stairs menu. Used both when closing it entirely as well as when switching to the info menu.
        
        No params.
    - name: FreeStairsMenu
      address:
        EU: 0x2383EF0
<<<<<<< HEAD
=======
        NA: 0x23832F0
        JP: 0x2384570
>>>>>>> b4e4131e
      description: |-
        Closes the main stairs menu and frees the heap-allocated stairs_menu struct pointed to by STAIRS_MENU_PTR.
        
        No params.
    - name: EntityIsValidOverlay31
      address:
        EU:
          - 0x2384258
        NA:
          - 0x2383658
        JP:
          - 0x23848D8
      description: "See overlay29.yml::EntityIsValid"
    - name: ItemsMenu
      address:
        EU: 0x23844E4
<<<<<<< HEAD
=======
        NA: 0x23838E4
        JP: 0x2384B64
>>>>>>> b4e4131e
      description: |-
        Called when the in-dungeon "items" menu is open. Does not return until the menu is closed.
        
        r0: Pointer to the leader's entity struct
        r1: ?
        return: ?
    - name: MovesMenu
      address:
        EU: 0x2385DC0
        NA: 0x23851C0
        JP: 0x2386430
      description: |-
        Displays a menu showing the moves of a monster. Does not return until the menu is closed.
        
        This function does not get called when opening the leader's move menu.
        
        r0: Pointer to an action struct containing the index of the monster whose moves will be checked in the action_use_idx field.
    - name: HandleMovesMenuWrapper0
      address:
        EU: 0x2385FBC
        NA: 0x23853BC
        JP: 0x238662C
      description: |-
        Sets some field on a struct to 0 and calls HandleMovesMenu.
        
        r0: struct pointer, see HandleMovesMenu
        r1: See HandleMovesMenu
        r2: See HandleMovesMenu
        r3: monster index, see HandleMovesMenu
        return: bool, see HandleMovesMenu
    - name: HandleMovesMenuWrapper1
      address:
        EU: 0x2385FE0
        NA: 0x23853E0
        JP: 0x2386650
      description: |-
        Sets some field on a struct to 1 and calls HandleMovesMenu.
        
        r0: struct pointer, see HandleMovesMenu
        r1: See HandleMovesMenu
        r2: See HandleMovesMenu
        r3: monster index, see HandleMovesMenu
        return: bool, see HandleMovesMenu
    - name: HandleMovesMenu
      address:
        EU: 0x2386004
        NA: 0x2385404
        JP: 0x2386674
      description: |-
        Handles the different options on the moves menu. Does not return until the menu is closed.
        
        This function also takes care of updating the fields in the action_data struct it receives when a menu option is chosen.
        
        r0: Pointer to some struct that was created by a previous function. Contains a pointer to the monster whose moves are being displayed at offset 0x0.
        r1: ?
        r2: ?
        r3: Index of the monster whose moves are going to be displayed on the menu. Unused.
        return: True if the menu was closed without selecting anything, false if an option was chosen.
    - name: TeamMenu
      address:
        EU: 0x2387C70
        NA: 0x238704C
        JP: 0x23882C8
      description: |-
        Called when the in-dungeon "team" menu is open. Does not return until the menu is closed.
        
        Note that selecting certain options in this menu (such as viewing the details or the moves of a pokémon) counts as switching to a different menu, which causes the function to return.
        
        r0: Pointer to the leader's entity struct
        return: ?
    - name: RestMenu
      address:
        EU: 0x23893B0
        NA: 0x238878C
        JP: 0x23899EC
      description: |-
        Called when the in-dungeon "rest" menu is open. Does not return until the menu is closed.
        
        No params.
    - name: RecruitmentSearchMenuLoop
      address:
        EU: 0x2389828
        NA: 0x2388C04
        JP: 0x2389E7C
      description: |-
        Called on each frame while the in-dungeon "recruitment search" menu is open.
        
        return: int (Actually, this is probably some sort of enum shared by all the MenuLoop functions)
    - name: DrawDungeonHintContents
      address:
        EU: 0x2389DCC
        NA: 0x23891A8
        JP: 0x238A46C
      description: |-
        Draws the contents of the current dungeon hint that is to be displayed in the Dungeon Hints menu.
        
        r0: window id
    - name: HelpMenuLoop
      address:
        EU: 0x2389E20
        NA: 0x23891FC
        JP: 0x238A4C0
      description: |-
        Called on each frame while the in-dungeon "help" menu is open.
        
        The menu is still considered open while one of the help pages is being viewed, so this function keeps being called even after choosing an option.
        
        return: int (Actually, this is probably some sort of enum shared by all the MenuLoop functions)
  data:
    - name: DUNGEON_WINDOW_PARAMS_1
      address:
        EU: 0x238A9B8
        NA: 0x2389D94
        JP: 0x238B05C
      length:
        EU: 0x10
        NA: 0x10
        JP: 0x10
      description: "Note: unverified, ported from Irdkwia's notes"
    - name: DUNGEON_WINDOW_PARAMS_2
      address:
        EU: 0x238A9C8
        NA: 0x2389DA4
        JP: 0x238B06C
      length:
        EU: 0x10
        NA: 0x10
        JP: 0x10
      description: "Note: unverified, ported from Irdkwia's notes"
    - name: DUNGEON_WINDOW_PARAMS_3
      address:
        EU: 0x238A9D8
        NA: 0x2389DB4
        JP: 0x238B07C
      length:
        EU: 0x10
        NA: 0x10
        JP: 0x10
      description: "Note: unverified, ported from Irdkwia's notes"
    - name: DUNGEON_WINDOW_PARAMS_4
      address:
        EU: 0x238A9E8
        NA: 0x2389DC4
        JP: 0x238B08C
      length:
        EU: 0x10
        NA: 0x10
        JP: 0x10
      description: "Note: unverified, ported from Irdkwia's notes"
    - name: DUNGEON_MAIN_MENU_ITEMS
      address:
        EU: 0x238A9F8
        NA: 0x2389DD4
        JP: 0x238B09C
      length:
        EU: 0x40
        NA: 0x40
        JP: 0x40
    - name: DUNGEON_MENU_SWITCH_STR1
      address:
        EU: 0x238AA38
        NA: 0x2389E14
        JP: 0x238B0DC
      length:
        EU: 0xC
        NA: 0xC
        JP: 0xC
    - name: OVERLAY31_UNKNOWN_STRING_IDS
      address:
        EU: 0x238AA44
        NA: 0x2389E20
        JP: 0x238B0E8
      length:
        NA: 0x10
        JP: 0x10
      description: "Note: unverified, ported from Irdkwia's notes"
    - name: OVERLAY31_UNKNOWN_STRUCT__NA_2389E30
      address:
        EU: 0x238AA54
        NA: 0x2389E30
        JP: 0x238B0F8
      length:
        NA: 0x10
        JP: 0x10
      description: "Note: unverified, ported from Irdkwia's notes"
    - name: DUNGEON_WINDOW_PARAMS_5
      address:
        EU: 0x238AA64
        NA: 0x2389E40
        JP: 0x238B108
      length:
        EU: 0x10
        NA: 0x10
        JP: 0x10
      description: "Note: unverified, ported from Irdkwia's notes"
    - name: DUNGEON_WINDOW_PARAMS_6
      address:
        EU: 0x238AA74
        NA: 0x2389E50
        JP: 0x238B118
      length:
        EU: 0x10
        NA: 0x10
        JP: 0x10
      description: "Note: unverified, ported from Irdkwia's notes"
    - name: DUNGEON_WINDOW_PARAMS_7
      address:
        EU: 0x238AA84
        NA: 0x2389E60
        JP: 0x238B128
      length:
        EU: 0x10
        NA: 0x10
        JP: 0x10
      description: "Note: unverified, ported from Irdkwia's notes"
    - name: STAIRS_MENU_ITEMS_NORMAL
      aliases:
        - DUNGEON_SUBMENU_ITEMS_1
      address:
        EU: 0x238AA94
        NA: 0x2389E70
        JP: 0x238B138
      length:
        EU: 0x20
        NA: 0x20
        JP: 0x20
      description: List of 4 simple_menu_id_items for the normal stairs menu.
    - name: STAIRS_MENU_ITEMS_WARP_ZONE
      aliases:
        - DUNGEON_SUBMENU_ITEMS_2
      address:
        EU: 0x238AAB4
        NA: 0x2389E90
        JP: 0x238B158
      length:
        EU: 0x20
        NA: 0x20
        JP: 0x20
      description: List of 4 simple_menu_id_items for the Warp Zone stairs menu.
    - name: STAIRS_MENU_ITEMS_RESCUE_POINT
      aliases:
        - DUNGEON_SUBMENU_ITEMS_3
      address:
        EU: 0x238AAD4
        NA: 0x2389EB0
        JP: 0x238B178
      length:
        EU: 0x20
        NA: 0x20
        JP: 0x20
      description: List of 4 simple_menu_id_items for the Rescue Point stairs menu.
    - name: STAIRS_MENU_ITEMS_HIDDEN_STAIRS
      aliases:
        - DUNGEON_SUBMENU_ITEMS_4
      address:
        EU: 0x238AAF4
        NA: 0x2389ED0
        JP: 0x238B198
      length:
        EU: 0x20
        NA: 0x20
        JP: 0x20
      description: List of 4 simple_menu_id_items for the hidden stairs menu.
    - name: OVERLAY31_UNKNOWN_STRUCT__NA_2389EF0
      address:
        EU: 0x238AB14
        NA: 0x2389EF0
        JP: 0x238B1B8
      length:
        NA: 0xC
        JP: 0xC
      description: "Note: unverified, ported from Irdkwia's notes"
    - name: DUNGEON_WINDOW_PARAMS_8
      address:
        EU: 0x238AB20
        NA: 0x2389EFC
        JP: 0x238B1C4
      length:
        EU: 0x10
        NA: 0x10
        JP: 0x10
      description: "Note: unverified, ported from Irdkwia's notes"
    - name: DUNGEON_WINDOW_PARAMS_9
      address:
        EU: 0x238AB30
        NA: 0x2389F0C
        JP: 0x238B1D4
      length:
        EU: 0x10
        NA: 0x10
        JP: 0x10
      description: "Note: unverified, ported from Irdkwia's notes"
    - name: DUNGEON_WINDOW_PARAMS_10
      address:
        EU: 0x238AB40
        NA: 0x2389F1C
        JP: 0x238B1E4
      length:
        EU: 0x10
        NA: 0x10
        JP: 0x10
      description: "Note: unverified, ported from Irdkwia's notes"
    - name: DUNGEON_WINDOW_PARAMS_11
      address:
        EU: 0x238AB50
        NA: 0x2389F2C
        JP: 0x238B1F4
      length:
        EU: 0x10
        NA: 0x10
        JP: 0x10
      description: "Note: unverified, ported from Irdkwia's notes"
    - name: DUNGEON_WINDOW_PARAMS_12
      address:
        EU: 0x238AB60
        NA: 0x2389F3C
        JP: 0x238B204
      length:
        EU: 0x10
        NA: 0x10
        JP: 0x10
      description: "Note: unverified, ported from Irdkwia's notes"
    - name: DUNGEON_WINDOW_PARAMS_13
      address:
        EU: 0x238AB70
        NA: 0x2389F4C
        JP: 0x238B214
      length:
        EU: 0x10
        NA: 0x10
        JP: 0x10
      description: "Note: unverified, ported from Irdkwia's notes"
    - name: OVERLAY31_JP_STRING
      address:
        EU: 0x238AB88
        NA: 0x2389F64
        JP: 0x238B22C
      length:
        NA: 0x24
        JP: 0x24
      description: "\\n\\n----　 初期ポジション=%d　----- \\n"
    - name: DUNGEON_WINDOW_PARAMS_14
      address:
        EU: 0x238ABAC
        NA: 0x2389F88
        JP: 0x238B250
      length:
        EU: 0x10
        NA: 0x10
        JP: 0x10
      description: "Note: unverified, ported from Irdkwia's notes"
    - name: DUNGEON_WINDOW_PARAMS_15
      address:
        EU: 0x238ABBC
        NA: 0x2389F98
        JP: 0x238B260
      length:
        EU: 0x10
        NA: 0x10
        JP: 0x10
      description: "Note: unverified, ported from Irdkwia's notes"
    - name: DUNGEON_WINDOW_PARAMS_16
      address:
        EU: 0x238ABCC
        NA: 0x2389FA8
        JP: 0x238B270
      length:
        EU: 0x10
        NA: 0x10
        JP: 0x10
      description: "Note: unverified, ported from Irdkwia's notes"
    - name: DUNGEON_WINDOW_PARAMS_17
      address:
        EU: 0x238ABDC
        NA: 0x2389FB8
        JP: 0x238B280
      length:
        EU: 0x10
        NA: 0x10
        JP: 0x10
      description: "Note: unverified, ported from Irdkwia's notes"
    - name: DUNGEON_WINDOW_PARAMS_18
      address:
        EU: 0x238ABEC
        NA: 0x2389FC8
        JP: 0x238B290
      length:
        EU: 0x10
        NA: 0x10
        JP: 0x10
      description: "Note: unverified, ported from Irdkwia's notes"
    - name: DUNGEON_WINDOW_PARAMS_19
      address:
        EU: 0x238ABFC
        NA: 0x2389FD8
        JP: 0x238B2A0
      length:
        EU: 0x10
        NA: 0x10
        JP: 0x10
      description: "Note: unverified, ported from Irdkwia's notes"
    - name: OVERLAY31_UNKNOWN_STRUCT__NA_2389FE8
      address:
        EU: 0x238AC0C
        NA: 0x2389FE8
        JP: 0x238B2B0
      length:
        NA: 0xC
        JP: 0xC
      description: "Note: unverified, ported from Irdkwia's notes"
    - name: DUNGEON_WINDOW_PARAMS_20
      address:
        EU: 0x238AC18
        NA: 0x2389FF4
        JP: 0x238B2BC
      length:
        EU: 0x10
        NA: 0x10
        JP: 0x10
      description: "Note: unverified, ported from Irdkwia's notes"
    - name: DUNGEON_WINDOW_PARAMS_21
      address:
        EU: 0x238AC28
        NA: 0x238A004
        JP: 0x238B2CC
      length:
        EU: 0x10
        NA: 0x10
        JP: 0x10
      description: "Note: unverified, ported from Irdkwia's notes"
    - name: DUNGEON_WINDOW_PARAMS_22
      address:
        EU: 0x238AC38
        NA: 0x238A014
        JP: 0x238B2DC
      length:
        EU: 0x10
        NA: 0x10
        JP: 0x10
      description: "Note: unverified, ported from Irdkwia's notes"
    - name: DUNGEON_WINDOW_PARAMS_23
      address:
        EU: 0x238AC48
        NA: 0x238A024
        JP: 0x238B2EC
      length:
        EU: 0x10
        NA: 0x10
        JP: 0x10
      description: "Note: unverified, ported from Irdkwia's notes"
    - name: DUNGEON_WINDOW_PARAMS_24
      address:
        EU: 0x238AC58
        NA: 0x238A034
        JP: 0x238B2FC
      length:
        EU: 0x10
        NA: 0x10
        JP: 0x10
      description: "Note: unverified, ported from Irdkwia's notes"
    - name: DUNGEON_WINDOW_PARAMS_25
      address:
        EU: 0x238AD30
        NA: 0x238A10C
        JP: 0x238B3D4
      length:
        EU: 0x10
        NA: 0x10
        JP: 0x10
      description: "Note: unverified, ported from Irdkwia's notes"
    - name: DUNGEON_SUBMENU_ITEMS_5
      address:
        EU: 0x238AD40
        NA: 0x238A11C
        JP: 0x238B3E4
      length:
        EU: 0x18
        NA: 0x18
        JP: 0x18
    - name: DUNGEON_WINDOW_PARAMS_26
      address:
        EU: 0x238AD58
        NA: 0x238A134
        JP: 0x238B3FC
      length:
        EU: 0x10
        NA: 0x10
        JP: 0x10
      description: "Note: unverified, ported from Irdkwia's notes"
    - name: OVERLAY31_UNKNOWN_STRUCT__NA_238A144
      address:
        EU: 0x238AD68
        NA: 0x238A144
        JP: 0x238B40C
      length:
        NA: 0x10
        JP: 0x10
      description: "Note: unverified, ported from Irdkwia's notes"
    - name: DUNGEON_WINDOW_PARAMS_27
      address:
        EU: 0x238AD94
        NA: 0x238A170
        JP: 0x238B438
      length:
        EU: 0x10
        NA: 0x10
        JP: 0x10
      description: "Note: unverified, ported from Irdkwia's notes"
    - name: DUNGEON_WINDOW_PARAMS_28
      address:
        EU: 0x238ADA4
        NA: 0x238A180
        JP: 0x238B448
      length:
        EU: 0x10
        NA: 0x10
        JP: 0x10
      description: "Note: unverified, ported from Irdkwia's notes"
    - name: OVERLAY31_UNKNOWN_STRUCT__NA_238A190
      address:
        EU: 0x238ADB4
        NA: 0x238A190
        JP: 0x238B458
      length:
        NA: 0x10
        JP: 0x10
      description: "Note: unverified, ported from Irdkwia's notes"
    - name: DUNGEON_SUBMENU_ITEMS_6
      address:
        EU: 0x238ADC4
        NA: 0x238A1A0
        JP: 0x238B468
      length:
        EU: 0x48
        NA: 0x48
        JP: 0x48
    - name: DUNGEON_WINDOW_PARAMS_29
      address:
        EU: 0x238AE0C
        NA: 0x238A1E8
        JP: 0x238B4B0
      length:
        EU: 0x10
        NA: 0x10
        JP: 0x10
      description: "Note: unverified, ported from Irdkwia's notes"
    - name: DUNGEON_WINDOW_PARAMS_30
      address:
        EU: 0x238AE1C
        NA: 0x238A1F8
        JP: 0x238B4C0
      length:
        EU: 0x10
        NA: 0x10
        JP: 0x10
      description: "Note: unverified, ported from Irdkwia's notes"
    - name: DUNGEON_WINDOW_PARAMS_31
      address:
        EU: 0x238AE2C
        NA: 0x238A208
        JP: 0x238B4D0
      length:
        EU: 0x10
        NA: 0x10
        JP: 0x10
      description: "Note: unverified, ported from Irdkwia's notes"
    - name: DUNGEON_WINDOW_PARAMS_32
      address:
        EU: 0x238AE3C
        NA: 0x238A218
        JP: 0x238B4E0
      length:
        EU: 0x10
        NA: 0x10
        JP: 0x10
      description: "Note: unverified, ported from Irdkwia's notes"
    - name: OVERLAY31_RESERVED_SPACE
      address:
        NA: 0x238A250
        JP: 0x238B518
      length:
        NA: 0x10
        JP: 0x10
      description: "Note: unverified, ported from Irdkwia's notes"
    - name: OVERLAY31_UNKNOWN_POINTER__NA_238A260
      address:
        EU: 0x238AE80
        NA: 0x238A260
        JP: 0x238B520
      length:
        NA: 0x4
        JP: 0x4
      description: "Note: unverified, ported from Irdkwia's notes"
    - name: OVERLAY31_UNKNOWN_VALUE__NA_238A264
      address:
        NA: 0x238A264
        JP: 0x238B524
      length:
        NA: 0x4
        JP: 0x4
      description: "Note: unverified, ported from Irdkwia's notes"
    - name: OVERLAY31_UNKNOWN_POINTER__NA_238A268
      address:
        EU: 0x238AE88
        NA: 0x238A268
        JP: 0x238B528
      length:
        NA: 0x4
        JP: 0x4
      description: "Note: unverified, ported from Irdkwia's notes"
    - name: OVERLAY31_UNKNOWN_POINTER__NA_238A26C
      address:
        EU: 0x238AE8C
        NA: 0x238A26C
        JP: 0x238B52C
      length:
        NA: 0x4
        JP: 0x4
      description: "Note: unverified, ported from Irdkwia's notes"
    - name: OVERLAY31_UNKNOWN_POINTER__NA_238A270
      address:
        EU: 0x238AE90
        NA: 0x238A270
        JP: 0x238B530
      length:
        NA: 0x4
        JP: 0x4
      description: "Note: unverified, ported from Irdkwia's notes"
    - name: OVERLAY31_UNKNOWN_POINTER__NA_238A274
      address:
        NA: 0x238A274
        JP: 0x238B53C
      length:
        NA: 0x4
        JP: 0x4
      description: "Note: unverified, ported from Irdkwia's notes"
    - name: OVERLAY31_UNKNOWN_POINTER__NA_238A278
      address:
        NA: 0x238A278
        JP: 0x238B540
      length:
        NA: 0x4
        JP: 0x4
      description: "Note: unverified, ported from Irdkwia's notes"
    - name: OVERLAY31_UNKNOWN_POINTER__NA_238A27C
      address:
        EU: 0x238AE9C
        NA: 0x238A27C
        JP: 0x238B544
      length:
        NA: 0x4
        JP: 0x4
      description: "Note: unverified, ported from Irdkwia's notes"
    - name: OVERLAY31_UNKNOWN_POINTER__NA_238A280
      address:
        EU: 0x238AEA0
        NA: 0x238A280
        JP: 0x238B548
      length:
        NA: 0x4
        JP: 0x4
      description: "Note: unverified, ported from Irdkwia's notes"
    - name: OVERLAY31_UNKNOWN_POINTER__NA_238A284
      address:
        EU: 0x238AEA4
        NA: 0x238A284
        JP: 0x238B54C
      length:
        NA: 0x4
        JP: 0x4
      description: "Note: unverified, ported from Irdkwia's notes"
    - name: OVERLAY31_UNKNOWN_POINTER__NA_238A288
      address:
        EU: 0x238AEA8
        NA: 0x238A288
        JP: 0x238B550
      length:
        NA: 0x4
        JP: 0x4
      description: "Note: unverified, ported from Irdkwia's notes"
    - name: OVERLAY31_UNKNOWN_POINTER__NA_238A28C
      address:
        EU: 0x238AEAC
        NA: 0x238A28C
        JP: 0x238B554
      length:
        NA: 0x4
        JP: 0x4
      description: "Note: unverified, ported from Irdkwia's notes"<|MERGE_RESOLUTION|>--- conflicted
+++ resolved
@@ -45,11 +45,8 @@
     - name: DungeonMenuLoop
       address:
         EU: 0x2383754
-<<<<<<< HEAD
-=======
         NA: 0x2382B54
         JP: 0x2383DD4
->>>>>>> b4e4131e
       description: |-
         Handles displaying the main dungeon menu and is called on each frame while it is open.
         
@@ -59,11 +56,8 @@
     - name: FreeDungeonMenu
       address:
         EU: 0x23839AC
-<<<<<<< HEAD
-=======
         NA: 0x2382DAC
         JP: 0x238402C
->>>>>>> b4e4131e
       description: |-
         Closes the main dungeon menu and frees the heap-allocated struct initialized in InitDungeonMenu.
         
@@ -71,11 +65,8 @@
     - name: StairsMenu
       address:
         EU: 0x2383A18
-<<<<<<< HEAD
-=======
         NA: 0x2382E18
         JP: 0x2384098
->>>>>>> b4e4131e
       description: |-
         Called when the stairs menu is open. Does not return until the menu is closed.
         
@@ -119,11 +110,8 @@
     - name: CloseMainStairsMenu
       address:
         EU: 0x2383E8C
-<<<<<<< HEAD
-=======
         NA: 0x238328C
         JP: 0x238450C
->>>>>>> b4e4131e
       description: |-
         Closes the main stairs menu. Used both when closing it entirely as well as when switching to the info menu.
         
@@ -131,11 +119,8 @@
     - name: FreeStairsMenu
       address:
         EU: 0x2383EF0
-<<<<<<< HEAD
-=======
         NA: 0x23832F0
         JP: 0x2384570
->>>>>>> b4e4131e
       description: |-
         Closes the main stairs menu and frees the heap-allocated stairs_menu struct pointed to by STAIRS_MENU_PTR.
         
@@ -152,11 +137,8 @@
     - name: ItemsMenu
       address:
         EU: 0x23844E4
-<<<<<<< HEAD
-=======
         NA: 0x23838E4
         JP: 0x2384B64
->>>>>>> b4e4131e
       description: |-
         Called when the in-dungeon "items" menu is open. Does not return until the menu is closed.
         
