overlay29:
  versions:
    - EU
    - NA
    - JP
  address:
    EU: 0x22DCB80
    NA: 0x22DC240
    JP: 0x22DD8E0
  length:
    EU: 0x77900
    NA: 0x77620
    JP: 0x77200
  description: |-
    The dungeon engine.
    
    This is the "main" overlay of dungeon mode. It controls most things that happen in a Mystery Dungeon, such as dungeon layout generation, dungeon menus, enemy AI, and generally just running each turn while within a dungeon.
  subregions:
    - move_effects.yml
  functions:
    - name: GetWeatherColorTable
      address:
        EU: 0x22DEF60
        NA: 0x22DE620
        JP: 0x22DFCC0
      description: |-
        Gets a pointer to the floor's color table given the current weather.
        
        The returned table contains 1024 color entries.
        
        r0: Weather ID
        return: color table pointer
    - name: DungeonAlloc
      address:
        EU: 0x22DF39C
        NA: 0x22DEA5C
        JP: 0x22E00FC
      description: |-
        Allocates a new dungeon struct.
        
        This updates the master dungeon pointer and returns a copy of that pointer.
        
        return: pointer to a newly allocated dungeon struct
    - name: GetDungeonPtrMaster
      address:
        EU: 0x22DF3C0
        NA: 0x22DEA80
        JP: 0x22E0120
      description: |-
        Returns the master dungeon pointer (a global, see DUNGEON_PTR_MASTER).
        
        return: pointer to a newly allocated dungeon struct
    - name: DungeonZInit
      address:
        EU: 0x22DF3D0
        NA: 0x22DEA90
        JP: 0x22E0130
      description: |-
        Zero-initializes the dungeon struct pointed to by the master dungeon pointer.
        
        No params.
    - name: DungeonFree
      address:
        EU: 0x22DF3F0
        NA: 0x22DEAB0
        JP: 0x22E0150
      description: |-
        Frees the dungeons struct pointer to by the master dungeon pointer, and nullifies the pointer.
        
        No params.
    - name: RunDungeon
      address:
        EU: 0x22DF878
        NA: 0x22DEF38
        JP: 0x22E05D8
      description: |-
        Called at the start of a dungeon. Initializes the dungeon struct from specified dungeon data. Includes a loop that does not break until the dungeon is cleared, and another one inside it that runs until the current floor ends.
        
        r0: Pointer to the struct containing info used to initialize the dungeon. See type dungeon_init for details.
        r1: Pointer to the dungeon data struct that will be used during the dungeon.
    - name: EntityIsValid
      address:
        EU:
          - 0x22E0C94
          - 0x22E235C
          - 0x22E2947
          - 0x22E3C98
          - 0x22E4168
          - 0x22E9FA4
          - 0x22ECFB8
          - 0x22ED770
          - 0x22EECF8
          - 0x22F0154
          - 0x22F0F44
          - 0x22F5C48
          - 0x22F6C60
          - 0x22F7D1C
          - 0x22FD398
          - 0x22FEEB8
          - 0x2300B10
          - 0x2303464
          - 0x23051E4
          - 0x2305FB8
          - 0x2306630
          - 0x2308924
          - 0x2308CA8
          - 0x23099E8
          - 0x230F364
          - 0x230FA7C
          - 0x2311A70
          - 0x2312314
          - 0x2315B78
          - 0x2319794
          - 0x23198AC
          - 0x231A9EC
          - 0x231BBF4
          - 0x231D630
          - 0x231F840
          - 0x231FFD8
          - 0x2320664
          - 0x2320BE4
          - 0x23211CC
          - 0x2321EA0
          - 0x2326088
          - 0x232F280
          - 0x23349EC
          - 0x2335B18
          - 0x2338878
          - 0x23456DC
          - 0x2346284
          - 0x23487A4
          - 0x234A47C
          - 0x234E9D0
          - 0x234F820
        NA:
          - 0x22E0354
          - 0x22E1A1C
          - 0x22E32E8
          - 0x22E37B8
          - 0x22E95F4
          - 0x22EC608
          - 0x22ECDC0
          - 0x22EE348
          - 0x22EF7A0
          - 0x22F0590
          - 0x22F528C
          - 0x22F62A8
          - 0x22F7364
          - 0x22FC99C
          - 0x22FED98
          - 0x23000E4
          - 0x2302A38
          - 0x23047B8
          - 0x230558C
          - 0x2305C04
          - 0x2307EF8
          - 0x230827C
          - 0x2308FBC
          - 0x230E8F0
          - 0x230F008
          - 0x2311010
          - 0x23118B4
          - 0x2315118
          - 0x2318D34
          - 0x2318E4C
          - 0x2319F8C
          - 0x231B194
          - 0x231CBC8
          - 0x231EDD8
          - 0x231F570
          - 0x231FBFC
          - 0x232017C
          - 0x2320764
          - 0x2321438
          - 0x2325620
          - 0x232E840
          - 0x2333FAC
          - 0x23350D8
          - 0x2337CA8
          - 0x2344AF8
          - 0x2345698
          - 0x2347BA4
          - 0x234987C
          - 0x234DDD0
          - 0x234EC14
        JP:
          - 0x22E19EC
          - 0x22E30AC
          - 0x22E4958
          - 0x22E4E28
          - 0x22EAC5C
          - 0x22EDC70
          - 0x22EE424
          - 0x22EF9A4
          - 0x22F0DA4
          - 0x22F1B94
          - 0x22F6884
          - 0x22F788C
          - 0x22F8930
          - 0x22FDD90
          - 0x2300188
          - 0x2301514
          - 0x2303F88
          - 0x2305D08
          - 0x2306ADC
          - 0x2307154
          - 0x230942C
          - 0x23097B0
          - 0x230A574
          - 0x230FE2C
          - 0x2310544
          - 0x2312538
          - 0x2312DCC
          - 0x23165F0
          - 0x231A204
          - 0x231A31C
          - 0x231B45C
          - 0x231C660
          - 0x231E094
          - 0x2320284
          - 0x2320A1C
          - 0x23210A8
          - 0x2321628
          - 0x2321C10
          - 0x23228E4
          - 0x2326AAC
          - 0x232FC3C
          - 0x2335398
          - 0x23364C4
          - 0x233906C
          - 0x2345EBC
          - 0x2346A5C
          - 0x234AB6C
          - 0x234F05C
          - 0x234FE98
      description: |-
        Checks if an entity pointer points to a valid entity (not entity type 0, which represents no entity).
        
        r0: entity pointer
        return: bool
    - name: GetFloorType
      address:
        EU: 0x22E0CF0
        NA: 0x22E03B0
        JP: 0x22E1A48
      description: |-
        Get the current floor type.
        
        Floor types:
          0 appears to mean the current floor is "normal"
          1 means the current floor is a fixed floor with warp zones enabled
          2 means the current floor has a rescue point
        
        return: floor type
    - name: TryForcedLoss
      address:
        EU: 0x22E0F60
        NA: 0x22E0620
        JP: 0x22E1CAC
      description: |-
        Attempts to trigger a forced loss of the type specified in dungeon::forced_loss_reason.
        
        r0: if true, the function will not check for the end of the floor condition and will skip other (unknown) actions in case of forced loss.
        return: true if the forced loss happens, false otherwise
    - name: IsBossFight
      address:
        EU: 0x22E11A4
        NA: 0x22E0864
        JP: 0x22E1EF4
      description: |-
        Note: unverified, ported from Irdkwia's notes
        
        r0: fixed_room_id
        return: bool
    - name: IsCurrentFixedRoomBossFight
      address:
        EU: 0x22E11C0
        NA: 0x22E0880
        JP: 0x22E1F10
      description: |-
        Note: unverified, ported from Irdkwia's notes
        
        return: bool
    - name: IsMarowakTrainingMaze
      address:
        EU: 0x22E11E0
        NA: 0x22E08A0
        JP: 0x22E1F30
      description: |-
        Check if the current dungeon is one of the training mazes in Marowak Dojo (this excludes Final Maze).
        
        return: bool
    - name: FixedRoomIsSubstituteRoom
      address:
        EU: 0x22E120C
        NA: 0x22E08CC
        JP: 0x22E1F5C
      description: |-
        Checks if the current fixed room is the "substitute room" (ID 0x6E).
        
        return: bool
    - name: StoryRestrictionsEnabled
      address:
        EU: 0x22E1268
        NA: 0x22E0928
        JP: 0x22E1FB8
      description: |-
        Returns true if certain special restrictions are enabled.
        
        If true, you will get kicked out of the dungeon if a team member that passes the arm9::JoinedAtRangeCheck2 check faints.
        
        return: !dungeon::nonstory_flag || dungeon::hidden_land_flag
    - name: GetScenarioBalanceVeneer
      address:
        EU: 0x22E129C
        NA: 0x22E095C
        JP: 0x22E1FEC
      description: |-
        Likely a linker-generated veneer for GetScenarioBalance.
        
        See https://developer.arm.com/documentation/dui0474/k/image-structure-and-generation/linker-generated-veneers/what-is-a-veneer-
    - name: FadeToBlack
      address:
        EU: 0x22E12A8
        NA: 0x22E0968
        JP: 0x22E1FF8
      description: |-
        Fades the screen to black across several frames.
        
        No params.
    - name: CheckTouchscreenArea
      address:
        EU: 0x22E15F8
        NA: 0x22E0CB8
        JP: 0x22E2348
      description: |-
        Checks if the currently pressed touchscreen position is within the specified area.
        
        r0: Area lower X coordinate
        r1: Area lower Y coordinate
        r2: Area upper X coordinate
        r3: Area upper Y coordinate
        return: True if the specified area contains the currently pressed touchscreen position, false otherwise.
    - name: GetTrapInfo
      address:
        EU: 0x22E1F48
        NA: 0x22E1608
        JP: 0x22E2C98
      description: |-
        Given a trap entity, returns the pointer to the trap info struct it contains.
        
        r0: Entity pointer
        return: Trap data pointer
    - name: GetItemInfo
      address:
        EU: 0x22E1F50
        NA: 0x22E1610
        JP: 0x22E2CA0
      description: |-
        Given an item entity, returns the pointer to the item info struct it contains.
        
        r0: Entity pointer
        return: Item data pointer
    - name: GetTileAtEntity
      address:
        EU: 0x22E1F68
        NA: 0x22E1628
        JP: 0x22E2CB8
      description: |-
        Returns a pointer to the tile where an entity is located.
        
        r0: pointer to entity
        return: pointer to tile
    - name: UpdateEntityPixelPos
      address:
        EU: 0x22E2380
        NA: 0x22E1A40
        JP: 0x22E30D0
      description: |-
        Updates an entity's pixel_pos field using the specified pixel_position struct, or its own pos field if it's null.
        
        r0: Entity pointer
        r1: Pixel position to use, or null to use the entity's own position
    - name: SetEntityPixelPosXY
      address:
        EU: 0x22E23C4
        NA: 0x22E1A84
        JP: 0x22E3114
      description: |-
        r0: Entity pointer
        r1: x
        r2: y
    - name: IncrementEntityPixelPosXY
      address:
        EU: 0x22E23D0
        NA: 0x22E1A90
        JP: 0x22E3120
      description: |-
        r0: Entity pointer
        r1: x
        r2: y
    - name: CreateEnemyEntity
      address:
        EU: 0x22E2A00
        NA: 0x22E20C0
        JP: 0x22E3750
      description: |-
        Creates and initializes the entity struct of a newly spawned enemy monster. Fails if there's 16 enemies on the floor already.
        
        It could also be used to spawn fixed room allies, since those share their slots on the entity list.
        
        r0: Monster ID
        return: Pointer to the newly initialized entity, or null if the entity couldn't be initialized
    - name: SpawnTrap
      address:
        EU: 0x22E2BA0
        NA: 0x22E2260
        JP: 0x22E38F0
      description: |-
        Spawns a trap on the floor. Fails if there are more than 64 traps already on the floor.
        
        This modifies the appropriate fields on the dungeon struct, initializing new entries in the entity table and the trap info list.
        
        r0: trap ID
        r1: position
        r2: team (see struct trap::team)
        r3: flags (see struct trap::team)
        return: entity pointer for the newly added trap, or null on failure
    - name: SpawnItemEntity
      address:
        EU: 0x22E2C54
        NA: 0x22E2314
        JP: 0x22E39A4
      description: |-
        Spawns a blank item entity on the floor. Fails if there are more than 64 items already on the floor.
        
        This initializes a new entry in the entity table and points it to the corresponding slot in the item info list.
        
        r0: position
        return: entity pointer for the newly added item, or null on failure
    - name: ShouldMinimapDisplayEntity
      address:
        EU: 0x22E2DD8
        NA: 0x22E2498
        JP: 0x22E3B2C
      description: |-
        Checks if a given entity should be displayed on the minimap
        
        r0: Entity pointer
        return: True if the entity should be displayed on the minimap
    - name: ShouldDisplayEntity
      address:
        EU: 0x22E2EB4
        NA: 0x22E2574
        JP: 0x22E3C08
      description: |-
        Checks if an entity should be displayed or not.
        
        For example, it returns false if the entity is an invisible enemy.
        Also used to determine if messages that involve a certain entity should be displayed or suppressed.
        
        r0: Entity pointer
        r1: (?) Seems to be 1 for monsters and 0 for items.
        return: True if the entity and its associated messages should be displayed, false if they shouldn't.
    - name: ShouldDisplayEntityWrapper
      address:
        EU: 0x22E306C
        NA: 0x22E272C
        JP: 0x22E3DC0
      description: |-
        Calls ShouldDisplayEntity with r1 = 0
        
        r0: Entity pointer
        return: True if the entity and its associated messages should be displayed, false if they shouldn't.
    - name: CanSeeTarget
      address:
        EU: 0x22E308C
        NA: 0x22E274C
        JP: 0x22E3DE0
      description: |-
        Checks if a given monster can see another monster.
        
        Calls IsPositionActuallyInSight. Also checks if the user is blinded, if the target is invisible, etc.
        This function is almost the same as CanTargetEntity, the only difference is that the latter calls IsPositionInSight instead.
        
        r0: User entity pointer
        r1: Target entity pointer
        return: True if the user can see the target, false otherwise
    - name: CanTargetEntity
      address:
        EU: 0x22E3150
        NA: 0x22E2810
        JP: 0x22E3EA4
      description: |-
        Checks if a monster can target another entity when controlled by the AI.
        More specifically, it checks if the target is invisible, if the user can see invisible monsters, if the user is blinded and if the target position is in sight from the position of the user (this last check is done by calling IsPositionInSight with the user's and the target's position).
        This function is almost the same as CanSeeTarget, the only difference is that the latter calls IsPositionActuallyInSight instead.
        
        r0: User entity pointer
        r1: Target entity pointer
        return: True if the user can target the target, false otherwise
    - name: CanTargetPosition
      address:
        EU: 0x22E3294
        NA: 0x22E2954
        JP: 0x22E3FE8
      description: |-
        Checks if a monster can target a position. This function just calls IsPositionInSight using the position of the user as the origin.
        
        r0: Entity pointer
        r1: Target position
        return: True if the specified monster can target the target position, false otherwise.
    - name: PopulateActiveMonsterPtrs
      address:
        EU: 0x22E32B8
        NA: 0x22E2978
        JP: 0x22E400C
      description: |-
        Populates active_monster_ptrs with all valid monsters in the monster_slot_headers array.
        
        No params.
    - name: GetTeamMemberIndex
      address:
        EU: 0x22E3378
        NA: 0x22E2A38
        JP: 0x22E40CC
      description: |-
        Given a pointer to an entity, returns its index on the entity list, or null if the entity can't be found on the first 4 slots of the list.
        
        r0: Pointer to the entity to find
        return: Index of the specified entity on the entity list, or null if it's not on the first 4 slots.
    - name: SubstitutePlaceholderStringTags
      address:
        EU: 0x22E3418
        NA: 0x22E2AD8
        JP: 0x22E416C
      description: |-
        Replaces instances of a given placeholder tag by the string representation of the given entity.
        
        From the eos-move-effects docs (which are somewhat nebulous): "Replaces the string at StringID [r0] by the string representation of the target [r1] (aka its name). Any message with the string manipulator '[string:StringID]' will use that string".
        
        The game uses various placeholder tags in its strings, which you can read about here: https://textbox.skytemple.org/.
        
        r0: string ID (unclear what this means)
        r1: entity pointer
        r2: unused
    - name: UpdateMapSurveyorFlag
      address:
        EU: 0x22E375C
        NA: 0x22E2DD8
      description: |-
        Sets the Map Surveyor flag in the dungeon struct to true if a team member has Map Surveyor, sets it to false otherwise.
        
        This function has two variants: in the EU ROM, it will return true if the flag was changed. The NA version will return the new value of the flag instead.
        
        return: bool
    - name: PointCameraToMonster
      address:
        EU: 0x22E3804
        NA: 0x22E2E54
        JP: 0x22E44C4
      description: |-
        Points the camera to the specified monster.
        
        r0: Entity pointer
        r1: ?
    - name: UpdateCamera
      address:
        EU: 0x22E3874
        NA: 0x22E2EC4
        JP: 0x22E4534
      description: |-
        Called every frame. Sets the camera to the right coordinates depending on the monster it points to.
        
        It also takes care of updating the minimap, checking which elements should be shown on it, as well as whether the screen should be black due to the blinker status.
        
        r0: ?
    - name: ItemIsActive
      address:
        EU:
          - 0x22E3CBC
          - 0x22EECC8
          - 0x22F6350
          - 0x23002C4
          - 0x23030F8
          - 0x2308948
          - 0x230B450
          - 0x230EFEC
          - 0x2310284
          - 0x2311A94
          - 0x2312658
          - 0x2315B9C
          - 0x2348750
        NA:
          - 0x22E330C
          - 0x22EE318
          - 0x22F5994
          - 0x22FF898
          - 0x23026CC
          - 0x2307F1C
          - 0x230A9DC
          - 0x230E578
          - 0x230F810
          - 0x2311034
          - 0x2311BF8
          - 0x231513C
          - 0x2347B50
        JP:
          - 0x22E497C
          - 0x22EF974
          - 0x22F6F90
          - 0x2300CA8
          - 0x2303C1C
          - 0x2309450
          - 0x230BF58
          - 0x230FAB4
          - 0x2310D4C
          - 0x231255C
          - 0x2313104
          - 0x2316614
          - 0x2348F00
      description: |-
        Checks if a monster is holding a certain item that isn't disabled by Klutz.
        
        r0: entity pointer
        r1: item ID
        return: bool
    - name: GetVisibilityRange
      address:
        EU: 0x22E3CEC
        NA: 0x22E333C
        JP: 0x22E49AC
      description: |-
        Returns dungeon::display_data::visibility_range. If the visibility range is 0, returns 2 instead.
        
        return: Visibility range of the current floor, or 2 if the visibility is 0.
    - name: RevealWholeFloor
      address:
        EU: 0x22E3DE0
        NA: 0x22E3430
        JP: 0x22E4AA0
      description: |-
        Sets the luminous state for the floor and marks all the tiles on the floor as revealed.
        
        More specifically, sets dungeon::display_data::luminous to 1, sets visibility_flags::f_revealed for all tiles on the floor, calls UpdateCamera, UpdateTrapsVisibility, UpdateMinimap and logs the message "It became brighter on the floor!".
        
        r0: Pointer to the entity who revealed the floor
    - name: PlayEffectAnimationEntity
      address:
        EU: 0x22E3F94
        NA: 0x22E35E4
        JP: 0x22E4C54
      description: |-
        Just a guess. This appears to be paired often with GetEffectAnimationField0x19, and also has calls AnimationHasMoreFrames in a loop alongside AdvanceFrame(66) calls.
        
        The third parameter skips the loop entirely. It seems like in this case the function might just preload some animation frames for later use??
        
        r0: entity pointer
        r1: Effect ID
        r2: appears to be a flag for actually running the animation now? If this is 0, the AdvanceFrame loop is skipped entirely.
        others: ?
        return: status code, or maybe the number of frames or something? Either way, -1 seems to indicate the animation being finished or something?
    - name: PlayEffectAnimationPos
      address:
        EU: 0x22E418C
        NA: 0x22E37DC
        JP: 0x22E4E4C
      description: |-
        Takes a position struct in r0 and converts it to a pixel position struct before calling PlayEffectAnimationPixelPos
        
        r0: Position where the effect should be played
        r1: Effect ID
        r2: Unknown flag (same as the one in PlayEffectAnimationEntity)
        return: Result of call to PlayEffectAnimationPixelPos
    - name: PlayEffectAnimationPixelPos
      address:
        EU: 0x22E41D0
        NA: 0x22E3820
        JP: 0x22E4E90
      description: |-
        Seems like a variant of PlayEffectAnimationEntity that uses pixel coordinates as its first parameter instead of an entity pointer.
        
        r0: Pixel position where the effect should be played
        r1: Effect ID
        r2: Unknown flag (same as the one in PlayEffectAnimationEntity)
        return: Same as PlayEffectAnimationEntity
    - name: AnimationDelayOrSomething
      address:
        EU: 0x22E4290
        NA: 0x22E38E0
        JP: 0x22E4F50
      description: |-
        Called whenever most (all?) animations are played. Does not return until the animation is over.
        
        Might wait until the animation is done? Contains several loops that call AdvanceFrame.
        
        r0: ?
    - name: UpdateStatusIconFlags
      address:
        EU: 0x22E4464
        NA: 0x22E3AB4
        JP: 0x22E5124
      description: |-
        Sets a monster's status_icon_flags bitfield according to its current status effects. Does not affect a Sudowoodo in the "permanent sleep" state (statuses::sleep == 0x7F).
        
        Some of the status effect in monster::statuses are used as an index to access an array, where every group of 8 bytes represents a bitmask. All masks are added in a bitwise OR and then stored in monster::status_icon.
        
        Also sets icon flags for statuses::exposed, statuses::grudge, critical HP and lowered stats with explicit checks, and applies the effect of the Identifier Orb (see dungeon::identify_orb_flag).
        
        r0: entity pointer
    - name: PlayQuestionMarkEffect
      address:
        EU: 0x22E4788
        NA: 0x22E3DD8
        JP: 0x22E5448
      description: |-
        Plays the question mark effect (id = 0x144) on an entity.
        
        r0: entity pointer
    - name: PlayExclamationPointEffect
      address:
        EU:
          - 0x22E47D4
          - 0x22E4880
          - 0x22E5D4C
        NA:
          - 0x22E3E24
          - 0x22E3ED0
          - 0x22E539C
        JP:
          - 0x22E5494
          - 0x22E5540
          - 0x22E6A0C
      description: |-
        Plays the exclamation point effect (id = 0x143) on an entity.
        
        r0: entity pointer
    - name: PlayEffectAnimation0x171Full
      address:
        EU: 0x22E49C8
        NA: 0x22E4018
        JP: 0x22E5688
      description: |-
        Just a guess. Calls PlayEffectAnimation with data from animation ID 0x171, with the third parameter of PlayEffectAnimation set to true.
        
        r0: entity pointer
    - name: PlayEffectAnimation0x171
      address:
        EU: 0x22E4A1C
        NA: 0x22E406C
        JP: 0x22E56DC
      description: |-
        Just a guess. Calls PlayEffectAnimation with data from animation ID 0x171.
        
        r0: entity pointer
    - name: PlayEffectAnimationEntityStandard
      address:
        EU: 0x22E4C98
        NA: 0x22E42E8
        JP: 0x22E5958
      description: |-
        Calls PlayEffectAnimationEntity with standard parameters used in various functions throughout the game.
        
        r0: entity pointer
        r1: effect id
    - name: ShowPpRestoreEffect
      address:
        EU: 0x22E5314
        NA: 0x22E4964
        JP: 0x22E5FD4
      description: |-
        Displays the graphical effect on a monster that just recovered PP.
        
        r0: entity pointer
    - name: PlaySeByIdIfShouldDisplayEntity
      address:
        EU: 0x22E6050
<<<<<<< HEAD
=======
        NA: 0x22E56A0
        JP: 0x22E6D10
>>>>>>> b4e4131e
      description: |-
        Plays the specified sound effect if ShouldDisplayEntityAdvanced returns true for the entity (or if the entity pointer is null).
        
        r0: entity pointer
        r1: Sound effect ID
    - name: ShouldDisplayEntityAdvanced
      address:
        EU: 0x22E6880
        NA: 0x22E5ED0
        JP: 0x22E7540
      description: |-
        Returns whether or not the entity should be displayed, using the same checks as ShouldDisplayEntity except also checking whether it is visible and whether the camera entity is blinded.
        
        r0: entity pointer
        return: bool
    - name: PlayEffectAnimation0x1A9
      address:
        EU:
          - 0x22E6AE0
          - 0x22E6B2C
          - 0x22E6B78
          - 0x22E6BC4
          - 0x22E6E74
          - 0x22E6EC0
        NA:
          - 0x22E6130
          - 0x22E617C
          - 0x22E61C8
          - 0x22E6214
          - 0x22E64C4
          - 0x22E6510
        JP:
          - 0x22E77A0
          - 0x22E77EC
          - 0x22E7838
          - 0x22E7884
          - 0x22E7B34
          - 0x22E7B80
      description: |-
        Just a guess. Calls PlayEffectAnimation with data from animation ID 0x1A9.
        
        r0: entity pointer
    - name: PlayEffectAnimation0x29
      address:
        EU: 0x22E6C58
        NA: 0x22E62A8
        JP: 0x22E7918
      description: |-
        Calls PlayEffectAnimation with data from animation ID 0x29.
        
        r0: entity pointer
    - name: PlayEffectAnimation0x18E
      address:
        EU: 0x22E6D88
        NA: 0x22E63D8
        JP: 0x22E7A48
      description: |-
        Just a guess. Calls PlayEffectAnimation with data from animation ID 0x18E.
        
        r0: entity pointer
    - name: LoadMappaFileAttributes
      address:
        EU: 0x22E796C
        NA: 0x22E6FBC
        JP: 0x22E862C
      description: |-
        Note: unverified, ported from Irdkwia's notes
        
        This function processes the monster spawn list of the current floor, checking which species can spawn, capping the amount of spawnable species on the floor to 14, randomly choosing which 14 species will spawn and ensuring that the sprite size of all the species combined does not exceed the maximum of 0x58000 bytes (352 KB). Kecleon and the Decoy are always included in the random selection.
        The function also processes the floor's item spawn lists. When loading fixed rooms from the hidden staircase, the game forces the number of spawnable species to 0.
        
        r0: quick_saved
        r1: disable_monsters
        r2: special_process
    - name: GetRandomTrapId
      address:
        EU: 0x22E843C
<<<<<<< HEAD
=======
        NA: 0x22E7A8C
        JP: 0x22E90F8
>>>>>>> b4e4131e
      description: |-
        Gets the id of the trap to be used as the effect of a Random Trap.
        
        return: trap id
    - name: GetItemIdToSpawn
      address:
        EU: 0x22E8474
        NA: 0x22E7AC4
        JP: 0x22E9130
      description: |-
        Randomly picks an item to spawn using one of the floor's item spawn lists and returns its ID.
        
        If the function fails to properly choose an item (due to, for example, a corrupted item list), ITEM_POKE is returned.
        
        r0: Which item list to use
        return: Item ID
    - name: CopySpawnEntriesMaster
      address:
        EU: 0x22E8598
        NA: 0x22E7BE8
        JP: 0x22E9254
      description: |-
        Copies the array at spawn_entries_master, starting from offset, to spawn_entries and returns the number of elements copied.
        
        r0: [output] Size 16 monster_spawn_entry array
        r1: Offset (always 0 in practice)
        return: int
    - name: MonsterSpawnListPartialCopy
      address:
        EU: 0x22E8610
        NA: 0x22E7C60
        JP: 0x22E92CC
      description: |-
        Copies all entries in the floor's monster spawn list that have a sprite size >= 6 to the specified buffer.
        
        The parameter in r1 can be used to specify how many entries are already present in the buffer. Entries added by this function will be placed after those, and the total returned in r1 will account for existing entries as well.
        
        r0: [output] Buffer where the result will be stored
        r1: Current amount of entries in the buffer
        return: New amount of entries in the buffer
    - name: IsOnMonsterSpawnList
      address:
        EU: 0x22E86FC
        NA: 0x22E7D4C
        JP: 0x22E93B4
      description: |-
        Returns true if the specified monster is included in the floor's monster spawn list (the modified list after a maximum of 14 different species were chosen, not the raw list read from the mappa file).
        
        r0: Monster ID
        return: bool
    - name: GetMonsterIdToSpawn
      address:
        EU: 0x22E8750
        NA: 0x22E7DA0
        JP: 0x22E9408
      description: |-
        Randomly picks a monster to spawn using the floor's monster spawn list and returns its ID.
        
        r0: the spawn weight to use (0 for normal, 1 for monster house)
        return: monster ID
    - name: GetMonsterLevelToSpawn
      address:
        EU: 0x22E8808
        NA: 0x22E7E58
        JP: 0x22E94C0
      description: |-
        Get the level of the monster to be spawned, given its id.
        
        r0: monster ID
        return: Level of the monster to be spawned, or 1 if the specified ID can't be found on the floor's spawn table.
    - name: AllocTopScreenStatus
      address:
        EU: 0x22E8874
        NA: 0x22E7EC4
        JP: 0x22E952C
      description: |-
        Allocates and initializes the top_screen_status struct when entering dungeon mode.
        
        No params.
    - name: FreeTopScreenStatus
      address:
        EU: 0x22E88F4
        NA: 0x22E7F44
        JP: 0x22E95AC
      description: |-
        Gets called when leaving dungeon mode, calls FreeTopScreen and then also frees the allocated memory to the top_screen_status struct.
        
        No params.
    - name: InitializeTeamStats
      address:
        EU: 0x22E8AE0
        NA: 0x22E8130
        JP: 0x22E9798
      description: |-
        Initializes the team stats top screen.
        
        return: always 1, seems unused
    - name: UpdateTeamStatsWrapper
      address:
        EU: 0x22E8B40
        NA: 0x22E8190
        JP: 0x22E97F8
      description: |-
        Contains a check and calls UpdateTeamStats in overlay10.
        
        return: always 1, seems unused
    - name: FreeTeamStatsWrapper
      address:
        EU: 0x22E8B98
        NA: 0x22E81E8
        JP: 0x22E9850
      description: |-
        Calls a function that calls FreeTeamStats in overlay10.
        
        return: always 1, seems unused
    - name: AssignTopScreenHandlers
      address:
        EU: 0x22E9078
        NA: 0x22E86C8
        JP: 0x22E9D30
      description: |-
        Sets the handler functions of the top screen type.
        
        r0: Array where the handler function pointers get written to.
        r1: init_func
        r2: update_func
        r3: ?
        stack[0]: free_func
    - name: HandleTopScreenFades
      address:
        EU: 0x22E921C
        NA: 0x22E886C
        JP: 0x22E9ED4
      description: |-
        Used to initialize and uninitialize the top screen in dungeon mode in conjunction with handling the fade status of the screen.
        
        For example, when a fade out is done, it calls the necessary functions to close the top screen windows. When it starts fading in again, it re-creates all the necessary windows corresponding to the top screen type setting.
        
        No params.
    - name: FreeTopScreen
      address:
        EU: 0x22E95FC
        NA: 0x22E8C4C
        JP: 0x22EA2B4
      description: |-
        Gets called twice when fading out the top screen. First it calls the free_func of the top screen type and sets the handlers to null and on the second pass it just returns.
        
        return: always 1, seems unused
    - name: GetDirectionTowardsPosition
      address:
        EU: 0x22E99D0
        NA: 0x22E9020
        JP: 0x22EA688
      description: |-
        Gets the direction in which a monster should move to go from the origin position to the target position
        
        r0: Origin position
        r1: Target position
        return: Direction in which to move to reach the target position from the origin position
    - name: GetChebyshevDistance
      address:
        EU: 0x22E9A3C
        NA: 0x22E908C
        JP: 0x22EA6F4
      description: |-
        Returns the Chebyshev distance between two positions. Calculated as max(abs(x0-x1), abs(y0-y1)).
        
        r0: Position A
        r1: Position B
        return: Chebyshev Distance between position A and position B
    - name: IsPositionActuallyInSight
      address:
        EU: 0x22E9A7C
        NA: 0x22E90CC
        JP: 0x22EA734
      description: |-
        Checks if a given target position is in sight from a given origin position.
        If the origin position is on a hallway or r2 is true, checks if both positions are within <dungeon::display_data::visibility_range> tiles of each other.
        If the origin position is on a room, checks that the target position is within the boundaries of said room.
        
        r0: Origin position
        r1: Target position
        r2: True to assume the entity standing on the origin position has the dropeye status
        return: True if the target position is in sight from the origin position
    - name: IsPositionInSight
      address:
        EU: 0x22E9B54
        NA: 0x22E91A4
        JP: 0x22EA80C
      description: |-
        Checks if a given target position is in sight from a given origin position.
        There's multiple factors that affect this check, but generally, it's true if both positions are in the same room (by checking if the target position is within the boundaries of the room where the origin position is) or within 2 tiles of each other.
        
        r0: Origin position
        r1: Target position
        r2: True to assume the entity standing on the origin position has the dropeye status
        return: True if the target position is in sight from the origin position
    - name: IsPositionWithinTwoTiles
      address:
        EU: 0x22E9D0C
        NA: 0x22E935C
        JP: 0x22EA9C4
      description: |-
        Checks if a given target position is within two tiles of a given origin position.
        
        r0: Origin position
        r1: Target position
        return: True if the target position within two tiles of the origin position.
    - name: GetLeader
      address:
        EU: 0x22E9F30
        NA: 0x22E9580
        JP: 0x22EABE8
      description: |-
        Gets the pointer to the entity that is currently leading the team, or null if none of the first 4 entities is a valid monster with its is_team_leader flag set. It also sets LEADER_PTR to the result before returning it.
        
        return: Pointer to the current leader of the team or null if there's no valid leader.
    - name: GetLeaderMonster
      address:
        EU: 0x22E9FC8
        NA: 0x22E9618
        JP: 0x22EAC80
      description: |-
        Returns a pointer to the monster data of the current leader.
        
        No params.
    - name: GetRandomTile
      address:
        EU: 0x22E9FD8
        NA: 0x22E9628
        JP: 0x22EAC90
      description: |-
        Gets a random valid tile. Used for warping as well as several other things.
        
        The selection algorithm is as follows:
        First, try to randomly select a valid tile that is not a hallway and is at least 6 tiles away from the leader in either direction.
        If none are found, try to randomly select a valid tile that is not a hallway.
        If none are found, try to randomly select a valid tile.
        If none are found, return 0.
        
        A valid tile is defined as a floor tile that has no object or monster on it and also does not have a key door (if r1 is true).
        
        r0: [output] position
        r1: boolean indicating whether or not to exclude key doors
        return: whether a tile was successfully found
    - name: FindNearbyUnoccupiedTile
      address:
        EU: 0x22EA1F4
        NA: 0x22E9844
        JP: 0x22EAEAC
      description: |-
        Searches for an unoccupied tile near some origin.
        
        A tile is considered "unoccupied" if it's not a key door, and has no object or monster on it. In "random room" mode, the tile must also not be in a hallway, and must not have the stairs.
        
        The first unoccupied tile found is returned. The search order is randomized in "random room" mode, otherwise the search order is fixed based on the input displacement array.
        
        r0: [output] position
        r1: origin position
        r2: array of displacements from the origin position to consider
        r3: number of elements in displacements array
        stack[0]: random room mode flag
        return: whether a tile was successfully found
    - name: FindClosestUnoccupiedTileWithin2
      address:
        EU: 0x22EA3A0
        NA: 0x22E99F0
        JP: 0x22EB058
      description: |-
        Searches for the closest unoccupied tile within 2 steps of the given origin.
        
        Calls FindNearbyUnoccupiedTile with DISPLACEMENTS_WITHIN_2_SMALLEST_FIRST.
        
        r0: [output] position
        r1: origin position
        r2: random room mode flag
        return: whether a tile was successfully found
    - name: FindFarthestUnoccupiedTileWithin2
      address:
        EU: 0x22EA3BC
        NA: 0x22E9A0C
        JP: 0x22EB074
      description: |-
        Searches for the farthest unoccupied tile within 2 steps of the given origin.
        
        Calls FindNearbyUnoccupiedTile with DISPLACEMENTS_WITHIN_2_LARGEST_FIRST.
        
        r0: [output] position
        r1: origin position
        r2: random room mode flag
        return: whether a tile was successfully found
    - name: FindUnoccupiedTileWithin3
      address:
        EU: 0x22EA3D8
        NA: 0x22E9A28
        JP: 0x22EB090
      description: |-
        Searches for an unoccupied tile within 3 steps of the given origin.
        
        Calls FindNearbyUnoccupiedTile with DISPLACEMENTS_WITHIN_3.
        
        r0: [output] position
        r1: origin position
        r2: random room mode flag
        return: whether a tile was successfully found
    - name: TickStatusTurnCounter
      address:
        EU: 0x22EA3F4
        NA: 0x22E9A44
        JP: 0x22EB0AC
      description: |-
        Ticks down a turn counter for a status condition. If the counter equals 0x7F, it will not be decreased.
        
        r0: pointer to the status turn counter
        return: new counter value
    - name: AdvanceFrame
      address:
        EU: 0x22EA990
        NA: 0x22E9FE0
        JP: 0x22EB648
      description: |-
        Advances one frame. Does not return until the next frame starts.
        
        r0: ? - Unused by the function
    - name: DisplayAnimatedNumbers
      address:
        EU: 0x22EB0C8
        NA: 0x22EA718
        JP: 0x22EBD80
      description: |-
        Displays numbers or the "MISS" text above a monster. Normally used to display damage amounts, although it also has other uses (such as showing the stockpile count).
        
        r0: Amount to display. Can be negative. 9999 displays "MISS" instead.
        r1: Entity above which the numbers will be displayed
        r2: True to display a plus or minus sign before the numbers, false to hide it
        r3: Color of the numbers. NUMBER_COLOR_AUTO to determine it automatically.
    - name: SetDungeonRngPreseed23Bit
      address:
        EU: 0x22EB318
        NA: 0x22EA968
        JP: 0x22EBFD0
      description: |-
        Sets the preseed in the global dungeon PRNG state, using 23 bits from the input. See GenerateDungeonRngSeed for more information.
        
        Given the input preseed23, the actual global preseed is set to (preseed23 & 0xFFFFFF | 1), so only bits 1-23 of the input are used.
        
        r0: preseed23
    - name: GenerateDungeonRngSeed
      address:
        EU: 0x22EB330
        NA: 0x22EA980
        JP: 0x22EBFE8
      description: |-
        Generates a seed with which to initialize the dungeon PRNG.
        
        The seed is calculated by starting with a different seed, the "preseed" x0 (defaults to 1, but can be set by other functions). The preseed is iterated twice with the same recurrence relation used in the primary LCG to generate two pseudorandom 32-bit numbers x1 and x2. The output seed is then computed as
          seed = (x1 & 0xFF0000) | (x2 >> 0x10) | 1
        The value x1 is then saved as the new preseed.
        
        This method of seeding the dungeon PRNG appears to be used only sometimes, depending on certain flags in the data for a given dungeon.
        
        return: RNG seed
    - name: GetDungeonRngPreseed
      address:
        EU: 0x22EB37C
        NA: 0x22EA9CC
        JP: 0x22EC034
      description: |-
        Gets the current preseed stored in the global dungeon PRNG state. See GenerateDungeonRngSeed for more information.
        
        return: current dungeon RNG preseed
    - name: SetDungeonRngPreseed
      address:
        EU: 0x22EB38C
        NA: 0x22EA9DC
        JP: 0x22EC044
      description: |-
        Sets the preseed in the global dungeon PRNG state. See GenerateDungeonRngSeed for more information.
        
        r0: preseed
    - name: InitDungeonRng
      address:
        EU: 0x22EB39C
        NA: 0x22EA9EC
        JP: 0x22EC054
      description: |-
        Initialize (or reinitialize) the dungeon PRNG with a given seed. The primary LCG and the five secondary LCGs are initialized jointly, and with the same seed.
        
        r0: seed
    - name: DungeonRand16Bit
      address:
        EU: 0x22EB3D0
        NA: 0x22EAA20
        JP: 0x22EC088
      description: |-
        Computes a pseudorandom 16-bit integer using the dungeon PRNG.
        
        Note that the dungeon PRNG is only used in dungeon mode (as evidenced by these functions being in overlay 29). The game uses another lower-quality PRNG (see arm9.yml) for other needs.
        
        Random numbers are generated with a linear congruential generator (LCG). The game actually maintains 6 separate sequences that can be used for generation: a primary LCG and 5 secondary LCGs. The generator used depends on parameters set on the global PRNG state.
        
        All dungeon LCGs have a modulus of 2^32 and a multiplier of 1566083941 (see DUNGEON_PRNG_LCG_MULTIPLIER). The primary LCG uses an increment of 1, while the secondary LCGs use an increment of 2531011 (see DUNGEON_PRNG_LCG_INCREMENT_SECONDARY). So, for example, the primary LCG uses the recurrence relation:
          x = (1566083941*x_prev + 1) % 2^32
        
        Since the dungeon LCGs generate 32-bit integers rather than 16-bit, the primary LCG yields 16-bit values by taking the upper 16 bits of the computed 32-bit value. The secondary LCGs yield 16-bit values by taking the lower 16 bits of the computed 32-bit value.
        
        All of the dungeon LCGs have a hard-coded default seed of 1, but in practice the seed is set with a call to InitDungeonRng during dungeon initialization.
        
        return: pseudorandom int on the interval [0, 65535]
    - name: DungeonRandInt
      address:
        EU: 0x22EB448
        NA: 0x22EAA98
        JP: 0x22EC100
      description: |-
        Compute a pseudorandom integer under a given maximum value using the dungeon PRNG.
        
        r0: high
        return: pseudorandom integer on the interval [0, high - 1]
    - name: DungeonRandRange
      address:
        EU: 0x22EB470
        NA: 0x22EAAC0
        JP: 0x22EC128
      description: |-
        Compute a pseudorandom value between two integers using the dungeon PRNG.
        
        If both input integers are the same, the first is returned.
        
        r0: x
        r1: y
        return: pseudorandom integer on the interval [min(x, y), max(x, y) - 1], or x if x == y.
    - name: DungeonRandOutcome
      address:
        EU:
          - 0x22EB4D0
          - 0x22EB500
        NA:
          - 0x22EAB20
          - 0x22EAB50
        JP:
          - 0x22EC188
          - 0x22EC1B8
      description: |-
        Returns the result of a possibly biased coin flip (a Bernoulli random variable) with some success probability p, using the dungeon PRNG.
        
        r0: success percentage (100*p)
        return: true with probability p, false with probability (1-p)
    - name: CalcStatusDuration
      address:
        EU: 0x22EB530
        NA: 0x22EAB80
        JP: 0x22EC1E8
      description: |-
        Seems to calculate the duration of a volatile status on a monster.
        
        r0: entity pointer
        r1: pointer to a turn range (an array of two shorts {lower, higher})
        r2: flag for whether or not to factor in the Self Curer IQ skill and the Natural Cure ability
        return: number of turns for the status condition
    - name: DungeonRngUnsetSecondary
      address:
        EU: 0x22EB5E4
        NA: 0x22EAC34
        JP: 0x22EC29C
      description: |-
        Sets the dungeon PRNG to use the primary LCG for subsequent random number generation, and also resets the secondary LCG index back to 0.
        
        Similar to DungeonRngSetPrimary, but DungeonRngSetPrimary doesn't modify the secondary LCG index if it was already set to something other than 0.
        
        No params.
    - name: DungeonRngSetSecondary
      address:
        EU: 0x22EB5FC
        NA: 0x22EAC4C
        JP: 0x22EC2B4
      description: |-
        Sets the dungeon PRNG to use one of the 5 secondary LCGs for subsequent random number generation.
        
        r0: secondary LCG index
    - name: DungeonRngSetPrimary
      address:
        EU: 0x22EB614
        NA: 0x22EAC64
        JP: 0x22EC2CC
      description: |-
        Sets the dungeon PRNG to use the primary LCG for subsequent random number generation.
        
        No params.
    - name: PlaySeByIdIfNotSilence
      address:
        EU: 0x22EB67C
<<<<<<< HEAD
=======
        NA: 0x22EACCC
        JP: 0x22EC334
>>>>>>> b4e4131e
      description: |-
        Plays the specified sound effect if it is not the designated silence value (0x3F00).
        
        r0: Sound effect ID
    - name: MusicTableIdxToMusicId
      address:
        EU: 0x22EB6B0
        NA: 0x22EAD00
        JP: 0x22EC368
      description: |-
        Used to convert an index that refers to a MUSIC_ID_TABLE entry to a regular music ID.
        
        r0: Music table index
        return: Music ID
    - name: ChangeDungeonMusic
      address:
        EU: 0x22EB7C4
        NA: 0x22EAE14
        JP: 0x22EC47C
      description: |-
        Replace the currently playing music with the provided music
        
        r0: music ID
    - name: TrySwitchPlace
      address:
        EU: 0x22EBB28
        NA: 0x22EB178
        JP: 0x22EC7E0
      description: |-
        The user entity attempts to switch places with the target entity (i.e. by the effect of the Switcher Orb). 
        
        The function checks for the Suction Cups ability for both the user and the target, and for the Mold Breaker ability on the user.
        
        r0: pointer to user entity
        r1: pointer to target entity
    - name: ResetLeaderActionFields
      address:
        EU: 0x22EBD48
<<<<<<< HEAD
=======
        NA: 0x22EB398
        JP: 0x22ECA00
>>>>>>> b4e4131e
      description: |-
        Resets the leader monster's action_id fields to 0.
        
        r0: whether to also set the action_use_idx fields of the action_parameters structs and the arc_item_target_pos fields to 0
    - name: SetLeaderActionFields
      address:
        EU: 0x22EBD78
        NA: 0x22EB3C8
        JP: 0x22ECA30
      description: |-
        Sets the leader's monster::action::action_id to the specified value.
        
        Also sets monster::action::action_use_idx and monster::action::field_0xA to 0, as well as monster::action::field_0x10 and monster::action::field_0x12 to -1.
        
        r0: ID of the action to set
    - name: ClearMonsterActionFields
      address:
        EU: 0x22EBDA4
        NA: 0x22EB3F4
        JP: 0x22ECA5C
      description: |-
        Clears the fields related to AI in the monster's data struct, setting them all to 0.
        Specifically, monster::action::action_id, monster::action::action_use_idx and monster::action::field_0xA are cleared.
        
        r0: Pointer to the monster's action field
    - name: SetMonsterActionFields
      address:
        EU: 0x22EBDB8
        NA: 0x22EB408
        JP: 0x22ECA70
      description: |-
        Sets some the fields related to AI in the monster's data struct.
        Specifically, monster::action::action_id, monster::action::action_use_idx and monster::action::field_0xA. The last 2 are always set to 0.
        
        r0: Pointer to the monster's action field
        r1: Value to set monster::action::action_id to.
    - name: SetActionPassTurnOrWalk
      address:
        EU: 0x22EBDCC
        NA: 0x22EB41C
        JP: 0x22ECA84
      description: |-
        Sets a monster's action to action::ACTION_PASS_TURN or action::ACTION_WALK, depending on the result of GetCanMoveFlag for the monster's ID.
        
        r0: Pointer to the monster's action field
        r1: Monster ID
    - name: GetItemToUseByIndex
      address:
        EU: 0x22EBDFC
        NA: 0x22EB44C
        JP: 0x22ECAB4
      description: |-
        Returns a pointer to the item that is about to be used by a monster given its index.
        
        r0: Entity pointer
        r1: Item index
        return: Pointer to the item
    - name: GetItemToUse
      address:
        EU: 0x22EBEFC
        NA: 0x22EB54C
        JP: 0x22ECBB4
      description: |-
        Returns a pointer to the item that is about to be used by a monster.
        
        r0: Entity pointer
        r1: Parameter index in monster::action_data::action_parameters. Will be used to use to determine the index of the used item.
        r2: Unused
        return: Pointer to the item
    - name: GetItemAction
      address:
        EU: 0x22EBF88
        NA: 0x22EB5D8
        JP: 0x22ECC40
      description: |-
        Returns the action ID that corresponds to an item given its ID.
        
        The action is based on the category of the item (see ITEM_CATEGORY_ACTIONS), unless the specified ID is 0x16B, in which case ACTION_UNK_35 is returned.
        Some items can have unexpected actions, such as thrown items, which have ACTION_NOTHING. This is done to prevent duplicate actions from being listed in the menu (since items always have a "throw" option), since a return value of ACTION_NOTHING prevents the option from showing up in the menu.
        
        r0: Item ID
        return: Action ID associated with the specified item
    - name: RemoveUsedItem
      address:
        EU: 0x22EBFBC
        NA: 0x22EB60C
        JP: 0x22ECC74
      description: |-
        Removes an item from the bag or from the floor after using it
        
        r0: Pointer to the entity that used the item
        r1: Parameter index in monster::action_data::action_parameters. Will be used to use to determine the index of the used item.
    - name: AddDungeonSubMenuOption
      address:
        EU: 0x22EC1CC
        NA: 0x22EB81C
        JP: 0x22ECE84
      description: |-
        Adds an option to the list of actions that can be taken on a pokémon, item or move to the currently active sub-menu on dungeon mode (team, moves, items, etc.).
        
        r0: Action ID
        r1: True if the option should be enabled, false otherwise
    - name: DisableDungeonSubMenuOption
      address:
        EU: 0x22EC2A4
        NA: 0x22EB8F4
        JP: 0x22ECF5C
      description: |-
        Disables an option that was addeed to a dungeon sub-menu.
        
        r0: Action ID of the option that should be disabled
    - name: SetActionRegularAttack
      address:
        EU: 0x22EC600
        NA: 0x22EBC50
        JP: 0x22ED2B8
      description: |-
        Sets a monster's action to action::ACTION_REGULAR_ATTACK, with a specified direction.
        
        r0: Pointer to the monster's action field
        r1: Direction in which to use the move. Gets stored in monster::action::direction.
    - name: SetActionStruggle
      address:
        EU: 0x22EC624
        NA: 0x22EBC74
        JP: 0x22ED2DC
      description: |-
        Sets a monster's action to action::ACTION_STRUGGLE, with a specified direction.
        
        r0: Pointer to the monster's action field
        r1: Direction in which to use the move. Gets stored in monster::action::direction.
    - name: SetActionUseMovePlayer
      address:
        EU: 0x22EC648
        NA: 0x22EBC98
        JP: 0x22ED300
      description: |-
        Sets a monster's action to action::ACTION_USE_MOVE_PLAYER, with a specified monster and move index.
        
        r0: Pointer to the monster's action field
        r1: Index of the monster that is using the move on the entity list. Gets stored in monster::action::action_use_idx.
        r2: Index of the move to use (0-3). Gets stored in monster::action::field_0xA.
    - name: SetActionUseMoveAi
      address:
        EU: 0x22EC66C
        NA: 0x22EBCBC
        JP: 0x22ED324
      description: |-
        Sets a monster's action to action::ACTION_USE_MOVE_AI, with a specified direction and move index.
        
        r0: Pointer to the monster's action field
        r1: Index of the move to use (0-3). Gets stored in monster::action::action_use_idx.
        r2: Direction in which to use the move. Gets stored in monster::action::direction.
    - name: RunFractionalTurn
      address:
        EU: 0x22EC6B8
        NA: 0x22EBD08
        JP: 0x22ED370
      description: |-
        The main function which executes the actions that take place in a fractional turn. Called in a loop by RunDungeon while IsFloorOver returns false.
        
        r0: first loop flag (true when the function is first called during a floor)
    - name: RunLeaderTurn
      address:
        EU: 0x22ECCB8
        NA: 0x22EC308
        JP: 0x22ED970
      description: |-
        Handles the leader's turn. Includes a movement speed check that might cause it to return early if the leader isn't fast enough to act in this fractional turn. If that check (and some others) pass, the function does not return until the leader performs an action.
        
        r0: ?
        return: true if the leader has performed an action
    - name: TrySpawnMonsterAndActivatePlusMinus
      address:
        EU: 0x22ED08C
        NA: 0x22EC6DC
        JP: 0x22EDD44
      description: |-
        Called at the beginning of RunFractionalTurn. Executed only if FRACTIONAL_TURN_SEQUENCE[fractional_turn * 2] is not 0.
        
        First it calls TrySpawnMonsterAndTickSpawnCounter, then tries to activate the Plus and Minus abilities for both allies and enemies, and finally calls TryForcedLoss.
        
        No params.
    - name: IsFloorOver
      address:
        EU: 0x22ED198
        NA: 0x22EC7E8
        JP: 0x22EDE50
      description: |-
        Checks if the current floor should end, and updates dungeon::floor_loop_status if required.
        If the player has been defeated, sets dungeon::floor_loop_status to floor_loop_status::FLOOR_LOOP_LEADER_FAINTED.
        If dungeon::end_floor_flag is 1 or 2, sets dungeon::floor_loop_status to floor_loop_status::FLOOR_LOOP_NEXT_FLOOR.
        
        return: true if the current floor should end
    - name: DecrementWindCounter
      address:
        EU: 0x22ED4F8
        NA: 0x22ECB48
        JP: 0x22EE1AC
      description: |-
        Decrements dungeon::wind_turns and displays a wind warning message if required.
        
        No params.
    - name: IsDungeonEndReasonFailure
      address:
        EU: 0x22ED8F4
        NA: 0x22ECF44
        JP: 0x22EE5A8
      description: |-
        Checks if the damage_source of the dungeon ending is because of a failure to complete the dungeon.
        Specifically checks fainted_monster_dungeon_end_reason to be less than DAMAGE_SOURCE_ESCAPE.
        
        return: bool
    - name: SetForcedLossReason
      address:
        EU: 0x22ED9B8
        NA: 0x22ED008
        JP: 0x22EE66C
      description: |-
        Sets dungeon::forced_loss_reason to the specified value
        
        r0: Forced loss reason
    - name: GetForcedLossReason
      address:
        EU: 0x22ED9CC
        NA: 0x22ED01C
        JP: 0x22EE680
      description: |-
        Returns dungeon::forced_loss_reason
        
        return: forced_loss_reason
    - name: BindTrapToTile
      address:
        EU: 0x22EE208
        NA: 0x22ED858
        JP: 0x22EEEBC
      description: |-
        Sets the given tile's associated object to be the given trap, and sets the visibility of the trap.
        
        r0: tile pointer
        r1: entity pointer
        r2: visibility flag
    - name: AreLateGameTrapsEnabledWrapper
      address:
        EU: 0x22EE218
        NA: 0x22ED868
        JP: 0x22EEECC
      description: |-
        A wrapper around AreLateGameTrapsEnabled that passes the fixed room for the floor.
        
        return: bool
    - name: SpawnTraps
      address:
        EU: 0x22EE238
<<<<<<< HEAD
=======
        NA: 0x22ED888
        JP: 0x22EEEEC
>>>>>>> b4e4131e
      description: |-
        Spawns a new dungeon floor's traps.
        
        No params.
    - name: SpawnEnemyTrapAtPos
      address:
        EU: 0x22EE320
        NA: 0x22ED970
        JP: 0x22EEFD4
      description: |-
        A convenience wrapper around SpawnTrap and BindTrapToTile. Always passes 0 for the team parameter (making it an enemy trap).
        
        r0: trap ID
        r1: x position
        r2: y position
        r3: flags
        stack[0]: visibility flag
    - name: PrepareTrapperTrap
      address:
        EU: 0x22EE584
        NA: 0x22EDBD4
        JP: 0x22EF238
      description: |-
        Saves the relevant information in the dungeon struct to later place a trap at the
        location of the entity. (Only called with trap ID 0x19 (TRAP_NONE), but could be used 
        with others).
        
        r0: entity pointer
        r1: trap ID
        r2: team (see struct trap::team)
    - name: CanLayTrap
      address:
        EU: 0x22EE5E0
        NA: 0x22EDC30
        JP: 0x22EF294
      description: |-
        Checks if a trap can be placed on the tile.
        
        r0: position
        return: true if a trap can be spawned at the given position.
    - name: TrySpawnTrap
      address:
        EU: 0x22EE66C
        NA: 0x22EDCBC
        JP: 0x22EF320
      description: |-
        Checks if the a trap can be placed on the tile. If the trap ID is >= TRAP_NONE (the
        last value for a trap), randomly select another trap (except for wonder tile). After
        30 failed attempts to select a non-wonder tile trap ID, default to chestnut trap.
        If the checks pass, spawn the trap.
        
        r0: position
        r1: trap ID
        r2: team (see struct trap::team)
        r3: visibility flag
        return: true if a trap was spawned succesfully
    - name: TrySpawnTrapperTrap
      address:
        EU: 0x22EE784
        NA: 0x22EDDD4
        JP: 0x22EF438
      description: |-
        If the flag for a trapper trap is set, handles spawning a trap based upon the
        information inside the dungeon struct. Uses the entity for logging a message
        depending on success or failure.
        
        r0: entity pointer
        return: true if a trap was spawned succesfully
    - name: TryRemoveTrap
      address:
        EU: 0x22EE82C
        NA: 0x22EDE7C
        JP: 0x22EF4E0
      description: |-
        Tries to remove a trap from the tile at the passed position. It does nothing
        if there is no trap on the tile at that position.
        
        r0: position
        r1: bool update trap visibility
        return: whether a trap was succesfully removed or not
    - name: TryRevealAttackedTrap
      address:
        EU: 0x22EE88C
        NA: 0x22EDEDC
        JP: 0x22EF540
      description: |-
        Reveals the trap given by the position if the dungeon struct's regular_attack_reveal_traps field is true.
        
        Is also activated on a tile if a fainted monster drops an item on it.
        
        r0: position struct pointer
        r1: boolean for whether to update trap visibility afterwards (always 1 in practice)
        return: true if there is a trap on the position
    - name: SubstitutePlaceholderTrapTags2
      address:
        EU: 0x22EE90C
<<<<<<< HEAD
=======
        NA: 0x22EDF5C
        JP: 0x22EF5C0
>>>>>>> b4e4131e
      description: |-
        Used in TryTriggerTrap. Has the same functionality as SubstitutePlaceholderTrapTags.
        
        r1: tag id
        r2: trap id
    - name: SubstitutePlaceholderTrapTags
      address:
        EU: 0x22EE92C
        NA: 0x22EDF7C
        JP: 0x22EF5E0
      description: |-
        Used in SubstitutePlaceholderStringTags. Substitutes a [trap:r1] tag in a message log message for the name of a trap.
        
        r0: preprocessor_args pointer (in practice, always the global struct used for the message log)
        r1: tag id
        r2: trap id
    - name: TryTriggerTrap
      address:
        EU: 0x22EE950
        NA: 0x22EDFA0
        JP: 0x22EF604
      description: |-
        Called whenever a monster steps on a trap.
        
        The function will try to trigger it. Nothing will happen if the pokémon has the same team as the trap. The attempt to trigger the trap can also fail due to IQ skills, due to the trap failing to work (random chance), etc.
        
        r0: Entity who stepped on the trap
        r1: Trap position
        r2: ?
        r3: ?
    - name: ApplyMudTrapEffect
      address:
        EU: 0x22EED1C
        NA: 0x22EE36C
        JP: 0x22EF9C8
      description: |-
        Randomly lowers attack, special attack, defense, or special defense of the defender by 3 stages.
        
        r0: attacker entity pointer
        r1: defender entity pointer
    - name: ApplyStickyTrapEffect
      address:
        EU: 0x22EEDE4
        NA: 0x22EE434
        JP: 0x22EFA90
      description: |-
        If the defender is the leader, randomly try to make something in the bag sticky. Otherwise, try to make the item the monster is holding sticky.
        
        r0: attacker entity pointer
        r1: defender entity pointer
    - name: ApplyGrimyTrapEffect
      address:
        EU: 0x22EEFE0
        NA: 0x22EE62C
        JP: 0x22EFC8C
      description: |-
        If the defender is the leader, randomly try to turn food items in the toolbox into
        grimy food. Otherwise, try to make the food item the monster is holding grimy food.
        
        r0: attacker entity pointer
        r1: defender entity pointer
    - name: ApplyPitfallTrapEffect
      address:
        EU: 0x22EF1D4
        NA: 0x22EE820
        JP: 0x22EFE80
      description: |-
        If the defender is the leader, end the current floor unless it has a rescue point.
        Otherwise, make the entity faint and ignore reviver seeds. If not called by a random
        trap, break the grate on the pitfall trap.
        
        r0: attacker entity pointer
        r1: defender entity pointer
        r2: tile pointer
        r3: bool caused by random trap
    - name: ApplySummonTrapEffect
      address:
        EU: 0x22EF348
        NA: 0x22EE994
        JP: 0x22EFFE8
      description: |-
        Randomly spawns 2-4 enemy monsters around the position. The entity is only used for
        logging messages.
        
        r0: entity pointer
        r1: position
    - name: ApplyPpZeroTrapEffect
      address:
        EU: 0x22EF3E4
        NA: 0x22EEA30
        JP: 0x22F0084
      description: |-
        Tries to reduce the PP of one of the defender's moves to 0.
        
        r0: attacker entity pointer
        r1: defender entity pointer
    - name: ApplyPokemonTrapEffect
      address:
        EU: 0x22EF4CC
        NA: 0x22EEB18
        JP: 0x22F016C
      description: |-
        Turns item in the same room as the tile at the position (usually just the entities's
        position) into monsters. If the position is in a hallway, convert items in a 3x3 area
        centered on the position into monsters.
        
        r0: entity pointer
        r1: position
    - name: ApplyTripTrapEffect
      address:
        EU: 0x22EF6E0
        NA: 0x22EED2C
        JP: 0x22F0380
      description: |-
        Tries to drop the defender's item and places it on the floor.
        
        r0: attacker entity pointer
        r1: defender entity pointer
    - name: ApplyStealthRockTrapEffect
      address:
        EU: 0x22EF804
        NA: 0x22EEE50
        JP: 0x22F04A4
      description: |-
        Tries to apply the damage from the stealth rock trap but does nothing if the defender is a rock type.
        
        r0: attacker entity pointer
        r1: defender entity pointer
    - name: ApplyToxicSpikesTrapEffect
      address:
        EU: 0x22EF8A0
        NA: 0x22EEEEC
      description: |-
        Tries to inflict 10 damage on the defender and then tries to poison them.
        
        r0: attacker entity pointer
        r1: defender entity pointer
    - name: ApplyRandomTrapEffect
      address:
        EU: 0x22EF8F4
        NA: 0x22EEF40
        JP: 0x22F0540
      description: |-
        Selects a random trap that isn't a wonder tile and isn't a random trap and calls
        ApplyTrapEffect on all monsters that is different from the trap's team.
        
        r0: Triggered trap
        r1: User
        r2: Target, normally same as user
        r3: Tile that contains the trap
        stack[0]: position
    - name: ApplyGrudgeTrapEffect
      address:
        EU: 0x22EFA28
        NA: 0x22EF074
        JP: 0x22F066C
      description: |-
        Spawns several monsters around the position and gives all monsters on the floor the
        grudge status condition.
        
        r0: entity pointer
        r1: position
    - name: ApplyTrapEffect
      address:
        EU: 0x22EFB08
        NA: 0x22EF154
        JP: 0x22F0730
      description: |-
        Performs the effect of a triggered trap.
        
        The trap's animation happens before this function is called.
        
        r0: Triggered trap
        r1: User
        r2: Target, normally same as user
        r3: Tile that contains the trap
        stack[0]: position
        stack[1]: trap ID
        stack[2]: bool caused by random trap
        return: True if the trap should be destroyed after the effect is applied
    - name: RevealTrapsNearby
      address:
        EU: 0x22EFF8C
        NA: 0x22EF5D8
        JP: 0x22F0BDC
      description: |-
        Reveals traps within the monster's viewing range.
        
        r0: entity pointer
    - name: ShouldRunMonsterAi
      address:
        EU: 0x22F03A0
        NA: 0x22EF9EC
        JP: 0x22F0FF0
      description: |-
        Checks a monster's monster_behavior to see whether or not the monster should use AI. Only called on monsters with
        a monster_behavior greater than or equal to BEHAVIOR_FIXED_ENEMY. Returns false for BEHAVIOR_FIXED_ENEMY, 
        BEHAVIOR_WANDERING_ENEMY_0x8, BEHAVIOR_SECRET_BAZAAR_KIRLIA, BEHAVIOR_SECRET_BAZAAR_MIME_JR,
        BEHAVIOR_SECRET_BAZAAR_SWALOT, BEHAVIOR_SECRET_BAZAAR_LICKILICKY, and BEHAVIOR_SECRET_BAZAAR_SHEDINJA.
        
        r0: monster entity pointer
        return: bool
    - name: DebugRecruitingEnabled
      address:
        EU: 0x22F0420
        NA: 0x22EFA6C
        JP: 0x22F1070
      description: |-
        Always returns true. Called by SpecificRecruitCheck.
        
        Seems to be a function used during development to disable recruiting. If it returns false, SpecificRecruitCheck will also return false.
        
        return: true
    - name: TryActivateIqBooster
      address:
        EU: 0x22F0428
        NA: 0x22EFA74
        JP: 0x22F1078
      description: |-
        Increases the IQ of all team members holding the IQ Booster by floor_properties::iq_booster_value amount unless the
        value is 0.
        
        No params.
    - name: IsBehaviorLoneOutlaw
      address:
        EU: 0x22F049C
        NA: 0x22EFAE8
        JP: 0x22F10EC
      description: |-
        Checks if a behavior ID corresponds to one of the outlaw types that are not from an outlaw team. I.e., BEHAVIOR_OUTLAW, BEHAVIOR_HIDDEN_OUTLAW, or BEHAVIOR_FLEEING_OUTLAW.
        
        r0: monster behavior ID
        return: bool
    - name: IsSecretBazaarNpcBehavior
      address:
        EU: 0x22F04B8
        NA: 0x22EFB04
        JP: 0x22F1108
      description: |-
        Checks if a behavior ID corresponds to one of the Secret Bazaar NPCs.
        
        r0: monster behavior ID
        return: bool
    - name: GetLeaderAction
      address:
        EU: 0x22F1540
        NA: 0x22F0B8C
        JP: 0x22F218C
      description: |-
        Returns a pointer to the action data of the current leader (field 0x4A on its monster struct).
        
        No params.
    - name: GetLeaderActionId
      address:
        EU: 0x22F1550
<<<<<<< HEAD
=======
        NA: 0x22F0B9C
        JP: 0x22F219C
>>>>>>> b4e4131e
      description: |-
        Gets the current action id of the leader monster's action data.
        
        return: action_id
    - name: GetEntityTouchscreenArea
      address:
        EU: 0x22F1560
        NA: 0x22F0BAC
        JP: 0x22F21AC
      description: |-
        Returns the area on the touchscreen that contains the sprite of the specified entity
        
        r0: Entity pointer
        r1: [output] struct where the result should be written
    - name: SetLeaderAction
      address:
        EU: 0x22F1890
        NA: 0x22F0EDC
        JP: 0x22F24DC
      description: |-
        Sets the leader's action field depending on the inputs given by the player.
        
        This function also accounts for other special situations that can force a certain action, such as when the leader is running. The function also takes care of opening the main menu when X is pressed.
        The function generally doesn't return until the player has an action set.
        
        No params.
    - name: ShouldLeaderKeepRunning
      address:
        EU: 0x22F3A44
        NA: 0x22F308C
        JP: 0x22F4684
      description: |-
        Determines if the leader should keep running. Returns false if the leader bumps into something, or if an action that should stop the leader takes place.
        
        return: True if the leader should keep running, false if it should stop.
    - name: CheckLeaderTile
      address:
        EU: 0x22F3FEC
        NA: 0x22F3634
        JP: 0x22F4C2C
      description: |-
        Checks the tile the leader just stepped on and performs any required actions, such as picking up items, triggering traps, etc.
        
        Contains a switch that checks the type of the tile the leader just stepped on.
        
        No params.
    - name: ChangeLeader
      address:
        EU: 0x22F42F0
        NA: 0x22F3934
        JP: 0x22F4F2C
      description: |-
        Tries to change the current leader to the monster specified by dungeon::new_leader.
        
        Accounts for situations that can prevent changing leaders, such as having stolen from a Kecleon shop. If one of those situations prevents changing leaders, prints the corresponding message to the message log.
        
        No params.
    - name: GetPlayerGender
      address:
        EU: 0x22F4C94
        NA: 0x22F42D8
        JP: 0x22F58D0
      description: |-
        Gets the gender of the player.
        
        return: monster_gender
    - name: HandleHeldItemSwaps
      address:
        EU: 0x22F4F88
        NA: 0x22F45CC
        JP: 0x22F5BC4
      description: |-
        Handles giving/taking held items to/from a party member (and likely other things).
        
        r0: entity pointer
    - name: UseSingleUseItemWrapper
      address:
        EU: 0x22F5C88
        NA: 0x22F52CC
        JP: 0x22F68C4
      description: |-
        Same as UseSingleUseItem, but the second parameter is determined automatically from monster::action_data::action_parameter[1]::action_use_idx.
        
        r0: User
    - name: UseSingleUseItem
      address:
        EU: 0x22F5CB4
        NA: 0x22F52F8
        JP: 0x22F68F0
      description: |-
        Makes a monster use a single-use item. The item is deleted afterwards.
        
        The item to use is determined by the user's monster::action_data::action_parameter[0].
        
        r0: User (monster who used the item)
        r1: Target (monster that consumes the item)
    - name: UseThrowableItem
      address:
        EU: 0x22F5E78
        NA: 0x22F54BC
        JP: 0x22F6AB4
      description: |-
        Makes a monster use a throwable item.
        
        The item to use is determined by monster::action_data::action_parameter[0].
        If the item's category is CATEGORY_THROWN_LINE or CATEGORY_THROWN_ARC, the game will attempt to decrement the count of the used item by 1. If it's not or there's only 1 item left, it is destroyed instead.
        
        r0: User (monster who used the item)
    - name: ResetDamageData
      address:
        EU: 0x22F77D0
        NA: 0x22F6E18
        JP: 0x22F83FC
      description: |-
        Zeroes the damage data struct, which is output by the damage calculation function.
        
        r0: damage data pointer
    - name: FreeLoadedAttackSpriteAndMore
      address:
        EU: 0x22F78C8
        NA: 0x22F6F10
        JP: 0x22F84DC
      description: |-
        Among other things, free another data structure in the attack sprite storage area/data
        
        No params.
    - name: SetAndLoadCurrentAttackAnimation
      address:
        EU: 0x22F7920
        NA: 0x22F6F68
        JP: 0x22F8534
      description: |-
        Load given sprite into the currently loaded attack sprite structure, replacing the previous one if already loaded.
        
        r0: pack id
        r1: file index
        return: sprite id in the loaded wan list
    - name: ClearLoadedAttackSprite
      address:
        EU: 0x22F79C0
        NA: 0x22F7008
        JP: 0x22F85D4
      description: |-
        Delete the data of the currently loaded attack sprite, if any.
        Doesn’t free the structure, which can continue to be used.
        
        No params.
    - name: GetLoadedAttackSpriteId
      address:
        EU: 0x22F7A08
        NA: 0x22F7050
        JP: 0x22F861C
      description: |-
        Get the sprite ID (in the loaded WAN list) of the currently loaded attack sprite, or 0 if none.
        
        return: sprite ID
    - name: DungeonGetTotalSpriteFileSize
      address:
        EU: 0x22F7A20
        NA: 0x22F7068
        JP: 0x22F8634
      description: |-
        Checks Castform and Cherrim
        
        Note: unverified, ported from Irdkwia's notes
        
        r0: monster ID
        return: sprite file size
    - name: DungeonGetSpriteIndex
      address:
        EU: 0x22F7D40
        NA: 0x22F7388
        JP: 0x22F8954
      description: |-
        Gets the sprite index of the specified monster on this floor
        
        r0: Monster ID
        return: Sprite index of the specified monster ID
    - name: JoinedAtRangeCheck2Veneer
      address:
        EU: 0x22F7D60
        NA: 0x22F73A8
        JP: 0x22F8970
      description: |-
        Likely a linker-generated veneer for arm9::JoinedAtRangeCheck2.
        
        See https://developer.arm.com/documentation/dui0474/k/image-structure-and-generation/linker-generated-veneers/what-is-a-veneer-
        
        No params.
    - name: FloorNumberIsEven
      address:
        EU: 0x22F7D6C
        NA: 0x22F73B4
        JP: 0x22F897C
      description: |-
        Checks if the current dungeon floor number is even (probably to determine whether an enemy spawn should be female).
        
        Has a special check to return false for Labyrinth Cave B10F (the Gabite boss fight).
        
        return: bool
    - name: GetKecleonIdToSpawnByFloor
      address:
        EU: 0x22F7DA4
        NA: 0x22F73EC
        JP: 0x22F89B4
      description: |-
        If the current floor number is even, returns female Kecleon's id (0x3D7), otherwise returns male Kecleon's id (0x17F).
        
        return: monster ID
    - name: StoreSpriteFileIndexBothGenders
      address:
        EU: 0x22F7DC4
        NA: 0x22F740C
        JP: 0x22F89D4
      description: |-
        Note: unverified, ported from Irdkwia's notes
        
        r0: monster ID
        r1: file ID
    - name: LoadMonsterSpriteInner
      address:
        EU: 0x22F7E8C
        NA: 0x22F74D4
        JP: 0x22F8A9C
      description: |-
        This is called by LoadMonsterSprite a bunch of times.
        
        r0: monster ID
    - name: SwapMonsterWanFileIndex
      address:
        EU: 0x22F7F8C
        NA: 0x22F75D4
        JP: 0x22F8B98
      description: |-
        Note: unverified, ported from Irdkwia's notes
        
        r0: src_id
        r1: dst_id
    - name: LoadMonsterSprite
      address:
        EU: 0x22F800C
        NA: 0x22F7654
        JP: 0x22F8C18
      description: |-
        Loads the sprite of the specified monster to use it in a dungeon.
        
        Irdkwia's notes: Handles Castform/Cherrim/Deoxys
        
        r0: monster ID
        r1: ?
    - name: DeleteMonsterSpriteFile
      address:
        EU: 0x22F8120
        NA: 0x22F7768
        JP: 0x22F8D2C
      description: |-
        Note: unverified, ported from Irdkwia's notes
        
        r0: monster ID
    - name: DeleteAllMonsterSpriteFiles
      address:
        EU: 0x22F81BC
        NA: 0x22F7804
        JP: 0x22F8DC4
      description: |-
        Note: unverified, ported from Irdkwia's notes
        
        No params.
    - name: EuFaintCheck
      address:
        EU: 0x22F88E8
      description: |-
        This function is exclusive to the EU ROM. Seems to perform a check to see if the monster who just fainted was a team member who should cause the minimap to be updated (or something like that, maybe related to the Map Surveyor IQ skill) and if it passes, updates the minimap.
        The function ends by calling another 2 functions. In US ROMs, calls to EUFaintCheck are replaced by calls to those two functions. This seems to indicate that this function fixes some edge case glitch that can happen when a team member faints.
        
        r0: False if the fainted entity was a team member
        r1: True to set an unknown byte in the RAM to 1
    - name: HandleFaint
      address:
        EU: 0x22F8938
        NA: 0x22F7F30
        JP: 0x22F94F0
      description: |-
        Handles a fainted pokémon (reviving does not count as fainting).
        
        r0: Fainted entity
        r1: Damage source (move ID or greater than the max move id for other causes)
        r2: Entity responsible of the fainting
    - name: MoveMonsterToPos
      address:
        EU: 0x22F8FFC
        NA: 0x22F85F0
        JP: 0x22F9BB4
      description: |-
        Moves a monster to the target position. Used both for regular movement and special movement (like teleportation).
        
        r0: Entity pointer
        r1: X target position
        r2: Y target position
        r3: ?
    - name: CreateMonsterSummaryFromEntity
      aliases:
        - CreateMonsterSummaryFromMonster
      address:
        EU: 0x22F93D8
        NA: 0x22F89CC
        JP: 0x22F9F90
      description: |-
        Creates a snapshot of the condition of a monster struct in a monster_summary struct.
        
        r0: [output] monster_summary
        r1: monster_entity
    - name: UpdateAiTargetPos
      address:
        EU: 0x22F9B50
        NA: 0x22F9144
        JP: 0x22FA708
      description: |-
        Given a monster, updates its target_pos field based on its current position and the direction in which it plans to attack.
        
        r0: Entity pointer
    - name: SetMonsterTypeAndAbility
      address:
        EU: 0x22F9BA0
        NA: 0x22F9194
        JP: 0x22FA758
      description: |-
        Checks Forecast ability
        
        Note: unverified, ported from Irdkwia's notes
        
        r0: target entity pointer
    - name: TryActivateSlowStart
      address:
        EU: 0x22F9C48
        NA: 0x22F923C
        JP: 0x22FA800
      description: |-
        Runs a check over all monsters on the field for the ability Slow Start, and lowers the speed of those who have it.
        
        No params
    - name: TryActivateArtificialWeatherAbilities
      address:
        EU: 0x22F9CE4
        NA: 0x22F92D8
        JP: 0x22FA89C
      description: |-
        Runs a check over all monsters on the field for abilities that affect the weather and changes the floor's weather accordingly.
        
        No params
    - name: GetMonsterApparentId
      address:
        EU: 0x22F9E14
        NA: 0x22F9408
        JP: 0x22FA9CC
      description: |-
        Note: unverified, ported from Irdkwia's notes
        
        r0: target entity pointer
        r1: current_id
        return: ?
    - name: TryActivateTraceAndColorChange
      address:
        EU: 0x22F9EFC
        NA: 0x22F94F0
        JP: 0x22FAAB4
      description: |-
        Tries to activate the abilities trace and color change if possible. Called after using
        a move.
        
        r0: attacker entity pointer
        r1: defender entity pointer
        r2: move pointer
    - name: DefenderAbilityIsActive
      address:
        EU:
          - 0x22FA0D8
          - 0x2302438
          - 0x230B3B4
          - 0x23125F4
          - 0x23237CC
          - 0x233344C
        NA:
          - 0x22F96CC
          - 0x2301A0C
          - 0x230A940
          - 0x2311B94
          - 0x2322D64
          - 0x2332A0C
        JP:
          - 0x22FAC8C
          - 0x2302F74
          - 0x230BEC4
          - 0x23130A4
          - 0x232420C
          - 0x2333E00
      description: |-
        Checks if a defender has an active ability that isn't disabled by an attacker's Mold Breaker.
        
        There are two versions of this function, which share the same logic but have slightly different assembly. This is probably due to differences in compiler optimizations at different addresses.
        
        r0: attacker pointer
        r1: defender pointer
        r2: ability ID to check on the defender
        r3: flag for whether the attacker's ability is enabled
        return: bool
    - name: IsMonster
      address:
        EU:
          - 0x22FA12C
          - 0x230248C
          - 0x230B408
          - 0x23103F4
          - 0x2319510
          - 0x231B434
          - 0x231BD78
          - 0x2323820
          - 0x234E060
        NA:
          - 0x22F9720
          - 0x2301A60
          - 0x230A994
          - 0x230F980
          - 0x2318AB0
          - 0x231A9D4
          - 0x231B318
          - 0x2322DB8
          - 0x234D460
        JP:
          - 0x22FACD8
          - 0x2302FC0
          - 0x230BF10
          - 0x2310EBC
          - 0x2319F80
          - 0x231BEA4
          - 0x231C7E4
          - 0x2324258
          - 0x234E6EC
      description: |-
        Checks if an entity is a monster (entity type 1).
        
        r0: entity pointer
        return: bool
    - name: TryActivateConversion2
      address:
        EU: 0x22FA150
        NA: 0x22F9744
        JP: 0x22FACFC
      description: |-
        Checks for the conversion2 status and applies the type change if applicable. Called
        after using a move.
        
        r0: attacker entity pointer
        r1: defender entity pointer
        r2: move pointer
    - name: TryActivateTruant
      address:
        EU: 0x22FA1FC
        NA: 0x22F97F0
        JP: 0x22FADA8
      description: |-
        Checks if an entity has the ability Truant, and if so tries to apply the pause status to it.
        
        r0: pointer to entity
    - name: TryPointCameraToMonster
      address:
        EU: 0x22FA2C0
        NA: 0x22F98B4
        JP: 0x22FAE6C
      description: |-
        Attempts to place the camera on top of the specified monster.
        
        If the camera is already on top of the specified entity, the function does nothing.
        
        r0: Entity pointer. Must be a monster, otherwise the function does nothing.
        r1: ?
        r2: ?
    - name: ReevaluateSnatchMonster
      address:
        EU: 0x22FA37C
        NA: 0x22F9970
        JP: 0x22FAF28
      description: |-
        Checks if any monster on the floor has the snatch status and stores the corresponding info
        onto the dungeon struct. This is only called when reinitalizing a dungeon from a quicksave.
        Normally, the game will try to prevent multiple monsters from having snatch, but will pick
        the first one in the list if multiple have the status.
        
        No params.
    - name: GetRandomExplorerMazeMonster
      address:
        EU: 0x22FA3F8
        NA: 0x22F99EC
        JP: 0x22FAFA4
      description: |-
        Checks if any enemy monsters on the floor have the behavior BEHAVIOR_EXPLORER_MAZE_1, 
        BEHAVIOR_EXPLORER_MAZE_2, BEHAVIOR_EXPLORER_MAZE_3 or BEHAVIOR_EXPLORER_MAZE_4 and returns
        one at random. If none can be found, it returns NULL.
        
        return: monster entity pointer
    - name: RestorePpAllMovesSetFlags
      address:
        EU: 0x22FA480
        NA: 0x22F9A74
        JP: 0x22FB02C
      description: |-
        Restores PP for all moves, clears flags move::f_consume_2_pp, move::flags2_unk5 and move::flags2_unk7, and sets flag move::f_consume_pp.
        Called when a monster is revived.
        
        r0: pointer to entity whose moves will be restored
    - name: CheckTeamMemberIdxVeneer
      address:
        EU: 0x22FA64C
        NA: 0x22F9C40
        JP: 0x22FB1F8
      description: |-
        Likely a linker-generated veneer for CheckTeamMemberIdx.
        
        See https://developer.arm.com/documentation/dui0474/k/image-structure-and-generation/linker-generated-veneers/what-is-a-veneer-
        
        r0: member index
        return: True if the value is equal to 0x55AA or 0x5AA5
    - name: IsMonsterIdInNormalRangeVeneer
      address:
        EU: 0x22FA674
        NA: 0x22F9C68
        JP: 0x22FB220
      description: |-
        Likely a linker-generated veneer for IsMonsterIdInNormalRange.
        
        See https://developer.arm.com/documentation/dui0474/k/image-structure-and-generation/linker-generated-veneers/what-is-a-veneer-
        
        r0: monster ID
        return: bool
    - name: BoostIQ
      address:
        EU: 0x22FAB50
        NA: 0x22FA144
        JP: 0x22FB6EC
      description: |-
        Tries to boost the target's IQ.
        
        r0: monster entity pointer
        r1: iq boost
        r2: bool suppress logs
    - name: ShouldMonsterHeadToStairs
      address:
        EU: 0x22FAE3C
        NA: 0x22FA430
        JP: 0x22FB9D8
      description: |-
        Checks if a given monster should try to reach the stairs when controlled by the AI
        
        r0: Entity pointer
        return: True if the monster should try to reach the stairs, false otherwise
    - name: MewSpawnCheck
      address:
        EU: 0x22FAFFC
        NA: 0x22FA5F0
        JP: 0x22FBB98
      description: |-
        If the monster id parameter is 0x97 (Mew), returns false if either dungeon::mew_cannot_spawn or the second parameter are true.
        
        Called before spawning an enemy, appears to be checking if Mew can spawn on the current floor.
        
        r0: monster id
        r1: return false if the monster id is Mew
        return: bool
    - name: TryEndStatusWithAbility
      address:
        EU: 0x22FB1E8
        NA: 0x22FA7DC
        JP: 0x22FBD84
      description: |-
        Checks if any of the defender's active abilities would end one of their current status
        conditions. For example, if the ability Own Tempo will stop confusion.
        
        Called after changing a monster's ability with skill swap, role play, or trace to
        remove statuses the monster should no longer be affected by.
        
        r0: attacker entity pointer
        r1: defender entity pointer
    - name: ExclusiveItemEffectIsActive
      address:
        EU:
          - 0x22FB6A4
          - 0x2300954
          - 0x230B42C
          - 0x2310320
          - 0x2311AC4
          - 0x231524C
          - 0x231A208
          - 0x231B2DC
          - 0x2324380
          - 0x2333428
          - 0x2348780
          - 0x2348EB0
        NA:
          - 0x22FAC98
          - 0x22FFF28
          - 0x230A9B8
          - 0x230F8AC
          - 0x2311064
          - 0x23147EC
          - 0x23197A8
          - 0x231A87C
          - 0x2323918
          - 0x23329E8
          - 0x2347B80
          - 0x23482B0
        JP:
          - 0x22FC224
          - 0x2301358
          - 0x230BF34
          - 0x2310DE8
          - 0x231258C
          - 0x2315CC0
          - 0x231AC78
          - 0x231BD4C
          - 0x2324DB8
          - 0x2333DDC
          - 0x2348F30
          - 0x2349638
      description: |-
        Checks if a monster is a team member under the effects of a certain exclusive item effect.
        
        r0: entity pointer
        r1: exclusive item effect ID
        return: bool
    - name: GetTeamMemberWithIqSkill
      address:
        EU: 0x22FBA04
        NA: 0x22FAFF8
        JP: 0x22FC580
      description: |-
        Returns an entity pointer to the first team member which has the specified iq skill.
        
        r0: iq skill id
        return: pointer to entity
    - name: TeamMemberHasEnabledIqSkill
      address:
        EU: 0x22FBA70
        NA: 0x22FB064
        JP: 0x22FC5EC
      description: |-
        Returns true if any team member has the specified iq skill.
        
        r0: iq skill id
        return: bool
    - name: TeamLeaderIqSkillIsEnabled
      address:
        EU: 0x22FBA8C
        NA: 0x22FB080
        JP: 0x22FC608
      description: |-
        Returns true the leader has the specified iq skill.
        
        r0: iq skill id
        return: bool
    - name: CountMovesOutOfPp
      address:
        EU: 0x22FBAB4
        NA: 0x22FB0A8
        JP: 0x22FC630
      description: |-
        Returns how many of a monster's move are out of PP.
        
        r0: entity pointer
        return: number of moves out of PP
    - name: HasSuperEffectiveMoveAgainstUser
      address:
        EU: 0x22FBB18
        NA: 0x22FB10C
        JP: 0x22FC694
      description: |-
        Checks if the target has at least one super effective move against the user.
        
        r0: User
        r1: Target
        r2: If true, moves with a max Ginseng boost != 99 will be ignored
        return: True if the target has at least one super effective move against the user, false otherwise.
    - name: TryEatItem
      address:
        EU: 0x22FBC20
        NA: 0x22FB214
        JP: 0x22FC79C
      description: |-
        The user attempts to eat an item from the target.
        
        The function tries to eat the target's held item first. If that's not possible and the target is part of the team, it attempts to eat a random edible item from the bag instead.
        Fun fact: The code used to select the random bag item that will be eaten is poorly coded. As a result, there's a small chance of the first edible item in the bag being picked instead of a random one. The exact chance of this happening is (N/B)^B, where N is the amount of non-edible items in the bag and B is the total amount of items in the bag.
        
        r0: User
        r1: Target
        return: True if the attempt was successful
    - name: SetDecoyAiTracker
      address:
        EU: 0x22FBF44
        NA: 0x22FB538
      description: |-
        If there is a decoy on the floor that the entity can see, sets the entity's decoy_ai_tracker to 1 or 2,
        depending on whether the attacker who caused the decoy status is on the team or not, respectively.
        
        r0: Entity pointer
    - name: CheckSpawnThreshold
      address:
        EU: 0x22FBFF8
        NA: 0x22FB5EC
        JP: 0x22FCAC0
      description: |-
        Checks if a given monster ID can spawn in dungeons.
        
        The function returns true if the monster's spawn threshold value is <= SCENARIO_BALANCE_FLAG
        
        r0: monster ID
        return: True if the monster can spawn, false otherwise
    - name: HasLowHealth
      address:
        EU: 0x22FC01C
        NA: 0x22FB610
        JP: 0x22FCAE4
      description: |-
        Checks if the entity passed is a valid monster, and if it's at low health (below 25% rounded down)
        
        r0: entity pointer
        return: bool
    - name: AreEntitiesAdjacent
      address:
        EU: 0x22FC084
        NA: 0x22FB678
        JP: 0x22FCB4C
      description: |-
        Checks whether two entities are adjacent or not.
        
        The function checks all 8 possible directions.
        
        r0: First entity
        r1: Second entity
        return: True if both entities are adjacent, false otherwise.
    - name: IsHero
      address:
        EU: 0x22FC0F0
        NA: 0x22FB6E4
        JP: 0x22FCBB8
      description: |-
        Checks if an entity is the hero, returning true if the "Joined At" field of its monster struct is DUNGEON_JOINED_AT_QUESTION_MARKS (reserved for the hero).
        
        r0: entity pointer
        return: bool
    - name: IsSpecialStoryAllyOrClient
      address:
        EU: 0x22FC46C
        NA: 0x22FBA70
        JP: 0x22FCF44
      description: |-
        Same as IsSpecialStoryAlly, except taking an entity pointer and also checking if it is a client.
        
        r0: entity pointer
        return: bool
    - name: ResetTriggerFlags
      address:
        EU: 0x22FC4B0
        NA: 0x22FBAB4
        JP: 0x22FCF88
      description: |-
        Resets a monster's contact_ability_trigger_bitflags and exclusive_item_trigger_bitflags fields to 0.
        
        r0: entity pointer
    - name: IsSpecialStoryAlly
      address:
        EU: 0x22FC4CC
        NA: 0x22FBAD0
        JP: 0x22FCFA4
      description: |-
        Checks if a monster is a special story ally.
        
        This is a hard-coded check that looks at the monster's "Joined At" field. If the value is in the range [DUNGEON_JOINED_AT_BIDOOF, DUNGEON_DUMMY_0xE3], this check will return true.
        
        r0: monster pointer
        return: bool
    - name: IsExperienceLocked
      address:
        EU: 0x22FC4EC
        NA: 0x22FBAF0
        JP: 0x22FCFC4
      description: |-
        Checks if a monster does not gain experience.
        
        This basically just inverts IsSpecialStoryAlly, with the exception of also checking for the "Joined At" field being DUNGEON_CLIENT (set for mission clients).
        
        r0: monster pointer
        return: bool
    - name: IsMonsterLoneOutlaw
      address:
        EU: 0x22FC7DC
        NA: 0x22FBDE0
        JP: 0x22FD1D0
      description: |-
        Checks if a monster's behavior corresponds to one of the outlaw types that are not from an outlaw team. I.e., BEHAVIOR_OUTLAW, BEHAVIOR_HIDDEN_OUTLAW, or BEHAVIOR_FLEEING_OUTLAW.
        
        r0: monster pointer
        return: bool
    - name: IsSecretBazaarNpc
      address:
        EU: 0x22FC7EC
        NA: 0x22FBDF0
        JP: 0x22FD1E0
      description: |-
        Checks if an entity is a Secret Bazaar NPCs.
        
        r0: entity pointer
        return: bool
    - name: InitOtherMonsterData
      address:
        EU: 0x22FC854
        NA: 0x22FBE58
        JP: 0x22FD248
      description: |-
        Initializes stats, IQ skills and moves for a given monster
        
        Might only be used when spawning fixed room monsters.
        
        r0: Entity pointer
        r1: Fixed room monster stats index
        r2: Spawn direction? (when calling this function while spawning a fixed room monster, this is the parameter value associated to the spawn action, after converting it to a direction.)
    - name: InitEnemySpawnStats
      address:
        EU: 0x22FC954
        NA: 0x22FBF58
        JP: 0x22FD348
      description: |-
        Initializes dungeon::enemy_spawn_stats. Might do something else too.
        
        No params.
    - name: InitEnemyStatsAndMoves
      address:
        EU: 0x22FCC30
        NA: 0x22FC234
        JP: 0x22FD624
      description: |-
        Initializes the HP, Atk, Sp. Atk, Def, Sp. Def and moveset of a newly spawned enemy. Might do something else too.
        
        r0: Pointer to the monster's move list
        r1: Pointer to the monster's current HP
        r2: Pointer to the monster's offensive stats
        r3: Pointer to the monster's defensive stats
    - name: SpawnTeam
      address:
        EU: 0x22FCF08
        NA: 0x22FC50C
        JP: 0x22FD8FC
      description: |-
        Seems to initialize and spawn the team when entering a dungeon.
        
        r0: ?
    - name: SpawnInitialMonsters
      address:
        EU: 0x22FD774
        NA: 0x22FCD78
        JP: 0x22FE16C
      description: |-
        Tries to spawn monsters on all the tiles marked for monster spawns. This includes normal enemies and mission targets (rescue targets, outlaws, etc.).
        
        A random initial position is selected as a starting point. Tiles are then swept over left-to-right, top-to-bottom, wrapping around when the map boundary is reached, until all tiles have been checked. The first marked tile encountered in the sweep is reserved for the mission target, but the actual spawning of the target is done last.
        
        No params.
    - name: SpawnMonster
      address:
        EU: 0x22FDA80
        NA: 0x22FD084
        JP: 0x22FE478
      description: |-
        Spawns the given monster on a tile.
        
        r0: pointer to struct spawned_monster_data
        r1: if true, the monster cannot spawn asleep, otherwise it will randomly be asleep
        return: pointer to entity
    - name: InitTeamMember
      address:
        EU: 0x22FDDB0
        NA: 0x22FD3B4
        JP: 0x22FE7A8
      description: |-
        Initializes a team member. Run at the start of each floor in a dungeon.
        
        r0: Monster ID
        r1: X position
        r2: Y position
        r3: Pointer to the struct containing the data of the team member to initialize
        stack[0]: ?
        stack[1]: ?
        stack[2]: ?
        stack[3]: ?
        stack[4]: ?
    - name: InitMonster
      address:
        EU: 0x22FE3D0
        NA: 0x22FD9D4
        JP: 0x22FEDC4
      description: |-
        Initializes the monster struct within the provided entity struct.
        
        r0: ?
        r1: Pointer to the entity whose monster struct should be initialized
        r2: pointer to the entity's spawned_monster_data struct
        r3: (?) Pointer to something
    - name: SubInitMonster
      address:
        EU: 0x22FE7BC
        NA: 0x22FDDC0
        JP: 0x22FF1B0
      description: |-
        Called by InitMonster. Initializes some fields on the monster struct.
        
        r0: pointer to monster to initialize
        r1: some flag
    - name: MarkShopkeeperSpawn
      address:
        EU: 0x22FEB94
        NA: 0x22FE198
        JP: 0x22FF580
      description: |-
        Add a shopkeeper spawn to the list on the dungeon struct. Actual spawning is done later by SpawnShopkeepers.
        
        If an existing entry in dungeon::shopkeeper_spawns exists with the same position, that entry is reused for the new spawn data. Otherwise, a new entry is appended to the array.
        
        r0: x position
        r1: y position
        r2: monster ID
        r3: monster behavior
    - name: SpawnShopkeepers
      address:
        EU: 0x22FEC48
        NA: 0x22FE24C
        JP: 0x22FF634
      description: |-
        Spawns all the shopkeepers in the dungeon struct's shopkeeper_spawns array.
        
        No params.
    - name: GetMaxHpAtLevel
      address:
        EU: 0x22FECF8
        NA: 0x22FE2FC
        JP: 0x22FF6E4
      description: |-
        Returns the max HP of a monster given its level.
        
        r0: Monster ID
        r1: Monster level
        return: Max HP at the given level
    - name: GetOffensiveStatAtLevel
      address:
        EU: 0x22FED4C
        NA: 0x22FE350
        JP: 0x22FF738
      description: |-
        Returns the Atk / Sp. Atk of a monster given its level, capped to 255.
        
        r0: Monster ID
        r1: Monster level
        r2: Stat index (0: Atk, 1: Sp. Atk)
        return: Atk / Sp. Atk at the given level
    - name: GetDefensiveStatAtLevel
      address:
        EU: 0x22FEDB4
        NA: 0x22FE3B8
        JP: 0x22FF7A0
      description: |-
        Returns the Def / Sp. Def of a monster given its level, capped to 255.
        
        r0: Monster ID
        r1: Monster level
        r2: Stat index (0: Def, 1: Sp. Def)
        return: Def / Sp. Def at the given level
    - name: GetOutlawSpawnData
      address:
        EU: 0x22FEE1C
        NA: 0x22FE420
        JP: 0x22FF808
      description: |-
        Gets outlaw spawn data for the current floor.
        
        r0: [output] Outlaw spawn data
    - name: ExecuteMonsterAction
      address:
        EU: 0x22FEEDC
        NA: 0x22FE4BC
        JP: 0x22FF8A4
      description: |-
        Executes the set action for the specified monster. Used for both AI actions and player-inputted actions. If the action is not ACTION_NOTHING, ACTION_PASS_TURN, ACTION_WALK or ACTION_UNK_4, the monster's already_acted field is set to true. Includes a switch based on the action ID that performs the action, although some of them aren't handled by said swtich.
        
        r0: Pointer to monster entity
        return: If the result is true, the AI is run again for the current ally, and it performs another action. This can happen up to three times.
    - name: TryActivateFlashFireOnAllMonsters
      address:
        EU: 0x22FFB94
        NA: 0x22FF168
        JP: 0x2300558
      description: |-
        Checks every monster for apply_flash_fire_boost. If it's true, activates Flash Fire for the monster and sets
        apply_flash_fire_boost back to false.
        
        No params.
    - name: HasStatusThatPreventsActing
      address:
        EU: 0x22FFBF4
        NA: 0x22FF1C8
        JP: 0x23005B8
      description: |-
        Returns true if the monster has any status problem that prevents it from acting
        
        r0: Entity pointer
        return: True if the specified monster can't act because of a status problem, false otherwise.
    - name: GetMobilityTypeCheckSlip
      address:
        EU: 0x2300058
        NA: 0x22FF62C
        JP: 0x2300A1C
      description: |-
        Returns the mobility type of a monster species, accounting for STATUS_SLIP.
        
        The function also converts MOBILITY_LAVA and MOBILITY_WATER to other values if required.
        
        r0: Monster species
        r1: True if the monster can walk on water
        return: Mobility type
    - name: GetMobilityTypeCheckSlipAndFloating
      address:
        EU: 0x23000A0
        NA: 0x22FF674
        JP: 0x2300A64
      description: |-
        Returns the mobility type of a monster, accounting for STATUS_SLIP and the result of a call to IsFloating.
        
        r0: Entity pointer
        r1: Monster species
        return: Mobility type
    - name: IsInvalidSpawnTile
      address:
        EU: 0x23000F0
        NA: 0x22FF6C4
        JP: 0x2300AB4
      description: |-
        Checks if a monster cannot spawn on the given tile for some reason.
        
        Reasons include:
        - There's another monster on the tile
        - The tile is an impassable wall
        - The monster does not have the required mobility to stand on the tile
        
        r0: monster ID
        r1: tile pointer
        return: true means the monster CANNOT spawn on this tile
    - name: GetMobilityTypeAfterIqSkills
      address:
        EU: 0x23002F4
        NA: 0x22FF8C8
      description: |-
        Modifies the given mobility type to account for All-Terrain Hiker and Absolute Mover, if the user has them.
        
        r0: Entity pointer
        r1: Mobility type
        return: New mobility type, after accounting for the IQ skills mentioned above
    - name: CanMoveThroughWalls
      address:
        EU: 0x2300334
        NA: 0x22FF908
        JP: 0x2300CD8
      description: |-
        Checks if a given monster can move through walls, including both the innate ability of Ghost types and outside modifiers like Mobile Scarf/Orb.
        
        r0: Entity pointer
        return: True if the monster can move through walls.
    - name: CannotStandOnTile
      address:
        EU: 0x23006C8
        NA: 0x22FFC9C
        JP: 0x23010AC
      description: |-
        Checks if a given monster cannot stand on a given tile.
        
        Reasons include:
        - The coordinates of the tile are out of bounds
        - There's another monster on the tile
        - The monster does not have the required mobility to stand on the tile
        
        r0: Entity pointer
        r1: Tile pointer
        return: True if the monster cannot stand on the specified tile, false if it can
    - name: CalcSpeedStage
      address:
        EU: 0x2300820
        NA: 0x22FFDF4
        JP: 0x2301224
      description: |-
        Calculates the speed stage of a monster from its speed up/down counters. The second parameter is the weight of each counter (how many stages it will add/remove), but appears to be always 1. 
        Takes modifiers into account (paralysis, snowy weather, Time Tripper). Deoxys-speed, Shaymin-sky and enemy Kecleon during a thief alert get a flat +1 always.
        
        The calculated speed stage is both returned and saved in the monster's statuses struct.
        
        r0: pointer to entity
        r1: speed counter weight
        return: speed stage
    - name: CalcSpeedStageWrapper
      address:
        EU: 0x2300978
        NA: 0x22FFF4C
        JP: 0x230137C
      description: |-
        Calls CalcSpeedStage with a speed counter weight of 1.
        
        r0: pointer to entity
        return: speed stage
    - name: GetNumberOfAttacks
      address:
        EU: 0x2300988
        NA: 0x22FFF5C
        JP: 0x230138C
      description: |-
        Returns the number of attacks that a monster can do in one turn (1 or 2).
        
        Checks for the abilities Swift Swim, Chlorophyll, Unburden, and for exclusive items.
        
        r0: pointer to entity
        return: int
    - name: GetMonsterDisplayNameType
      address:
        EU: 0x2300B34
        NA: 0x2300108
      description: |-
        Determines how the name of a monster should be displayed.
        
        r0: Monster pointer
        return: Display name type
    - name: GetMonsterName
      address:
        EU: 0x2300B90
        NA: 0x2300164
        JP: 0x2301538
      description: |-
        Note: unverified, ported from Irdkwia's notes
        
        r0: buffer
        r1: TargetInfo
    - name: SprintfStatic
      address:
        EU: 0x2300CF4
        NA: 0x23002C8
        JP: 0x23016D0
      description: |-
        Statically defined copy of sprintf(3) in overlay 29. See arm9.yml for more information.
        
        r0: str
        r1: format
        ...: variadic
        return: number of characters printed, excluding the null-terminator
    - name: SetPreprocessorArgsStringToName
      address:
        EU: 0x2300E38
        NA: 0x230040C
        JP: 0x2301814
      description: |-
        Sets a strings element in a preprocessor_args struct to the name of a monster.
        
        r0: preprocessor_args pointer (if this is null, will use the global message log preprocessor_args struct)
        r1: position in strings array
        r2: monster pointer
        r3: unused
        stack[0]: if 0, will call GetMonsterName; if 1, will call GetMonsterNameWithGender; the 2 case is unknown and seemingly unused.
    - name: IsMonsterDrowsy
      address:
        EU: 0x2300EDC
        NA: 0x23004B0
        JP: 0x2301894
      description: |-
        Checks if a monster has the sleep, nightmare, or yawning status. Note that this excludes the napping status.
        
        r0: entity pointer
        return: bool
    - name: MonsterHasNonvolatileNonsleepStatus
      address:
        EU: 0x2300F10
        NA: 0x23004E4
        JP: 0x23018C8
      description: |-
        Checks if a monster has one of the statuses in the "burn" group, which includes the traditionally non-volatile status conditions (except sleep) in the main series: STATUS_BURN, STATUS_POISONED, STATUS_BADLY_POISONED, STATUS_PARALYSIS, and STATUS_IDENTIFYING.
        
        STATUS_IDENTIFYING is probably included based on enum status_id? Unless it's handled differently somehow.
        
        r0: entity pointer
        return: bool
    - name: MonsterHasImmobilizingStatus
      address:
        EU: 0x2300F2C
        NA: 0x2300500
        JP: 0x23018E4
      description: |-
        Checks if a monster has one of the non-self-inflicted statuses in the "freeze" group, which includes status conditions that immobilize the monster: STATUS_FROZEN, STATUS_SHADOW_HOLD, STATUS_WRAPPED, STATUS_PETRIFIED, STATUS_CONSTRICTION, and STATUS_FAMISHED.
        
        r0: entity pointer
        return: bool
    - name: MonsterHasAttackInterferingStatus
      address:
        EU: 0x2300F4C
        NA: 0x2300520
        JP: 0x2301904
      description: |-
        Checks if a monster has one of the statuses in the "cringe" group, which includes status conditions that interfere with the monster's ability to attack: STATUS_CRINGE, STATUS_CONFUSED, STATUS_PAUSED, STATUS_COWERING, STATUS_TAUNTED, STATUS_ENCORE, STATUS_INFATUATED, and STATUS_DOUBLE_SPEED.
        
        STATUS_DOUBLE_SPEED is probably included based on enum status_id? Unless it's handled differently somehow.
        
        r0: entity pointer
        return: bool
    - name: MonsterHasSkillInterferingStatus
      address:
        EU: 0x2300F68
        NA: 0x230053C
        JP: 0x2301920
      description: |-
        Checks if a monster has one of the non-self-inflicted statuses in the "curse" group, which loosely includes status conditions that interfere with the monster's skills or ability to do things: STATUS_CURSED, STATUS_DECOY, STATUS_GASTRO_ACID, STATUS_HEAL_BLOCK, STATUS_EMBARGO.
        
        r0: entity pointer
        return: bool
    - name: MonsterHasLeechSeedStatus
      address:
        EU: 0x2300FB4
        NA: 0x2300588
        JP: 0x230196C
      description: |-
        Checks if a monster is afflicted with Leech Seed.
        
        r0: entity pointer
        return: bool
    - name: MonsterHasWhifferStatus
      address:
        EU: 0x2300FD0
        NA: 0x23005A4
        JP: 0x2301988
      description: |-
        Checks if a monster has the whiffer status.
        
        r0: entity pointer
        return: bool
    - name: IsMonsterVisuallyImpaired
      address:
        EU: 0x2300FEC
        NA: 0x23005C0
        JP: 0x23019A4
      description: |-
        Checks if a monster's vision is impaired somehow. This includes the checks in IsBlinded, as well as STATUS_CROSS_EYED and STATUS_DROPEYE.
        
        r0: entity pointer
        r1: flag for whether to check for the held item
        return: bool
    - name: IsMonsterMuzzled
      address:
        EU: 0x2301028
        NA: 0x23005FC
        JP: 0x23019E0
      description: |-
        Checks if a monster has the muzzled status.
        
        r0: entity pointer
        return: bool
    - name: MonsterHasMiracleEyeStatus
      address:
        EU: 0x2301044
        NA: 0x2300618
        JP: 0x23019FC
      description: |-
        Checks if a monster has the Miracle Eye status.
        
        r0: entity pointer
        return: bool
    - name: MonsterHasNegativeStatus
      address:
        EU: 0x2301060
        NA: 0x2300634
        JP: 0x2301A18
      description: |-
        Checks if a monster has any "negative" status conditions. This includes a wide variety of non-self-inflicted statuses that could traditionally be viewed as actual "status conditions", as well as speed being lowered and moves being sealed.
        
        r0: entity pointer
        r1: flag for whether to check for the held item (see IsMonsterVisuallyImpaired)
        return: bool
    - name: IsMonsterSleeping
      address:
        EU: 0x23011D4
        NA: 0x23007A8
        JP: 0x2301B8C
      description: |-
        Checks if a monster has the sleep, nightmare, or napping status.
        
        r0: entity pointer
        return: bool
    - name: MonsterHasQuarterHp
      address:
        EU: 0x2301208
        NA: 0x23007DC
        JP: 0x2301BC0
      description: |-
        Checks if a monster has a quarter or less HP remaining.
        
        r0: entity pointer
        return: bool
    - name: CheckVariousStatuses2
      address:
        EU:
          - 0x2301244
          - 0x2301308
<<<<<<< HEAD
        NA: 0x2300818
        JP: 0x2301BFC
=======
        NA:
          - 0x2300818
          - 0x23008DC
        JP:
          - 0x2301BFC
          - 0x2301CC0
>>>>>>> b4e4131e
      description: |-
        Returns 0 if none of these conditions holds for the given entity:
        blinded (checked only if blind_check == 1),
        asleep, frozen, paused, infatuated, wrapping, wrapped, biding, petrified, or terrified.
        
        r0: Entity pointer
        r1: If true, return 1 if entity is blinded
        return: bool
    - name: CheckVariousConditions
      address:
        EU:
          - 0x230156C
          - 0x2301624
<<<<<<< HEAD
        NA: 0x2300B40
        JP: 0x2301F24
=======
        NA:
          - 0x2300B40
          - 0x2300BF8
        JP:
          - 0x2301F24
          - 0x2301FDC
>>>>>>> b4e4131e
      description: |-
        Returns 0 if none of these conditions holds for the given entity: is a rescue client,
        doesn’t gain experience (a mission client/story teammate?), is a terrified non-team-leader,
        meets any of the conditions in CheckVariousStatuses2 (with blind_check = 0), is charging a two-turn move.
        
        r0: Entity pointer
        return: bool
    - name: CheckVariousStatuses
      address:
        EU:
          - 0x23016DC
          - 0x230172C
<<<<<<< HEAD
        NA: 0x2300CB0
        JP: 0x2302094
=======
        NA:
          - 0x2300CB0
          - 0x2300D00
        JP:
          - 0x2302094
          - 0x23020E4
>>>>>>> b4e4131e
      description: |-
        Returns 0 if none of these conditions holds for the given entity: asleep, frozen, petrified, biding.
        
        r0: Entity pointer
        return: bool
    - name: MonsterCannotAttack
      address:
        EU: 0x23017F8
        NA: 0x2300DCC
        JP: 0x23021B0
      description: |-
        Returns 0 if the entity has any of these conditions: sleep, nightmare, napping, frozen, wrapped/wrapping, petrified, cringe, paused, infatuated, paralysis. Also returns 0 if ShouldMonsterRunAway returns 1.
        
        r0: Entity pointer
        r1: If true, ignore sleep conditions (sleep, nightmare, napping) when checking if the entity cannot attack.
        return: bool
    - name: CanMonsterMoveInDirection
      address:
        EU: 0x23018A4
        NA: 0x2300E78
        JP: 0x230225C
      description: |-
        Checks if the given monster can move in the specified direction
        
        Returns false if any monster is standing on the target tile
        
        r0: Monster entity pointer
        r1: Direction to check
        return: bool
    - name: GetDirectionalMobilityType
      address:
        EU: 0x230195C
        NA: 0x2300F30
      description: |-
        Returns the mobility type of a monster, after accounting for things that could affect it.
        
        List of checks: Mobile status, Mobile Scarf, All-Terrain Hiker and Absolute Mover.
        
        If the specified direction is DIR_NONE, direction checks are skipped. If it's not, MOBILITY_INTANGIBLE is only returned if the direction is not diagonal.
        
        r0: Monster entity pointer
        r1: Base mobility type
        r2: Direction of mobility
        return: Final mobility type
    - name: IsMonsterCornered
      address:
        EU: 0x2301B44
        NA: 0x2301118
        JP: 0x230251C
      description: |-
        True if the given monster is cornered (it can't move in any direction)
        
        r0: Entity pointer
        return: True if the monster can't move in any direction, false otherwise.
    - name: CanMonsterMoveOrSwapWithAllyInDirection
      address:
        EU: 0x2301B84
        NA: 0x2301158
        JP: 0x230255C
      description: |-
        Checks if the given monster can move in the specified direction. Includes if an allied or neutral monster is standing on an adjacent tile, as the monsters can swap places.
        
        Returns false if an enemy monster is standing on the target tile
        
        r0: Monster entity pointer
        r1: Direction to check
        return: bool
    - name: CanAttackInDirection
      address:
        EU: 0x2301C60
        NA: 0x2301234
        JP: 0x2302694
      description: |-
        Returns whether a monster can attack in a given direction.
        The check fails if the destination tile is impassable, contains a monster that isn't of type entity_type::ENTITY_MONSTER or if the monster can't directly move from the current tile into the destination tile.
        
        r0: Entity pointer
        r1: Direction
        return: True if the monster can attack into the tile adjacent to them in the specified direction, false otherwise.
    - name: CanAiMonsterMoveInDirection
      address:
        EU: 0x2301D24
        NA: 0x23012F8
        JP: 0x23027B8
      description: |-
        Checks whether an AI-controlled monster can move in the specified direction.
        Accounts for walls, other monsters on the target position and IQ skills that might prevent a monster from moving into a specific location, such as House Avoider, Trap Avoider or Lava Evader.
        
        r0: Entity pointer
        r1: Direction
        r2: [output] True if movement was not possible because there was another monster on the target tile, false otherwise.
        return: True if the monster can move in the specified direction, false otherwise.
    - name: IsAtJunction
      address:
        EU: 0x2301EC4
        NA: 0x2301498
        JP: 0x23029B4
      description: |-
        Checks if the tile the given monster is on is considered a junction for the purposes of AI movement. This is affected by what types of terrain the monster can cross.
        
        r0: Entity pointer
        return: True if tile the monster is on is a junction.
    - name: ShouldAvoidFirstHit
      address:
        EU: 0x2301FC0
        NA: 0x2301594
        JP: 0x2302B04
      description: |-
        Checks whether an AI-controlled monster should try to avoid the first hit in battle.
        
        r0: Entity pointer
        r1: If true, this function always returns true.
        return: True if the monster should try to avoid the first hit in battle.
    - name: ShouldMonsterRunAway
      address:
        EU: 0x2301FE4
        NA: 0x23015B8
        JP: 0x2302B28
      description: |-
        Checks if a monster should run away from other monsters
        
        r0: Entity pointer
        return: True if the monster should run away, false otherwise
    - name: ShouldMonsterRunAwayAndShowEffect
      aliases:
        - ShouldMonsterRunAwayVariation
      address:
        EU: 0x23020D4
        NA: 0x23016A8
        JP: 0x2302C18
      description: |-
        Calls ShouldMonsterRunAway and returns its result. It also calls DisplayRunAwayIfTriggered if the result was true.
        
        r0: Entity pointer
        r1: Boolean value. If true, display a visual "poof" effect if the Run Away ability caused the monster to run away.
        return: Result of the call to ShouldMonsterRunAway
    - name: DisplayRunAwayIfTriggered
      address:
        EU: 0x2302104
        NA: 0x23016D8
        JP: 0x2302C48
      description: |-
        If the Run Away ability has triggered on the entity and r1 is true, displays the visual "poof" effect indicating Run Away.
        
        r0: Entity pointer
        r1: Boolean value. If true, display a visual "poof" effect if the Run Away ability caused the monster to run away.
    - name: GetTreatmentBetweenMonsters
      address:
        EU: 0x2302188
        NA: 0x230175C
        JP: 0x2302CCC
      description: |-
        Called to check if a monster should treat another as an ally, enemy, or ignore it.
        (Examples of the "ignore" case: target is a shopkeeper, there is a decoy on the floor, etc.)
        
        r0: Pointer to entity 1
        r1: Pointer to entity 2
        r2: If false, return TREATMENT_IGNORE if entity 2 is invisible and entity 1 cannot see invisible monsters
        r3: If true, return TREATMENT_IGNORE if entity 1 is a team member and entity 2 has the STATUS_PETRIFIED status
        return: Treatment that monster 1 should apply to monster 2
    - name: GetTreatmentBetweenMonstersIgnoreStatus
      address:
        EU: 0x23022D8
        NA: 0x23018AC
        JP: 0x2302E1C
      description: |-
        Called to check if a monster should treat another as an ally, enemy, or ignore it. Similar to GetTreatmentBetweenMonsters, except temporary statuses (decoy, invisible, petrified) are ignored.
        
        r0: Pointer to entity 1
        r1: Pointer to entity 2
        return: Treatment that monster 1 should apply to monster 2
    - name: SafeguardIsActive
      address:
        EU: 0x230236C
        NA: 0x2301940
        JP: 0x2302EAC
      description: |-
        Checks if the monster is under the effect of Safeguard.
        
        r0: user entity pointer
        r1: target entity pointer
        r2: flag to log a message
        return: bool
    - name: LeafGuardIsActive
      address:
        EU: 0x23023C0
        NA: 0x2301994
        JP: 0x2302F00
      description: |-
        Checks if the monster is protected by the ability Leaf Guard.
        
        r0: user entity pointer
        r1: target entity pointer
        r2: flag to log a message
        return: bool
    - name: IsProtectedFromStatDrops
      address:
        EU: 0x2302558
        NA: 0x2301B2C
        JP: 0x230308C
      description: |-
        Checks if the target monster is protected from getting their stats dropped by the user.
        
        r0: user entity pointer
        r1: target entity pointer
        r2: flag to log a message
        return: bool
    - name: NoGastroAcidStatus
      address:
        EU: 0x2302708
        NA: 0x2301CDC
        JP: 0x2303234
      description: |-
        Checks if a monster does not have the Gastro Acid status.
        
        r0: entity pointer
        r1: ability ID (unused)
        return: bool
    - name: AbilityIsActive
      address:
        EU: 0x230273C
        NA: 0x2301D10
        JP: 0x2303268
      description: |-
        Checks if a monster has a certain ability that isn't disabled by Gastro Acid.
        
        r0: entity pointer
        r1: ability ID
        return: bool
    - name: AbilityIsActiveVeneer
      address:
        EU: 0x23027A4
        NA: 0x2301D78
        JP: 0x23032D0
      description: |-
        Likely a linker-generated veneer for AbilityIsActive.
        
        See https://developer.arm.com/documentation/dui0474/k/image-structure-and-generation/linker-generated-veneers/what-is-a-veneer-
        
        r0: entity pointer
        r1: ability ID
        return: bool
    - name: OtherMonsterAbilityIsActive
      address:
        EU: 0x23027B0
        NA: 0x2301D84
        JP: 0x23032DC
      description: |-
        Checks if there are any other monsters on the floor besides the user that have the specified ability active, subject to the user being on the floor.
        
        It also seems like there might be some other range or validity check, so this might not actually check ALL other monsters?
        
        r0: user entity pointer
        r1: ability ID
        return: bool
    - name: LevitateIsActive
      address:
        EU: 0x2302844
        NA: 0x2301E18
        JP: 0x2303368
      description: |-
        Checks if a monster is levitating (has the effect of Levitate and Gravity is not active).
        
        r0: pointer to entity
        return: bool
    - name: MonsterIsType
      address:
        EU: 0x230287C
        NA: 0x2301E50
        JP: 0x23033A0
      description: |-
        Checks if a monster is a given type.
        
        r0: entity pointer
        r1: type ID
        return: bool
    - name: IsTypeAffectedByGravity
      address:
        EU: 0x23028B4
        NA: 0x2301E88
        JP: 0x23033D8
      description: |-
        Checks if Gravity is active and that the given type is affected (i.e., Flying type).
        
        r0: target entity pointer (unused)
        r1: type ID
        return: bool
    - name: HasTypeAffectedByGravity
      address:
        EU: 0x23028D8
        NA: 0x2301EAC
        JP: 0x23033FC
      description: |-
        Checks if Gravity is active and that the given monster is of an affected type (i.e., Flying type).
        
        r0: target entity pointer
        r1: type ID
        return: bool
    - name: CanSeeInvisibleMonsters
      address:
        EU: 0x2302918
        NA: 0x2301EEC
        JP: 0x230343C
      description: |-
        Returns whether a certain monster can see other invisible monsters.
        To be precise, this function returns true if the monster is holding Goggle Specs or if it has the status status::STATUS_EYEDROPS.
        
        r0: Entity pointer
        return: True if the monster can see invisible monsters.
    - name: IsTacticSet
      address:
        EU: 0x230294C
        NA: 0x2301F20
        JP: 0x2303470
      description: |-
        Returns whether a monster is set to use a specific tactic.
        
        r0: Entity pointer
        r1: Enum tactic_id
        return: True if the monster is set to the given tactic.
    - name: HasDropeyeStatus
      address:
        EU: 0x230297C
        NA: 0x2301F50
        JP: 0x23034A0
      description: |-
        Returns whether a certain monster is under the effect of status::STATUS_DROPEYE.
        
        r0: Entity pointer
        return: True if the monster has dropeye status.
    - name: IqSkillIsEnabled
      address:
        EU: 0x23029AC
        NA: 0x2301F80
        JP: 0x23034D0
      description: |-
        Checks if a monster has a certain IQ skill enabled.
        
        r0: entity pointer
        r1: IQ skill ID
        return: bool
    - name: UpdateIqSkills
      address:
        EU: 0x23029E8
        NA: 0x2301FBC
        JP: 0x230350C
      description: |-
        Updates the IQ skill flags of a monster.
        
        If the monster is a team member, copies monster::iq_skill_menu_flags to monster::iq_skill_flags. If the monster is an enemy, enables all the IQ skills it can learn (except a few that are only enabled in enemies that have a certain amount of IQ).
        If the monster is an enemy, it also sets its tactic to TACTIC_GO_AFTER_FOES.
        Called after exiting the IQ skills menu or after an enemy spawns.
        
        r0: monster pointer
    - name: CanSeeTeammate
      address:
        EU: 0x2302C2C
        NA: 0x2302200
        JP: 0x2303750
      description: |-
        Checks if an allied monster can see any other teammate (via CanSeeTarget). Always returns false for enemy monsters.
        
        r0: monster pointer
        return: True if the monster is an allied monster that can see another teammate.
    - name: GetMoveTypeForMonster
      address:
        EU: 0x2302CA8
        NA: 0x230227C
        JP: 0x23037CC
      description: |-
        Check the type of a move when used by a certain monster. Accounts for special cases such as Hidden Power, Weather Ball, the regular attack...
        
        r0: Entity pointer
        r1: Pointer to move data
        return: Type of the move
    - name: GetMovePower
      address:
        EU: 0x2302D48
        NA: 0x230231C
        JP: 0x230386C
      description: |-
        Gets the power of a move, factoring in Ginseng/Space Globe boosts.
        
        r0: user pointer
        r1: move pointer
        return: move power
    - name: MonsterCanThrowItems
      address:
        EU: 0x2302D94
        NA: 0x2302368
        JP: 0x23038B8
      description: |-
        Returns a boolean indicating whether or not the given monster can throw items based on its monster id.
        
        r0: Monster pointer
        return: bool
    - name: UpdateStateFlags
      address:
        EU: 0x2302DEC
        NA: 0x23023C0
        JP: 0x2303910
      description: |-
        Updates monster::state_flags and monster::prev_state_flags with new values.
        
        r0: monster pointer
        r1: bitmask for bits to update
        r2: whether to set the bits indicated by the mask to 1 or 0
        return: whether or not any of the masked bits changed from the previous state
    - name: IsProtectedFromNegativeStatus
      address:
        EU: 0x2302E5C
        NA: 0x2302430
        JP: 0x2303980
      description: |-
        Checks if the target monster is protected from getting a negative status condition.
        
        r0: user entity pointer
        r1: target entity pointer
        r2: flag to log a message
        return: bool
    - name: AddExpSpecial
      address:
        EU: 0x2302F68
        NA: 0x230253C
        JP: 0x2303A8C
      description: |-
        Adds to a monster's experience points, subject to experience boosting effects.
        
        This function appears to be called only under special circumstances. Possibly when granting experience from damage (e.g., Joy Ribbon)?
        
        Interestingly, the parameter in r0 isn't actually used. This might be a compiler optimization to avoid shuffling registers, since this function might be called alongside lots of other functions that have both the attacker and defender as the first two arguments.
        
        r0: attacker pointer
        r1: defender pointer
        r2: base experience gain, before boosts
    - name: EnemyEvolution
      address:
        EU: 0x2303128
        NA: 0x23026FC
        JP: 0x2303C4C
      description: |-
        Checks if any enemies on the floor should evolve and attempts to evolve it. The
        entity pointer passed seems to get replaced by a generic placeholder entity if the
        entity pointer passed is invalid.
        
        r0: entity pointer
    - name: LevelUpItemEffect
      address:
        EU: 0x2303488
        NA: 0x2302A5C
        JP: 0x2303FAC
      description: |-
        Attempts to level up the target. Calls LevelUp with a few extra checks and messages
        for using as an item. Used for the Joy Seed and Golden Seed.
        
        r0: user entity pointer
        r1: target entity pointer
        r2: number of levels
        r3: bool message flag?
        stack[0]: bool show level up dialogue (for example "Hey, I leveled up!" with a portrait)?
    - name: TryDecreaseLevel
      address:
        EU: 0x23039B4
        NA: 0x2302F88
        JP: 0x23044D4
      description: |-
        Decrease the target monster's level if possible.
        
        r0: user entity pointer
        r1: target entity pointer
        r2: number of levels to decrease
        return: success flag
    - name: LevelUp
      address:
        EU: 0x2303A68
        NA: 0x230303C
        JP: 0x2304588
      description: |-
        Attempts to level up the target. Fails if the target's level can't be raised. The show level up dialogue bool does nothing for monsters not on the team.
        
        r0: user entity pointer
        r1: target entity pointer
        r2: bool message flag?
        r3: bool show level up dialogue (for example "Hey, I leveled up!" with a portrait)?
        return: success flag
    - name: GetMonsterMoves
      address:
        EU: 0x2304544
        NA: 0x2303B18
        JP: 0x2305068
      description: |-
        Determines the moveset of a newly spawned monster given its species and level.
        
        The function loops the monster's learnset, adding moves to the list in level-up order. Once all four slots are filled up, a random existing move gets replaced to make room for the new one. This means that the monster will always have the latest move it can learn given its level.
        
        r0: [output] Pointer to move ID list (4 entries, 2 bytes each)
        r1: Monster ID
        r2: Monster level
    - name: EvolveMonster
      address:
        EU: 0x23046A8
        NA: 0x2303C7C
        JP: 0x23051CC
      description: |-
        Makes the specified monster evolve into the specified species. Has a special case when
        a monster evolves into Ninjask and tries to spawn a Shedinja as well.
        
        r0: user entity pointer?
        r1: target pointer to the entity to evolve
        r2: Species to evolve into
    - name: ChangeMonsterAnimation
      address:
        EU: 0x23053D4
        NA: 0x23049A8
        JP: 0x2305EF8
      description: |-
        Changes the animation a monster is currently playing. Optionally changes their direction as well.
        
        Does nothing if the provided entity is not a monster.
        
        r0: Entity pointer
        r1: ID of the animation to set
        r2: Direction to turn the monster in, or DIR_NONE to keep the current direction
    - name: GetIdleAnimationId
      address:
        EU: 0x23054E0
        NA: 0x2304AB4
        JP: 0x2306004
      description: |-
        Returns the animation id to be applied to a monster that is currently idling.
        
        Returns a different animation for monsters with the sleep, napping, nightmare or bide status, as well as for sudowoodo and for monsters with infinite sleep turns (0x7F).
        
        r0: pointer to entity
        return: animation ID
    - name: DetermineAllMonsterShadow
      address:
        EU: 0x2305590
        NA: 0x2304B64
        JP: 0x23060B4
      description: |-
        Change all monsters' shadows to be appropriate for their sizes and the tile they're
        standing on. It simply calls DetermineMontersShadow for all monsters in the dungeon.
        
        No params.
    - name: DetermineMonsterShadow
      address:
        EU: 0x23055D8
        NA: 0x2304BAC
        JP: 0x23060FC
      description: |-
        Changes the monster's shadow to be appropriate for its size and the tile it's standing on.
        If the tile is a floor and it's a water tileset, it changes the monster to use the water
        shadows. If the tile is secondary terrain and secondary terrain is water, it also uses the
        water shadows. If the tile is a chasm, it changes nothing and returns 6. Otherwise, use
        the default land shadow.
        
        r0: monster entity pointer
        return: the type of shadow used?
    - name: DisplayActions
      address:
        EU: 0x2305A0C
        NA: 0x2304FE0
        JP: 0x2306530
      description: |-
        Graphically displays any pending actions that have happened but haven't been shown on screen yet. All actions are displayed at the same time. For example, this delayed display system is used to display multiple monsters moving at once even though they take turns sequentially.
        
        r0: Pointer to an entity. Can be null.
        return: Seems to be true if there were any pending actions to display.
    - name: CheckNonLeaderTile
      address:
        EU: 0x23060C0
        NA: 0x2305694
        JP: 0x2306BE4
      description: |-
        Similar to CheckLeaderTile, but for other monsters.
        
        Used both for enemies and team members.
        
        r0: Entity pointer
    - name: EndNegativeStatusCondition
      address:
        EU: 0x23062F0
        NA: 0x23058C4
        JP: 0x2306E14
      description: |-
        Cures the target's negative status conditions. The game rarely (if not never) calls
        this function with the bool to remove the wrapping status false.
        
        r0: pointer to user
        r1: pointer to target
        r2: bool play animation
        r3: bool log failure message
        stack[0]: bool remove wrapping status
        return: bool succesfully removed negative status
    - name: EndNegativeStatusConditionWrapper
      address:
        EU: 0x2306654
        NA: 0x2305C28
        JP: 0x2307178
      description: |-
        Calls EndNegativeStatusCondition with remove wrapping status false.
        
        r0: pointer to user
        r1: pointer to target
        r2: bool play animation
        r3: bool log failure message
        return: bool succesfully removed negative status
    - name: TransferNegativeStatusCondition
      address:
        EU: 0x2306668
        NA: 0x2305C3C
        JP: 0x230718C
      description: |-
        Transfers all negative status conditions the user has and gives then to the target.
        
        r0: user entity pointer
        r1: target entity pointer
    - name: EndSleepClassStatus
      address:
        EU: 0x2306A08
        NA: 0x2305FDC
        JP: 0x230752C
      description: |-
        Cures the target's sleep, sleepless, nightmare, yawn or napping status due to the action of the user, and prints the event to the log.
        
        r0: pointer to user
        r1: pointer to target
    - name: EndBurnClassStatus
      address:
        EU: 0x2306BD4
        NA: 0x23061A8
        JP: 0x23076F8
      description: |-
        Cures the target's burned, poisoned, badly poisoned or paralysis status due to the action of the user, and prints the event to the log.
        
        r0: pointer to user
        r1: pointer to target
    - name: EndFrozenClassStatus
      address:
        EU: 0x2306C84
        NA: 0x2306258
        JP: 0x23077A8
      description: |-
        Cures the target's freeze, shadow hold, ingrain, petrified, constriction or wrap (both as user and as target) status due to the action of the user.
        
        r0: pointer to user
        r1: pointer to target
        r2: if true, the event will be printed to the log
    - name: EndCringeClassStatus
      address:
        EU: 0x2306E00
        NA: 0x23063D4
        JP: 0x2307904
      description: |-
        Cures the target's cringe, confusion, cowering, pause, taunt, encore or infatuated status due to the action of the user, and prints the event to the log.
        
        r0: pointer to user
        r1: pointer to target
    - name: EndReflectClassStatus
      address:
        EU: 0x2306F20
        NA: 0x23064F4
        JP: 0x2307A24
      description: |-
        Removes the target's reflect, safeguard, light screen, counter, magic coat, wish, protect, mirror coat, endure, mini counter?, mirror move, conversion 2, vital throw, mist, metal burst, aqua ring or lucky chant status due to the action of the user, and prints the event to the log.
        
        r0: pointer to user
        r1: pointer to target
    - name: TryRemoveSnatchedMonsterFromDungeonStruct
      address:
        EU: 0x2307104
        NA: 0x23066D8
        JP: 0x2307C08
      description: |-
        If the target is afflicted with snatch, change dungeon::snatch_monster and dungeon::snatch_status_unique_id back
        to NULL and 0 respectively. This function does not actually remove the status and visual flags for snatch from
        the monster, it simply removes it from the dungeon struct. After calling, the user should ensure the monster
        does not still have the snatch status.
        
        r0: pointer to user
        r1: pointer to target
    - name: EndCurseClassStatus
      address:
        EU: 0x2307154
        NA: 0x2306728
        JP: 0x2307C58
      description: |-
        Removes the target's curse (1), decoy (2), snatch (3), gastro acid (4), heal block (5), or embargo (6) status
        due to the action of the user, and prints the event to the log.
        
        r0: pointer to user
        r1: pointer to target
        r2: curse class status being afflicted after (0 is the status is only being removed)
        r3: flag to log a message
    - name: EndLeechSeedClassStatus
      address:
        EU: 0x23072F0
        NA: 0x23068C4
        JP: 0x2307DF4
      description: |-
        Cures the target's leech seed or destiny bond status due to the action of the user, and prints the event to the log.
        
        r0: pointer to user
        r1: pointer to target
    - name: EndSureShotClassStatus
      address:
        EU: 0x230737C
        NA: 0x2306950
        JP: 0x2307E80
      description: |-
        Removes the target's sure shot, whiffer, set damage or focus energy status due to the action of the user, and prints the event to the log.
        
        r0: pointer to user
        r1: pointer to target
    - name: EndInvisibleClassStatus
      address:
        EU: 0x230742C
        NA: 0x2306A00
        JP: 0x2307F30
      description: |-
        Removes the target's invisible, transformed, mobile, or slip status due to the action of the user, and prints
        the event to the log.
        
        r0: pointer to user
        r1: pointer to target
        r2: flag to not log a message when removing slip status
    - name: EndBlinkerClassStatus
      address:
        EU: 0x2307554
        NA: 0x2306B28
        JP: 0x2308058
      description: |-
        Removes the target's blinker, cross-eyed, eyedrops, or dropeye status due to the action of the user, and
        prints the event to the log.
        
        r0: pointer to user
        r1: pointer to target
    - name: EndMuzzledStatus
      address:
        EU: 0x2307624
        NA: 0x2306BF8
        JP: 0x2308128
      description: |-
        Removes the target's muzzled status due to the action of the user, and prints the event to the log.
        
        r0: pointer to user
        r1: pointer to target
    - name: EndMiracleEyeStatus
      address:
        EU: 0x2307690
        NA: 0x2306C64
        JP: 0x2308194
      description: |-
        Removes the target's miracle eye status due to the action of the user, and prints the event to the log.
        
        r0: pointer to user
        r1: pointer to target
    - name: EndMagnetRiseStatus
      address:
        EU: 0x23076FC
        NA: 0x2306CD0
        JP: 0x2308200
      description: |-
        Removes the target's magnet rise status due to the action of the user, and prints the event to the log.
        
        r0: pointer to user
        r1: pointer to target
    - name: TransferNegativeBlinkerClassStatus
      address:
        EU: 0x2308318
        NA: 0x23078EC
        JP: 0x2308E1C
      description: |-
        Tries to transfer the negative blinker class status conditions from the user to
        the target.
        
        r0: user entity pointer
        r1: target entity pointer
        return: Whether or not the status could be transferred
    - name: TryEndPetrifiedOrSleepStatus
      address:
        EU: 0x2308608
        NA: 0x2307BDC
        JP: 0x230910C
      description: |-
        Ends the target's petrified status unconditionally, and the target's sleep status if the status turns have run out.
        
        r0: user entity who attacked the target
        r1: target entity to try ending a status for.
        return: Whether or not the target's status ended.
    - name: EndFrozenStatus
      address:
        EU: 0x23086A4
        NA: 0x2307C78
        JP: 0x23091A8
      description: |-
        Cures the target's freeze status due to the action of the user.
        
        r0: user entity pointer
        r1: target entity pointer
    - name: EndProtectStatus
      address:
        EU: 0x2308744
        NA: 0x2307D18
        JP: 0x2309248
      description: |-
        Ends the target's protect status due to the action of the user.
        
        r0: user entity pointer
        r1: target entity pointer
    - name: TryRestoreRoostTyping
      address:
        EU: 0x2308780
        NA: 0x2307D54
        JP: 0x2309284
      description: |-
        Tries to restore the target's original typings before the Roost effect took place. Does nothing if the target
        is not affected by Roost.
        
        r0: user entity pointer
        r1: target entity pointer
    - name: TryTriggerMonsterHouse
      address:
        EU: 0x2308978
        NA: 0x2307F4C
        JP: 0x2309480
      description: |-
        Triggers a Monster House for an entity, if the right conditions are met.
        
        Conditions: entity is valid and on the team, the tile is a Monster House tile, and the Monster House hasn't already been triggered.
        
        This function sets the monster_house_triggered flag on the dungeon struct, spawns a bunch of enemies around the triggering entity (within a 4 tile radius), and handles the "dropping down" animation for these enemies. If the allow outside enemies flag is set, the enemy spawns can be on any free tile (no monster) with open terrain, including in hallways. Otherwise, spawns are confined within the room boundaries.
        
        r0: entity for which the Monster House should be triggered
        r1: allow outside enemies flag (in practice this is always set to dungeon_generation_info::force_create_monster_house)
    - name: ShouldMonsterFollowLeader
      address:
        EU: 0x2308CCC
        NA: 0x23082A0
        JP: 0x23097D4
      description: |-
        Checks if the monster should follow the leader. Always returns false for enemy monsters.
        This function may actually be should monster target leader position.
        
        r0: Pointer to monster
        return: bool
    - name: GetLeaderIfVisible
      address:
        EU: 0x2308CF0
        NA: 0x23082C4
        JP: 0x23097F8
      description: |-
        For allied monsters, gets the leader monster if they are visible to the ally. Always returns null for enemy monsters.
        
        r0: Pointer to monster
        return: Pointer to the leader monster if visible, null otherwise.
    - name: RunMonsterAi
      address:
        EU: 0x2308D6C
        NA: 0x2308340
        JP: 0x2309874
      description: |-
        Runs the AI for a single monster to determine whether the monster can act and which action it should perform if so
        
        r0: Pointer to monster
        r1: Unused
    - name: ApplyDamageAndEffects
      address:
        EU: 0x2309068
        NA: 0x230863C
        JP: 0x2309C1C
      description: |-
        Calls ApplyDamage, then performs various "post-damage" effects such as counter damage, statuses from abilities that activate on contact, and probably some other stuff.
        
        Note that this doesn't include the effect of Illuminate, which is specifically handled elsewhere.
        
        r0: attacker pointer
        r1: defender pointer
        r2: damage_data pointer
        r3: False Swipe flag (see ApplyDamage)
        stack[0]: experience flag (see ApplyDamage)
        stack[1]: Damage source (see HandleFaint)
        stack[2]: defender response flag. If true, the defender can respond to the attack with various effects. If false, the only post-damage effect that can happen is the Rage attack boost.
    - name: ApplyDamage
      address:
        EU: 0x2309A0C
        NA: 0x2308FE0
        JP: 0x230A598
      description: |-
        Applies damage to a monster. Displays the damage animation, lowers its health and handles reviving if applicable.
        The EU version has some additional checks related to printing fainting messages under specific circumstances.
        
        r0: Attacker pointer
        r1: Defender pointer
        r2: Pointer to the damage_data struct that contains info about the damage to deal
        r3: False Swipe flag, causes the defender's HP to be set to 1 if it would otherwise have been 0
        stack[0]: experience flag, controls whether or not experience will be granted upon a monster fainting, and whether enemy evolution might be triggered
        stack[1]: Damage source (see HandleFaint)
        return: True if the target fainted (reviving does not count as fainting)
    - name: AftermathCheck
      address:
        EU: 0x230B480
        NA: 0x230AA0C
        JP: 0x230BF88
      description: |-
        Checks if the defender has the Aftermath ability and tries to activate it if so (50% chance).
        
        The ability won't trigger if the damage source is DAMAGE_SOURCE_EXPLOSION.
        
        r0: Attacker pointer
        r1: Defender pointer
        r2: Damage source
        return: True if Aftermath was activated, false if it wasn't
    - name: GetTypeMatchupBothTypes
      address:
        EU: 0x230B500
        NA: 0x230AA8C
        JP: 0x230C004
      description: |-
        Gets the type matchup for a given combat interaction, accounting for both of the user's types.
        
        Calls GetTypeMatchup twice and combines the result.
        
        r0: attacker pointer
        r1: defender pointer
        r2: attack type
        return: enum type_matchup
    - name: ScrappyShouldActivate
      address:
        EU: 0x230B5CC
        NA: 0x230AB58
        JP: 0x230C0D0
      description: |-
        Checks whether Scrappy should activate.
        
        Scrappy activates when the ability is active on the attacker, the move type is Normal or Fighting, and the defender is a Ghost type.
        
        r0: attacker pointer
        r1: defender pointer
        r2: move type ID
        return: bool
    - name: IsTypeIneffectiveAgainstGhost
      address:
        EU: 0x230B664
        NA: 0x230ABF0
        JP: 0x230C168
      description: |-
        Checks whether a type is normally ineffective against Ghost, i.e., it's Normal or Fighting.
        
        r0: type ID
        return: bool
    - name: GhostImmunityIsActive
      address:
        EU: 0x230B678
        NA: 0x230AC04
        JP: 0x230C17C
      description: |-
        Checks whether the defender's typing would give it Ghost immunities.
        
        This only checks one of the defender's types at a time. It checks whether the defender has the exposed status and whether the attacker has the Scrappy-like exclusive item effect, but does NOT check whether the attacker has the Scrappy ability.
        
        r0: attacker pointer
        r1: defender pointer
        r2: defender type index (0 the defender's first type, 1 for the defender's second type)
        return: bool
    - name: GetTypeMatchup
      address:
        EU: 0x230B6CC
        NA: 0x230AC58
        JP: 0x230C1D0
      description: |-
        Gets the type matchup for a given combat interaction.
        
        Note that the actual monster's types on the attacker and defender pointers are not used; the pointers are only used to check conditions. The actual type matchup table lookup is done solely using the attack and target type parameters.
        
        This factors in some conditional effects like exclusive items, statuses, etc. There's some weirdness with the Ghost type; see the comment for struct type_matchup_table.
        
        r0: attacker pointer
        r1: defender pointer
        r2: target type index (0 the target's first type, 1 for the target's second type)
        r3: attack type
        return: enum type_matchup
    - name: CalcTypeBasedDamageEffects
      address:
        EU: 0x230B778
        NA: 0x230AD04
        JP: 0x230C27C
      description: |-
        Calculates type-based effects on damage.
        
        Loosely, this includes type matchup effects (including modifications due to abilities, IQ skills, and exclusive items), STAB, pinch abilities like Overgrow, weather/floor condition effects on certain types, and miscellaneous effects like Charge.
        
        r0: [output] damage multiplier due to type effects.
        r1: attacker pointer
        r2: defender pointer
        r3: attack power
        stack[0]: attack type
        stack[1]: [output] struct containing info about the damage calculation (only the critical_hit, type_matchup, and field_0xF fields are modified)
        stack[2]: flag for whether Erratic Player and Technician effects should be excluded. CalcDamage only passes in true if the move is the regular attack or a projectile.
        return: whether or not the Type-Advantage Master IQ skill should activate if the attacker has it. In practice, this corresponds to when the attack is super-effective, but technically true is also returned when the defender is an invalid entity.
    - name: WeightWeakTypePicker
      address:
        EU: 0x230C248
        NA: 0x230B7D4
        JP: 0x230CD34
      description: |-
        Calculates a move weight used for deciding which target the move should be used on.
        This function is used to calculate move weight when the attacker has the IQ skill Weak-Type Picker,
        which weights moves higher depending on type effectiveness.
        
        r0: attacker pointer
        r2: defender pointer
        r3: attack type
        return: Move weight for deciding move targeting.
    - name: CalcDamage
      address:
        EU: 0x230C620
        NA: 0x230BBAC
        JP: 0x230D100
      description: |-
        The damage calculation function.
        
        At a high level, the damage formula is:
          M * [(153/256)*(A + P) - 0.5*D + 50*ln(10*[L + (A - D)/8 + 50]) - 311]
        where:
          - A is the offensive stat (attack or special attack) with relevant modifiers applied (stat stages, certain items, certain abilities, etc.)
          - D is the defensive stat (defense or special defense) with relevant modifiers applied (stat stages, certain items, certain abilities, etc.)
          - L is the attacker's level
          - P is the move power with relevant modifiers applied
          - M is an aggregate damage multiplier from a variety of things, such as type-effectiveness, STAB, critical hits (which are also rolled in this function), certain items, certain abilities, certain statuses, etc.
        
        The calculations are done primarily with 64-bit fixed point arithmetic, and a bit of 32-bit fixed point arithmetic. There's also rounding/truncation/clamping at various steps in the process.
        
        r0: attacker pointer
        r1: defender pointer
        r2: attack type
        r3: attack power
        stack[0]: crit chance
        stack[1]: [output] struct containing info about the damage calculation
        stack[2]: damage multiplier (as a binary fixed-point number with 8 fraction bits)
        stack[3]: move ID
        stack[4]: flag to account for certain effects (Flash Fire, Reflect, Light Screen, aura bows, Def. Scarf, Zinc Band). Only ever set to false when computing recoil damage for Jump Kick/Hi Jump Kick missing, which is based on the damage that would have been done if the move didn't miss.
    - name: ApplyDamageAndEffectsWrapper
      address:
        EU: 0x230DB90
        NA: 0x230D11C
        JP: 0x230E65C
      description: |-
        A wrapper for ApplyDamageAndEffects used for applying damage from sources such as statuses, traps, liquid ooze,
        hunger, and possibly more.
        
        r0: monster entity pointer
        r1: damage amount
        r2: damage message
        r3: damage source
    - name: CalcRecoilDamageFixed
      address:
        EU: 0x230DC00
        NA: 0x230D18C
        JP: 0x230E6CC
      description: |-
        Appears to calculate recoil damage to a monster.
        
        This function wraps CalcDamageFixed using the monster as both the attacker and the defender, after doing some basic checks (like if the monster is already at 0 HP) and applying a boost from the Reckless ability if applicable.
        
        r0: entity pointer
        r1: fixed damage
        r2: ?
        r3: [output] struct containing info about the damage calculation
        stack[0]: move ID (interestingly, this doesn't seem to be used by the function)
        stack[1]: attack type
        stack[2]: damage source
        stack[3]: damage message
        others: ?
    - name: CalcDamageFixed
      address:
        EU: 0x230DCB4
        NA: 0x230D240
        JP: 0x230E780
      description: |-
        Appears to calculate damage from a fixed-damage effect.
        
        r0: attacker pointer
        r1: defender pointer
        r2: fixed damage
        r3: experience flag (see ApplyDamage)
        stack[0]: [output] struct containing info about the damage calculation
        stack[1]: attack type
        stack[2]: move category
        stack[3]: damage source
        stack[4]: damage message
        others: ?
    - name: CalcDamageFixedNoCategory
      address:
        EU: 0x230DE1C
        NA: 0x230D3A8
        JP: 0x230E8E4
      description: |-
        A wrapper around CalcDamageFixed with the move category set to none.
        
        r0: attacker pointer
        r1: defender pointer
        r2: fixed damage
        r3: experience flag (see ApplyDamage)
        stack[0]: [output] struct containing info about the damage calculation
        stack[1]: attack type
        stack[2]: damage source
        stack[3]: damage message
        others: ?
    - name: CalcDamageFixedWrapper
      address:
        EU: 0x230DE68
        NA: 0x230D3F4
        JP: 0x230E930
      description: |-
        A wrapper around CalcDamageFixed.
        
        r0: attacker pointer
        r1: defender pointer
        r2: fixed damage
        r3: experience flag (see ApplyDamage)
        stack[0]: [output] struct containing info about the damage calculation
        stack[1]: attack type
        stack[2]: move category
        stack[3]: damage source
        stack[4]: damage message
        others: ?
    - name: UpdateShopkeeperModeAfterAttack
      address:
        EU: 0x230DEB4
        NA: 0x230D440
        JP: 0x230E97C
      description: |-
        Updates the shopkeeper mode of a monster in response to being struck by an attack.
        
        If the defender is in normal shopkeeper mode (not aggressive), nothing happens. Otherwise, the mode is set to SHOPKEEPER_MODE_ATTACK_TEAM if the attacker is a team member, or SHOPKEEPER_MODE_ATTACK_ENEMIES otherwise.
        
        r0: attacker pointer
        r1: defender pointer
    - name: UpdateShopkeeperModeAfterTrap
      address:
        EU: 0x230DEF0
        NA: 0x230D47C
        JP: 0x230E9B8
      description: |-
        Updates the shopkeeper mode of a monster in response to stepping on a trap.
        
        If in the normal shopkeeper mode (not aggressive), nothing happens. Otherwise, the mode is set to SHOPKEEPER_MODE_ATTACK_TEAM if the trap is from a team member or SHOPKEEPER_MODE_ATTACK_ENEMIES otherwise.
        
        r0: shopkeeper pointer
        r1: bool non team member trap
    - name: ResetDamageCalcDiagnostics
      address:
        EU: 0x230DF9C
        NA: 0x230D528
        JP: 0x230EA64
      description: |-
        Resets the damage calculation diagnostic info stored on the dungeon struct. Called unconditionally at the start of CalcDamage.
        
        No params.
    - name: SpecificRecruitCheck
      address:
        EU: 0x230E588
        NA: 0x230DB14
        JP: 0x230F054
      description: |-
        Checks if a specific monster can be recruited. Called by RecruitCheck.
        
        Will return false if dungeon::recruiting_enabled is false, if the monster is Mew and dungeon::dungeon_objective is OBJECTIVE_RESCUE or if the monster is any of the special Deoxys forms or any of the 3 regis.
        If this function returns false, RecruitCheck will return false as well.
        
        r0: Monster ID
        return: True if the monster can be recruited
    - name: RecruitCheck
      address:
        EU: 0x230E644
        NA: 0x230DBD0
        JP: 0x230F110
      description: |-
        Determines if a defeated enemy will attempt to join the team
        
        r0: user entity pointer
        r1: target entity pointer
        return: True if the target will attempt to join the team
    - name: TryRecruit
      address:
        EU: 0x230EAD8
        NA: 0x230E064
        JP: 0x230F5A4
      description: |-
        Asks the player if they would like to recruit the enemy that was just defeated and handles the recruitment if they accept.
        
        r0: user entity pointer
        r1: monster to recruit entity pointer
        return: True if the monster was recruited, false if it wasn't
    - name: TrySpawnMonsterAndTickSpawnCounter
      address:
        EU: 0x230F130
        NA: 0x230E6BC
        JP: 0x230FBF8
      description: |-
        First ticks up the spawn counter, and if it's equal or greater than the spawn cooldown, it will try to spawn an enemy if the number of enemies is below the spawn cap.
        
        If the spawn counter is greater than 900, it will instead perform the special spawn caused by the ability Illuminate.
        
        No params.
    - name: AiDecideUseItem
      address:
        EU: 0x230F388
        NA: 0x230E914
        JP: 0x230FE50
      description: |-
        Decides whether or not an AI should use its held item and updates its action_data fields accordingly.
        
        r0: Entity pointer
    - name: GetPossibleAiThrownItemDirections
      address:
        EU: 0x230F824
        NA: 0x230EDB0
        JP: 0x23102EC
      description: |-
        If the entity can throw an item at a target in a certain direction,
        adds that direction to AI_THROWN_ITEM_DIRECTIONS and the probability of throwing it to AI_THROWN_ITEM_PROBABILITIES (if it is not already present).
        The size of the arrays will be stored in AI_THROWN_ITEM_ACTION_CHOICE_COUNT.
        The caller function will select the direction to throw the item by iterating through the array(s), rolling the probability, and then throwing in that direction if the roll succeeds.
        Nothing will be thrown if all rolls fail.
        
        r0: Entity pointer
        r1: Integer in {1, 2}. If 1, target allies; if 2, target enemies.
        r2: Item struct pointer
        r3: If false, will call GetAiUseItemProbability to get the probability of throwing in a certain direction.
        If true, the added probability will always be 100.
    - name: GetPossibleAiArcItemTargets
      address:
        EU: 0x230FAA0
        NA: 0x230F02C
        JP: 0x2310568
      description: |-
        Gets the positions of all targets that an AI can hit with an item thrown in an arc, such as a Gravelerock.
        The number of positions in the array will be stored in AI_THROWN_ITEM_ACTION_CHOICE_COUNT.
        
        r0: Entity pointer
        r1: Item struct pointer
        r2: [output] Array of size 20 for storing position structs
        r3: If false, will roll GetAiUseItemProbability every time a position is checked and not add it if it rolls false.
    - name: TryNonLeaderItemPickUp
      address:
        EU: 0x230FBD8
        NA: 0x230F164
        JP: 0x23106A0
      description: |-
        Similar to TryLeaderItemPickUp, but for other monsters.
        
        Used both for enemies and team members.
        
        r0: entity pointer
    - name: GetExclusiveItemWithEffectFromBag
      address:
        EU: 0x23100C8
        NA: 0x230F654
        JP: 0x2310B90
      description: |-
        If an exclusive item with a certain effect is present in the bag and works for the entity, returns true and copies the item struct to the address at item. Otherwise, returns false.
        
        r0: Entity pointer
        r1: exclusive_item_effect_id enum
        r2: [output] Item pointer
        return: bool
    - name: AuraBowIsActive
      address:
        EU: 0x231013C
        NA: 0x230F6C8
        JP: 0x2310C04
      description: |-
        Checks if a monster is holding an aura bow that isn't disabled by Klutz.
        
        r0: entity pointer
        return: bool
    - name: ExclusiveItemOffenseBoost
      address:
        EU: 0x23101EC
        NA: 0x230F778
        JP: 0x2310CB4
      description: |-
        Gets the exclusive item boost for attack/special attack for a monster
        
        r0: entity pointer
        r1: move category index (0 for physical, 1 for special)
        return: boost
    - name: ExclusiveItemDefenseBoost
      address:
        EU: 0x23101FC
        NA: 0x230F788
        JP: 0x2310CC4
      description: |-
        Gets the exclusive item boost for defense/special defense for a monster
        
        r0: entity pointer
        r1: move category index (0 for physical, 1 for special)
        return: boost
    - name: TeamMemberHasItemActive
      address:
        EU: 0x231020C
        NA: 0x230F798
        JP: 0x2310CD4
      description: |-
        Checks if any team member is holding a certain item and puts them into the array given.
        
        r0: [output] pointer to array of monsters (expected to have space for at least 4 pointers)
        r1: item ID
        return: number of team members with the item active
    - name: TeamMemberHasExclusiveItemEffectActive
      address:
        EU: 0x23102B4
        NA: 0x230F840
        JP: 0x2310D7C
      description: |-
        Checks if any team member is under the effects of a certain exclusive item effect.
        
        r0: exclusive item effect ID
        return: bool
    - name: FindDirectionOfAdjacentMonsterWithItem
      address:
        EU: 0x2310344
        NA: 0x230F8D0
        JP: 0x2310E0C
      description: |-
        Given a monster, looks for an adjacent monster with the specified held item and returns the direction of that monster. Returns DIR_NONE if no monster is found. If there are multiple monsters with the specified held item, start in the direction the monster is facing and rotate in the order of DIRECTIONS_XY, picking the first direction with an eligible monster.
        
        r0: entity to look for an adjacent monster around it
        r1: held item to search for on adjacent monsters
        return: direction of an adjacent monster with the specified held item, or DIR_NONE if there are none.
    - name: TrySpawnEnemyItemDrop
      address:
        EU: 0x231044C
        NA: 0x230F9D8
        JP: 0x2310F14
      description: |-
        Determine what item a defeated enemy should drop, if any, then (probably?) spawn that item underneath them.
        
        This function is called at the time when an enemy is defeated from ApplyDamage.
        
        r0: attacker entity (who defeated the enemy)
        r1: defender entity (who was defeated)
    - name: TickNoSlipCap
      address:
        EU: 0x2310604
        NA: 0x230FB90
        JP: 0x23110CC
      description: |-
        Checks if the entity is a team member and holds the No-Slip Cap, and if so attempts to make one item in the bag sticky.
        
        r0: pointer to entity
    - name: TickStatusAndHealthRegen
      address:
        EU: 0x2311AE8
        NA: 0x2311088
        JP: 0x23125B0
      description: |-
        Applies the natural HP regen effect by taking modifiers into account (Poison Heal, Heal Ribbon, weather-related regen). Then it ticks down counters for volatile status effects, and heals them if the counter reached zero.
        
        r0: pointer to entity
    - name: InflictSleepStatusSingle
      address:
        EU: 0x2312284
        NA: 0x2311824
        JP: 0x2312D3C
      description: |-
        This is called by TryInflictSleepStatus.
        
        r0: entity pointer
        r1: number of turns
    - name: TryInflictSleepStatus
      address:
        EU: 0x2312338
        NA: 0x23118D8
        JP: 0x2312DF0
      description: |-
        Inflicts the Sleep status condition on a target monster if possible.
        
        r0: user entity pointer
        r1: target entity pointer
        r2: number of turns
        r3: flag to log a message on failure
    - name: IsProtectedFromSleepClassStatus
      address:
        EU: 0x2312444
        NA: 0x23119E4
        JP: 0x2312EFC
      description: |-
        Checks if the monster is immune to sleep class status conditions.
        
        r0: user entity pointer
        r1: target entity pointer
        r2: ignore safeguard
        r3: ignore other protections (exclusive items + leaf guard)
        stack[0]: flag to log a message on failure
        return: bool
    - name: TryInflictNightmareStatus
      address:
        EU: 0x23126AC
        NA: 0x2311C4C
        JP: 0x2313158
      description: |-
        Inflicts the Nightmare status condition on a target monster if possible.
        
        r0: user entity pointer
        r1: target entity pointer
        r2: number of turns
    - name: TryInflictNappingStatus
      address:
        EU: 0x23127C0
        NA: 0x2311D60
        JP: 0x2313268
      description: |-
        Inflicts the Napping status condition (from Rest) on a target monster if possible.
        
        r0: user entity pointer
        r1: target entity pointer
        r2: number of turns
    - name: TryInflictYawningStatus
      address:
        EU: 0x23128D0
        NA: 0x2311E70
        JP: 0x2313374
      description: |-
        Inflicts the Yawning status condition on a target monster if possible.
        
        r0: user entity pointer
        r1: target entity pointer
        r2: number of turns
    - name: TryInflictSleeplessStatus
      address:
        EU: 0x23129E0
        NA: 0x2311F80
        JP: 0x2313484
      description: |-
        Inflicts the Sleepless status condition on a target monster if possible.
        
        r0: user entity pointer
        r1: target entity pointer
    - name: TryInflictPausedStatus
      address:
        EU: 0x2312ACC
        NA: 0x231206C
        JP: 0x2313570
      description: |-
        Inflicts the Paused status condition on a target monster if possible.
        
        r0: user entity pointer
        r1: target entity pointer
        r2: bool for whether status should not be inflicted if Safeguard is active
        r3: number of turns
        stack[0]: flag to log a message on failure
        stack[1]: flag to only perform the check for inflicting without actually inflicting
        return: Whether or not the status could be inflicted
    - name: TryInflictInfatuatedStatus
      address:
        EU: 0x2312C0C
        NA: 0x23121AC
        JP: 0x23136B0
      description: |-
        Inflicts the Infatuated status condition on a target monster if possible.
        
        r0: user entity pointer
        r1: target entity pointer
        r2: flag to log a message on failure
        r3: flag to only perform the check for inflicting without actually inflicting
        return: Whether or not the status could be inflicted
    - name: TryInflictBurnStatus
      address:
        EU: 0x2312D98
        NA: 0x2312338
        JP: 0x2313838
      description: |-
        Inflicts the Burn status condition on a target monster if possible.
        
        r0: user entity pointer
        r1: target entity pointer
        r2: flag to apply some special effect alongside the burn?
        r3: flag to log a message on failure
        stack[0]: flag to only perform the check for inflicting without actually inflicting
        return: Whether or not the status could be inflicted
    - name: TryInflictBurnStatusWholeTeam
      address:
        EU: 0x2313078
        NA: 0x2312618
        JP: 0x2313B14
      description: |-
        Inflicts the Burn status condition on all team members if possible.
        
        No params.
    - name: TryInflictPoisonedStatus
      address:
        EU: 0x23130C4
        NA: 0x2312664
        JP: 0x2313B60
      description: |-
        Inflicts the Poisoned status condition on a target monster if possible.
        
        r0: user entity pointer
        r1: target entity pointer
        r2: flag to log a message on failure
        r3: flag to only perform the check for inflicting without actually inflicting
        return: Whether or not the status could be inflicted
    - name: TryInflictBadlyPoisonedStatus
      address:
        EU: 0x231339C
        NA: 0x231293C
        JP: 0x2313E34
      description: |-
        Inflicts the Badly Poisoned status condition on a target monster if possible.
        
        r0: user entity pointer
        r1: target entity pointer
        r2: flag to log a message on failure
        r3: flag to only perform the check for inflicting without actually inflicting
        return: Whether or not the status could be inflicted
    - name: TryInflictFrozenStatus
      address:
        EU: 0x2313658
        NA: 0x2312BF8
        JP: 0x23140EC
      description: |-
        Inflicts the Frozen status condition on a target monster if possible.
        
        r0: user entity pointer
        r1: target entity pointer
        r2: flag to log a message on failure
    - name: TryInflictConstrictionStatus
      address:
        EU: 0x2313880
        NA: 0x2312E20
        JP: 0x2314310
      description: |-
        Inflicts the Constriction status condition on a target monster if possible.
        
        r0: user entity pointer
        r1: target entity pointer
        r2: animation ID
        r3: flag to log a message on failure
    - name: TryInflictShadowHoldStatus
      address:
        EU: 0x23139D8
        NA: 0x2312F78
        JP: 0x2314468
      description: |-
        Inflicts the Shadow Hold (AKA Immobilized) status condition on a target monster if possible.
        
        r0: user entity pointer
        r1: target entity pointer
        r2: flag to only perform the check for inflicting without actually inflicting
    - name: TryInflictIngrainStatus
      address:
        EU: 0x2313B90
        NA: 0x2313130
        JP: 0x231461C
      description: |-
        Inflicts the Ingrain status condition on a target monster if possible.
        
        r0: user entity pointer
        r1: target entity pointer
    - name: TryInflictWrappedStatus
      address:
        EU: 0x2313C54
        NA: 0x23131F4
        JP: 0x23146E0
      description: |-
        Inflicts the Wrapped status condition on a target monster if possible.
        
        This also gives the user the Wrap status (Wrapped around foe).
        
        r0: user entity pointer
        r1: target entity pointer
    - name: FreeOtherWrappedMonsters
      address:
        EU: 0x2313E50
        NA: 0x23133F0
        JP: 0x23148DC
      description: |-
        Frees from the wrap status all monsters which are wrapped by/around the monster passed as parameter.
        
        r0: pointer to entity
    - name: TryInflictPetrifiedStatus
      address:
        EU: 0x2313ECC
        NA: 0x231346C
        JP: 0x2314958
      description: |-
        Inflicts the Petrified status condition on a target monster if possible.
        
        r0: user entity pointer
        r1: target entity pointer
    - name: LowerOffensiveStat
      address:
        EU: 0x231405C
        NA: 0x23135FC
        JP: 0x2314AE8
      description: |-
        Lowers the specified offensive stat on the target monster.
        
        r0: user entity pointer
        r1: target entity pointer
        r2: stat index
        r3: number of stages
        stack[0]: flag to check for being protected from stat drops
        stack[1]: flag to log a message on failure for IsProtectedFromStatDrops
    - name: LowerDefensiveStat
      address:
        EU: 0x2314274
        NA: 0x2313814
        JP: 0x2314CFC
      description: |-
        Lowers the specified defensive stat on the target monster.
        
        r0: user entity pointer
        r1: target entity pointer
        r2: stat index
        r3: number of stages
        stack[0]: flag to check for being protected from stat drops
        stack[1]: flag to log a message on failure for IsProtectedFromStatDrops
    - name: BoostOffensiveStat
      address:
        EU: 0x23143FC
        NA: 0x231399C
        JP: 0x2314E84
      description: |-
        Boosts the specified offensive stat on the target monster.
        
        r0: user entity pointer
        r1: target entity pointer
        r2: stat index
        r3: number of stages
    - name: BoostDefensiveStat
      address:
        EU: 0x2314568
        NA: 0x2313B08
        JP: 0x2314FF0
      description: |-
        Boosts the specified defensive stat on the target monster.
        
        r0: user entity pointer
        r1: target entity pointer
        r2: stat index
        r3: number of stages
    - name: FlashFireShouldActivate
      address:
        EU: 0x23146D4
        NA: 0x2313C74
        JP: 0x231515C
      description: |-
        Checks whether Flash Fire should activate, assuming the defender is being hit by a Fire-type move.
        
        This checks that the defender is valid and Flash Fire is active, and that Normalize isn't active on the attacker.
        
        r0: attacker pointer
        r1: defender pointer
        return: 2 if Flash Fire should activate and raise the defender's boost level, 1 if Flash Fire should activate but the defender's boost level is maxed out, 0 otherwise.
    - name: ActivateFlashFire
      address:
        EU: 0x2314744
        NA: 0x2313CE4
        JP: 0x23151C8
      description: |-
        Actually applies the Flash Fire boost with a message log and animation. Passes the same monster for attacker and
        defender, but the attacker goes unused.
        
        r0: attacker pointer?
        r1: defender pointer
    - name: ApplyOffensiveStatMultiplier
      address:
        EU: 0x23147A0
        NA: 0x2313D40
        JP: 0x2315224
      description: |-
        Applies a multiplier to the specified offensive stat on the target monster.
        
        This affects struct monster_stat_modifiers::offensive_multipliers, for moves like Charm and Memento.
        
        r0: user entity pointer
        r1: target entity pointer
        r2: stat index
        r3: multiplier
        stack[0]: ?
    - name: ApplyDefensiveStatMultiplier
      address:
        EU: 0x23149C4
        NA: 0x2313F64
        JP: 0x2315444
      description: |-
        Applies a multiplier to the specified defensive stat on the target monster.
        
        This affects struct monster_stat_modifiers::defensive_multipliers, for moves like Screech.
        
        r0: user entity pointer
        r1: target entity pointer
        r2: stat index
        r3: multiplier
        stack[0]: ?
    - name: BoostHitChanceStat
      address:
        EU: 0x2314B44
        NA: 0x23140E4
        JP: 0x23155C4
      description: |-
        Boosts the specified hit chance stat (accuracy or evasion) on the target monster.
        
        r0: user entity pointer
        r1: target entity pointer
        r2: stat index
    - name: LowerHitChanceStat
      address:
        EU: 0x2314C8C
        NA: 0x231422C
        JP: 0x231570C
      description: |-
        Lowers the specified hit chance stat (accuracy or evasion) on the target monster.
        
        r0: user entity pointer
        r1: target entity pointer
        r2: stat index
        r3: flag to log a message on failure
    - name: TryInflictCringeStatus
      address:
        EU: 0x2314E48
        NA: 0x23143E8
        JP: 0x23158C4
      description: |-
        Inflicts the Cringe status condition on a target monster if possible.
        
        r0: user entity pointer
        r1: target entity pointer
        r2: flag to log a message on failure
        r3: flag to only perform the check for inflicting without actually inflicting
        return: Whether or not the status could be inflicted
    - name: TryInflictParalysisStatus
      address:
        EU: 0x2314FA4
        NA: 0x2314544
        JP: 0x2315A1C
      description: |-
        Inflicts the Paralysis status condition on a target monster if possible.
        
        r0: user entity pointer
        r1: target entity pointer
        r2: flag to log a message on failure
        r3: flag to only perform the check for inflicting without actually inflicting
        return: Whether or not the status could be inflicted
    - name: BoostSpeed
      address:
        EU: 0x2315270
        NA: 0x2314810
        JP: 0x2315CE4
      description: |-
        Boosts the speed of the target monster.
        
        If the number of turns specified is 0, a random turn count will be selected using the default SPEED_BOOST_TURN_RANGE.
        
        r0: user entity pointer
        r1: target entity pointer
        r2: number of stages
        r3: number of turns
        stack[0]: flag to log a message on failure
    - name: BoostSpeedOneStage
      address:
        EU: 0x231539C
        NA: 0x231493C
        JP: 0x2315E10
      description: |-
        A wrapper around BoostSpeed with the number of stages set to 1.
        
        r0: user entity pointer
        r1: target entity pointer
        r2: number of turns
        r3: flag to log a message on failure
    - name: LowerSpeed
      address:
        EU: 0x23153B4
        NA: 0x2314954
        JP: 0x2315E28
      description: |-
        Lowers the speed of the target monster.
        
        r0: user entity pointer
        r1: target entity pointer
        r2: number of stages
        r3: flag to log a message on failure
    - name: TrySealMove
      address:
        EU: 0x231551C
        NA: 0x2314ABC
        JP: 0x2315F90
      description: |-
        Seals one of the target monster's moves. The move to be sealed is randomly selected.
        
        r0: user entity pointer
        r1: target entity pointer
        r2: flag to log a message on failure
        return: Whether or not a move was sealed
    - name: BoostOrLowerSpeed
      address:
        EU: 0x231568C
        NA: 0x2314C2C
        JP: 0x2316100
      description: |-
        Randomly boosts or lowers the speed of the target monster by one stage with equal probability.
        
        r0: user entity pointer
        r1: target entity pointer
    - name: ResetHitChanceStat
      address:
        EU: 0x23156EC
        NA: 0x2314C8C
        JP: 0x2316160
      description: |-
        Resets the specified hit chance stat (accuracy or evasion) back to normal on the target monster.
        
        r0: user entity pointer
        r1: target entity pointer
        r2: stat index
        r3: ?
    - name: ExclusiveItemEffectIsActiveWithLogging
      address:
        EU: 0x23157A0
        NA: 0x2314D40
        JP: 0x2316214
      description: |-
        Calls ExclusiveItemEffectIsActive, then logs the specified message if indicated.
        
        r0: user entity pointer
        r1: target entity pointer
        r2: whether a message should be logged if the effect is active
        r3: message ID to be logged if the effect is active
        stack[0]: exclusive item effect ID
        return: bool, same as ExclusiveItemEffectIsActive
    - name: TryActivateQuickFeet
      address:
        EU: 0x231587C
        NA: 0x2314E1C
        JP: 0x23162F0
      description: |-
        Activate the Quick Feet ability on the defender, if the monster has it and it's active.
        
        r0: attacker pointer
        r1: defender pointer
        return: bool, whether or not the ability was activated
    - name: TryInflictTerrifiedStatus
      address:
        EU: 0x23158C0
        NA: 0x2314E60
        JP: 0x2316334
      description: |-
        Inflicts the Terrified status condition on a target monster if possible.
        
        r0: user entity pointer
        r1: target entity pointer
    - name: TryInflictGrudgeStatus
      address:
        EU: 0x2315918
        NA: 0x2314EB8
        JP: 0x231638C
      description: |-
        Inflicts the Grudge status condition on a target monster if possible.
        
        r0: user entity pointer
        r1: target entity pointer
        r2: flag to log a message
        return: Whether or not the status could be inflicted
    - name: TryInflictConfusedStatus
      address:
        EU: 0x2315998
        NA: 0x2314F38
        JP: 0x2316410
      description: |-
        Inflicts the Confused status condition on a target monster if possible.
        
        r0: user entity pointer
        r1: target entity pointer
        r2: flag to log a message on failure
        r3: flag to only perform the check for inflicting without actually inflicting
        return: Whether or not the status could be inflicted
    - name: TryInflictCoweringStatus
      address:
        EU: 0x2315BCC
        NA: 0x231516C
        JP: 0x2316644
      description: |-
        Inflicts the Cowering status condition on a target monster if possible.
        
        r0: user entity pointer
        r1: target entity pointer
        r2: flag to log a message on failure
        r3: flag to only perform the check for inflicting without actually inflicting
        return: Whether or not the status could be inflicted
    - name: TryRestoreHp
      address:
        EU: 0x2315CCC
        NA: 0x231526C
        JP: 0x2316744
      description: |-
        Restore HP of the target monster if possible.
        
        r0: user entity pointer
        r1: target entity pointer
        r2: HP to restore
        return: success flag
    - name: TryIncreaseHp
      address:
        EU: 0x2315D44
        NA: 0x23152E4
        JP: 0x23167BC
      description: |-
        Restore HP and possibly boost max HP of the target monster if possible.
        
        r0: user entity pointer
        r1: target entity pointer
        r2: HP to restore
        r3: max HP boost
        stack[0]: flag to log a message on failure
        return: Success flag
    - name: RevealItems
      address:
        EU: 0x2316070
        NA: 0x2315610
        JP: 0x2316AE8
      description: |-
        Note: unverified, ported from Irdkwia's notes
        
        r0: user entity pointer
        r1: target entity pointer
    - name: RevealStairs
      address:
        EU: 0x2316100
        NA: 0x23156A0
        JP: 0x2316B78
      description: |-
        Note: unverified, ported from Irdkwia's notes
        
        r0: user entity pointer
        r1: target entity pointer
    - name: RevealEnemies
      address:
        EU: 0x23161BC
        NA: 0x231575C
        JP: 0x2316C34
      description: |-
        Note: unverified, ported from Irdkwia's notes
        
        r0: user entity pointer
        r1: target entity pointer
    - name: TryInflictLeechSeedStatus
      address:
        EU: 0x231624C
        NA: 0x23157EC
        JP: 0x2316CC4
      description: |-
        Inflicts the Leech Seed status condition on a target monster if possible.
        
        r0: user entity pointer
        r1: target entity pointer
        r2: flag to log a message on failure
        r3: flag to only perform the check for inflicting without actually inflicting
        return: Whether or not the status could be inflicted
    - name: TryInflictDestinyBondStatus
      address:
        EU: 0x23164B0
        NA: 0x2315A50
        JP: 0x2316F28
      description: |-
        Inflicts the Destiny Bond status condition on a target monster if possible.
        
        r0: user entity pointer
        r1: target entity pointer
    - name: TryInflictSureShotStatus
      address:
        EU: 0x23165D0
        NA: 0x2315B70
        JP: 0x2317048
      description: |-
        Inflicts the Sure Shot status condition on a target monster if possible.
        
        r0: user entity pointer
        r1: target entity pointer
    - name: TryInflictWhifferStatus
      address:
        EU: 0x2316660
        NA: 0x2315C00
        JP: 0x23170D8
      description: |-
        Inflicts the Whiffer status condition on a target monster if possible.
        
        r0: user entity pointer
        r1: target entity pointer
    - name: TryInflictSetDamageStatus
      address:
        EU: 0x2316748
        NA: 0x2315CE8
        JP: 0x23171C0
      description: |-
        Inflicts the Set Damage status condition on a target monster if possible.
        
        r0: user entity pointer
        r1: target entity pointer
    - name: TryInflictFocusEnergyStatus
      address:
        EU: 0x23167E4
        NA: 0x2315D84
        JP: 0x231725C
      description: |-
        Inflicts the Focus Energy status condition on a target monster if possible.
        
        r0: user entity pointer
        r1: target entity pointer
    - name: TryInflictDecoyStatus
      address:
        EU: 0x2316884
        NA: 0x2315E24
        JP: 0x23172FC
      description: |-
        Inflicts the Decoy status condition on a target monster if possible.
        
        r0: user entity pointer
        r1: target entity pointer
        return: Whether or not the status could be inflicted
    - name: TryInflictCurseStatus
      address:
        EU: 0x2316B3C
        NA: 0x23160DC
        JP: 0x23175B4
      description: |-
        Inflicts the Curse status condition on a target monster if possible and if the user is
        a ghost type. Otherwise, just boost the user's defense and attack then lower the user's
        speed.
        
        r0: user entity pointer
        r1: target entity pointer
    - name: TryInflictSnatchStatus
      address:
        EU: 0x2316CE0
        NA: 0x2316280
        JP: 0x2317758
      description: |-
        Inflicts the Snatch status condition on a target monster if possible.
        
        r0: user entity pointer
        r1: target entity pointer
    - name: TryInflictTauntStatus
      address:
        EU: 0x2316E08
        NA: 0x23163A8
        JP: 0x2317880
      description: |-
        Inflicts the Taunt status condition on a target monster if possible.
        
        r0: user entity pointer
        r1: target entity pointer
        return: Whether or not the status could be inflicted
    - name: TryInflictStockpileStatus
      address:
        EU: 0x2316F38
        NA: 0x23164D8
        JP: 0x23179AC
      description: |-
        Inflicts the Stockpile condition on a target monster if possible. Won't boost the level
        of stockpiling above 3.
        
        r0: user entity pointer
        r1: target entity pointer
        return: Whether or not the status could be inflicted or boosted
    - name: TryInflictInvisibleStatus
      address:
        EU: 0x2316FDC
        NA: 0x231657C
        JP: 0x2317A50
      description: |-
        Attempts to turn the target invisible.
        
        The user pointer is only used when calling LogMessage functions.
        
        r0: user entity pointer
        r1: target entity pointer
    - name: TryInflictPerishSongStatus
      address:
        EU: 0x231708C
        NA: 0x231662C
        JP: 0x2317B00
      description: |-
        Inflicts the Perish Song status condition on a target monster if possible.
        
        r0: user entity pointer
        r1: target entity pointer
        r2: flag to only perform the check for inflicting without actually inflicting
        return: Whether or not the status could be inflicted
    - name: TryInflictEncoreStatus
      address:
        EU: 0x2317180
        NA: 0x2316720
        JP: 0x2317BF4
      description: |-
        Inflicts the Encore status condition on a target monster if possible.
        
        r0: user entity pointer
        r1: target entity pointer
        r2: flag to only perform the check for inflicting without actually inflicting
        return: Whether or not the status could be inflicted
    - name: TryDecreaseBelly
      address:
        EU: 0x2317338
        NA: 0x23168D8
        JP: 0x2317DA8
      description: |-
        Tries to reduce the belly size of the target. Only when max belly shrink is 0, the
        current belly is reduced by belly to lose. If both are non-zero, only the max belly
        shrink is applied.
        
        r0: user entity pointer
        r1: target entity pointer
        r2: belly to lose
        r3: max belly shrink
    - name: TryIncreaseBelly
      address:
        EU: 0x2317610
        NA: 0x2316BB0
        JP: 0x2318080
      description: |-
        Restore belly and possibly boost max belly of the target monster if possible.
        
        r0: user entity pointer
        r1: target entity pointer
        r2: belly to restore
        r3: max belly boost (if belly is full)
        stack[0]: flag to log a message
    - name: TryInflictMuzzledStatus
      address:
        EU: 0x2317B84
        NA: 0x2317124
        JP: 0x23185F4
      description: |-
        Inflicts the Muzzled status condition on a target monster if possible.
        
        r0: user entity pointer
        r1: target entity pointer
        r2: flag to only perform the check for inflicting without actually inflicting
        return: Whether or not the status could be inflicted
    - name: TryTransform
      address:
        EU: 0x2317C7C
        NA: 0x231721C
        JP: 0x23186EC
      description: |-
        Attempts to transform the target into the species of a random monster contained in the list returned by MonsterSpawnListPartialCopy.
        
        The user pointer is only used when calling LogMessage functions.
        
        r0: user entity pointer
        r1: target entity pointer
    - name: TryInflictMobileStatus
      address:
        EU: 0x2317E6C
        NA: 0x231740C
        JP: 0x23188DC
      description: |-
        Inflicts the Mobile status condition on a target monster if possible.
        
        r0: user entity pointer
        r1: target entity pointer
    - name: TryInflictExposedStatus
      address:
        EU: 0x2317F28
        NA: 0x23174C8
        JP: 0x2318998
      description: |-
        Inflicts the Exposed status condition on a target monster if possible. Only applies to
        Ghost types and monsters with raised evasion. If the animation effect ID is 0,
        defaults to animation ID 0xE (this fallback animation likely can't be seen in normal
        play).
        
        r0: user entity pointer
        r1: target entity pointer
        r2: animation effect ID
        r3: flag to only perform the check for inflicting without actually inflicting
        return: Whether or not the status could be inflicted
    - name: TryActivateIdentifyCondition
      address:
        EU: 0x23180A8
        NA: 0x2317648
        JP: 0x2318B18
      description: |-
        Sets the flag for the identify orb which causes monsters holding items to be shown with
        a blue exclamation mark status icon.
        
        r0: user entity pointer
        r1: target entity pointer
    - name: TryInflictBlinkerStatus
      address:
        EU: 0x231812C
        NA: 0x23176CC
        JP: 0x2318B9C
      description: |-
        Inflicts the Blinker status condition on a target monster if possible.
        
        r0: user entity pointer
        r1: target entity pointer
        r2: flag to only perform the check for inflicting without actually inflicting
        r3: flag to make the status permanent (always 0 in the base game)
        return: Whether or not the status could be inflicted
    - name: IsBlinded
      address:
        EU: 0x2318244
        NA: 0x23177E4
        JP: 0x2318CB4
      description: |-
        Returns true if the monster has the blinded status (see statuses::blinded), or if it is not the leader and is holding Y-Ray Specs.
        
        r0: pointer to entity
        r1: flag for whether to check for the held item
        return: bool
    - name: TryInflictCrossEyedStatus
      address:
        EU: 0x23182A4
        NA: 0x2317844
        JP: 0x2318D14
      description: |-
        Inflicts the Cross-Eyed status condition on a target monster if possible.
        
        r0: user entity pointer
        r1: target entity pointer
        r2: flag to only perform the check for inflicting without actually inflicting
        return: Whether or not the status could be inflicted
    - name: TryInflictEyedropStatus
      address:
        EU: 0x23183BC
        NA: 0x231795C
        JP: 0x2318E2C
      description: |-
        Inflicts the Eyedrop status condition on a target monster if possible.
        
        r0: user entity pointer
        r1: target entity pointer
    - name: TryInflictSlipStatus
      address:
        EU: 0x231846C
        NA: 0x2317A0C
        JP: 0x2318EDC
      description: |-
        Inflicts the Slip status condition on a target monster if possible.
        
        r0: user entity pointer
        r1: target entity pointer
        return: Whether or not the status could be inflicted
    - name: TryInflictDropeyeStatus
      address:
        EU: 0x2318554
        NA: 0x2317AF4
        JP: 0x2318FC4
      description: |-
        Inflicts the Dropeye status condition on a target monster if possible.
        
        r0: user entity pointer
        r1: target entity pointer
        return: Whether or not the status could be inflicted
    - name: RestoreAllMovePP
      address:
        EU: 0x2318680
        NA: 0x2317C20
        JP: 0x23190F0
      description: |-
        Restores the PP of all the target's moves by the specified amount.
        
        r0: user entity pointer
        r1: target entity pointer
        r2: PP to restore
        r3: flag to suppress message logging
    - name: RestoreOneMovePP
      address:
        EU: 0x23187B8
        NA: 0x2317D58
        JP: 0x2319228
      description: |-
        Restores the PP the target's move in the specified move slot by the specified amount.
        
        r0: user entity pointer
        r1: target entity pointer
        r2: move index
        r3: PP to restore
        stack[0]: flag to log message
    - name: RestoreRandomMovePP
      address:
        EU: 0x23188E8
        NA: 0x2317E88
        JP: 0x2319358
      description: |-
        Restores the PP of a random one of the target's moves by the specified amount.
        
        r0: user entity pointer
        r1: target entity pointer
        r2: PP to restore
        r3: flag to log message
    - name: ApplyProteinEffect
      address:
        EU: 0x23189B0
        NA: 0x2317F50
        JP: 0x2319420
      description: |-
        Tries to boost the target's attack stat.
        
        r0: user entity pointer
        r1: target entity pointer
        r2: attack boost
    - name: ApplyCalciumEffect
      address:
        EU: 0x2318A44
        NA: 0x2317FE4
        JP: 0x23194B4
      description: |-
        Tries to boost the target's special attack stat.
        
        r0: user entity pointer
        r1: target entity pointer
        r2: special attack boost
    - name: ApplyIronEffect
      address:
        EU: 0x2318AD8
        NA: 0x2318078
        JP: 0x2319548
      description: |-
        Tries to boost the target's defense stat.
        
        r0: user entity pointer
        r1: target entity pointer
        r2: defense boost
    - name: ApplyZincEffect
      address:
        EU: 0x2318B6C
        NA: 0x231810C
        JP: 0x23195DC
      description: |-
        Tries to boost the target's special defense stat.
        
        r0: user entity pointer
        r1: target entity pointer
        r2: special defense boost
    - name: TryInflictLongTossStatus
      address:
        EU: 0x2318C00
        NA: 0x23181A0
        JP: 0x2319670
      description: |-
        Inflicts the Long Toss status condition on a target monster if possible.
        
        r0: user entity pointer
        r1: target entity pointer
    - name: TryInflictPierceStatus
      address:
        EU: 0x2318C70
        NA: 0x2318210
        JP: 0x23196E0
      description: |-
        Inflicts the Pierce status condition on a target monster if possible.
        
        r0: user entity pointer
        r1: target entity pointer
    - name: TryInflictGastroAcidStatus
      address:
        EU: 0x2318CDC
        NA: 0x231827C
        JP: 0x231974C
      description: |-
        Inflicts the Gastro Acid status condition on a target monster if possible.
        
        r0: user entity pointer
        r1: target entity pointer
        r2: flag to log message
        r3: flag to only perform the check for inflicting without actually inflicting
        return: Whether or not the status could be inflicted
    - name: SetAquaRingHealingCountdownTo4
      address:
        EU: 0x2318E20
        NA: 0x23183C0
        JP: 0x2319890
      description: |-
        Sets the countdown for Aqua Ring healing countdown to a global value (0x4).
        
        r0: pointer to entity
    - name: ApplyAquaRingHealing
      address:
        EU: 0x2318E48
        NA: 0x23183E8
        JP: 0x23198B8
      description: |-
        Applies the passive healing gained from the Aqua Ring status.
        
        r0: pointer to entity
    - name: TryInflictAquaRingStatus
      address:
        EU: 0x2318EBC
        NA: 0x231845C
        JP: 0x231992C
      description: |-
        Inflicts the Aqua Ring status condition on a target monster if possible.
        
        r0: user entity pointer
        r1: target entity pointer
    - name: TryInflictLuckyChantStatus
      address:
        EU: 0x2318F68
        NA: 0x2318508
        JP: 0x23199D8
      description: |-
        Inflicts the Lucky Chant status condition on a target monster if possible.
        
        r0: user entity pointer
        r1: target entity pointer
    - name: TryInflictHealBlockStatus
      address:
        EU: 0x2319008
        NA: 0x23185A8
        JP: 0x2319A78
      description: |-
        Inflicts the Heal Block status condition on a target monster if possible.
        
        r0: user entity pointer
        r1: target entity pointer
        r2: flag to log message
        r3: flag to only perform the check for inflicting without actually inflicting
        return: Whether or not the status could be inflicted
    - name: MonsterHasEmbargoStatus
      address:
        EU: 0x231912C
        NA: 0x23186CC
        JP: 0x2319B9C
      description: |-
        Returns true if the monster has the Embargo status condition.
        
        r0: pointer to entity
        return: bool
    - name: LogItemBlockedByEmbargo
      address:
        EU: 0x2319160
        NA: 0x2318700
        JP: 0x2319BD0
      description: |-
        Logs the error message when the usage of an item is blocked by Embargo.
        
        r0: pointer to entity
    - name: TryInflictEmbargoStatus
      address:
        EU: 0x231918C
        NA: 0x231872C
        JP: 0x2319BFC
      description: |-
        Inflicts the Embargo status condition on a target monster if possible.
        
        r0: user entity pointer
        r1: target entity pointer
        r2: flag to log message
        r3: flag to only perform the check for inflicting without actually inflicting
        return: Whether or not the status could be inflicted
    - name: TryInflictMiracleEyeStatus
      address:
        EU: 0x23192B0
        NA: 0x2318850
        JP: 0x2319D20
      description: |-
        Inflicts the Miracle Eye status condition on a target monster if possible.
        
        r0: user entity pointer
        r1: target entity pointer
        r2: flag to only perform the check for inflicting without actually inflicting
    - name: TryInflictMagnetRiseStatus
      address:
        EU: 0x23193E4
        NA: 0x2318984
        JP: 0x2319E54
      description: |-
        Inflicts the Magnet Rise status condition on a target monster if possible.
        
        r0: user entity pointer
        r1: target entity pointer
    - name: IsFloating
      address:
        EU: 0x23194AC
        NA: 0x2318A4C
        JP: 0x2319F1C
      description: |-
        Checks if a monster is currently floating for reasons other than its typing or ability.
        
        In particular, this checks for Gravity and Magnet Rise.
        
        r0: entity pointer
        return: bool
    - name: SetReflectStatus
      address:
        EU: 0x23197F8
<<<<<<< HEAD
=======
        NA: 0x2318D98
        JP: 0x231A268
>>>>>>> b4e4131e
      description: |-
        Sets a target monster's reflect status to the specified value. 
        
        If it already has the Counter, Mini Counter or Metal Burst status, its remaining turn counter will remain the same.
        
        r0: user entity pointer
        r1: target entity pointer
        r2: reflect status
    - name: TryInflictSafeguardStatus
      address:
        EU: 0x23198D0
        NA: 0x2318E70
        JP: 0x231A340
      description: |-
        Inflicts the Safeguard status condition on a target monster if possible.
        
        r0: user entity pointer
        r1: target entity pointer
    - name: TryInflictMistStatus
      address:
        EU: 0x2319970
        NA: 0x2318F10
        JP: 0x231A3E0
      description: |-
        Inflicts the Mist status condition on a target monster if possible.
        
        r0: user entity pointer
        r1: target entity pointer
    - name: TryInflictWishStatus
      address:
        EU: 0x2319A0C
        NA: 0x2318FAC
        JP: 0x231A47C
      description: |-
        Inflicts the Wish status condition on a target monster if possible.
        
        r0: user entity pointer
        r1: target entity pointer
    - name: TryInflictMagicCoatStatus
      address:
        EU: 0x2319AAC
        NA: 0x231904C
        JP: 0x231A51C
      description: |-
        Inflicts the Magic Coat status condition on a target monster if possible.
        
        r0: user entity pointer
        r1: target entity pointer
    - name: TryInflictLightScreenStatus
      address:
        EU: 0x2319B4C
        NA: 0x23190EC
        JP: 0x231A5BC
      description: |-
        Inflicts the Light Screen status condition on a target monster if possible.
        
        r0: user entity pointer
        r1: target entity pointer
    - name: TryInflictReflectStatus
      address:
        EU: 0x2319BEC
        NA: 0x231918C
        JP: 0x231A65C
      description: |-
        Inflicts the Reflect status condition on a target monster if possible.
        
        r0: user entity pointer
        r1: target entity pointer
    - name: TryInflictProtectStatus
      address:
        EU: 0x2319C8C
        NA: 0x231922C
        JP: 0x231A6FC
      description: |-
        Inflicts the Protect status condition on a target monster if possible.
        
        r0: user entity pointer
        r1: target entity pointer
    - name: TryInflictMirrorCoatStatus
      address:
        EU: 0x2319D3C
        NA: 0x23192DC
        JP: 0x231A7AC
      description: |-
        Inflicts the Mirror Coat status condition on a target monster if possible.
        
        r0: user entity pointer
        r1: target entity pointer
    - name: TryInflictEndureStatus
      address:
        EU: 0x2319DD8
        NA: 0x2319378
        JP: 0x231A848
      description: |-
        Inflicts the Endure status condition on a target monster if possible.
        
        r0: user entity pointer
        r1: target entity pointer
    - name: TryInflictMirrorMoveStatus
      address:
        EU: 0x2319E78
        NA: 0x2319418
        JP: 0x231A8E8
      description: |-
        Inflicts the Mirror Move status condition on a target monster if possible.
        
        r0: user entity pointer
        r1: target entity pointer
    - name: TryInflictConversion2Status
      address:
        EU: 0x2319F18
        NA: 0x23194B8
        JP: 0x231A988
      description: |-
        Inflicts the Conversion2 status condition on a target monster if possible.
        
        r0: user entity pointer
        r1: target entity pointer
    - name: TryInflictVitalThrowStatus
      address:
        EU: 0x2319FE4
        NA: 0x2319584
        JP: 0x231AA54
      description: |-
        Inflicts the Vital Throw status condition on a target monster if possible.
        
        r0: user entity pointer
        r1: target entity pointer
    - name: TryResetStatChanges
      address:
        EU: 0x231A084
        NA: 0x2319624
        JP: 0x231AAF4
      description: |-
        Tries to reset the stat changes of the defender.
        
        r0: attacker entity pointer
        r1: defender entity pointer
        r3: bool to force animation
    - name: MirrorMoveIsActive
      address:
        EU: 0x231A1A8
        NA: 0x2319748
        JP: 0x231AC18
      description: |-
        Checks if the monster is under the effect of Mirror Move.
        
        Returns 1 if the effects is a status, 2 if it comes from an exclusive item, 0 otherwise.
        
        r0: pointer to entity
        return: int
    - name: MistIsActive
      address:
        EU: 0x231A22C
        NA: 0x23197CC
        JP: 0x231AC9C
      description: |-
        Checks if the monster is under the effect of Mist.
        
        Returns 1 if the effects is a status, 2 if it comes from an exclusive item, 0 otherwise.
        
        r0: pointer to entity
        return: int
    - name: Conversion2IsActive
      address:
        EU: 0x231A274
        NA: 0x2319814
        JP: 0x231ACE4
      description: |-
        Checks if the monster is under the effect of Conversion 2 (its type was changed).
        
        Returns 1 if the effects is a status, 2 if it comes from an exclusive item, 0 otherwise.
        
        r0: pointer to entity
        return: int
    - name: ResetAiCanAttackInDirection
      address:
        EU: 0x231A2BC
        NA: 0x231985C
        JP: 0x231AD2C
      description: |-
        Resets all entries in AI_CAN_ATTACK_IN_DIRECTION to false.
        
        No params.
    - name: AiConsiderMove
      address:
        EU: 0x231A2E0
        NA: 0x2319880
        JP: 0x231AD50
      description: |-
        The AI uses this function to check if a move has any potential targets, to calculate the list of potential targets and to calculate the move's special weight. The weight is calculated using WeightMoveWithIqSkills.
        This function also sets the flag can_be_used on the ai_possible_move struct if it makes sense to use it.
        
        The weight returned by this function is not the same as GetMoveAiWeight. If the AI does not have Weak-Type Picker, AiConsiderMove is called after the AI has selected which move it will use (using GetMoveAiWeight). It determines whether it makes sense for the AI to actually use the chosen move (i.e., whether targets are in range), and which direction the AI will use the move in if so. The return value of this function is not used anywhere in this case.
        
        If the AI has Weak-Type Picker, the AI calls this function earlier in the AI logic to determine which move to use, using the returned special weight to find which move has the most advantageous type matchups.
        
        r0: ai_possible_move struct for this move
        r1: Entity pointer
        r2: Move pointer
        return: Move's calculated special weight
    - name: TryAddTargetToAiTargetList
      address:
        EU: 0x231AA10
        NA: 0x2319FB0
        JP: 0x231B480
      description: |-
        Checks if the specified target is eligible to be targeted by the AI and if so adds it to the list of targets. This function also fills an array that seems to contain the directions in which the user should turn to look at each of the targets in the list, as well as a third unknown array.
        
        r0: Number of existing targets in the list
        r1: Move's AI range field
        r2: User entity pointer
        r3: Target entity pointer
        stack[0]: Move pointer
        stack[1]: check_all_conditions parameter to pass to IsAiTargetEligible
        return: New number of targets in the target list
    - name: IsAiTargetEligible
      address:
        EU: 0x231AB04
        NA: 0x231A0A4
        JP: 0x231B574
      description: |-
        Checks if a given target is eligible to be targeted by the AI with a certain move
        
        r0: Move's AI range field
        r1: User entity pointer
        r2: Target entity pointer
        r3: Move pointer
        stack[0]: True to check all the possible move_ai_condition values, false to only check for move_ai_condition::AI_CONDITION_RANDOM (if the move has a different ai condition, the result will be false).
        return: True if the target is eligible, false otherwise
    - name: WeightMoveWithIqSkills
      address:
        EU: 0x231ADC4
        NA: 0x231A364
        JP: 0x231B834
      description: |-
        Calculates a move weight used for deciding which target the move should be used on. If the user is an ally, the target is an enemy Pokémon, and the user has Exp. Go-Getter, Efficiency Expert, or Weak-Type Picker enabled, this function calculates a move weight based on that IQ skill's functionality. Otherwise, this function returns a weight of 1.
        
        r0: User entity pointer
        r1: Move's AI range field
        r2: Target entity pointer
        r3: Move type
        return: Move weight for deciding move targeting.
    - name: TargetRegularAttack
      address:
        EU: 0x231AEC0
        NA: 0x231A460
        JP: 0x231B930
      description: |-
        Decides which direction the AI will use its regular attack in.
        
        r0: User entity pointer
        r1: [output] direction that the regular attack should be targeted at.
        r2: If true, the AI will ignore enemies that are petrified. If false, the AI will include petrified enemies when targeting.
        return: True if there is a target for the regular attack, false if there is no target.
    - name: IsTargetInRange
      address:
        EU: 0x231B0F4
        NA: 0x231A694
        JP: 0x231BB64
      description: |-
        Returns true if the target is within range of the user's move, false otherwise.
        
        If the user does not have Course Checker, it simply checks if the distance between user and target is less or equal than the move range.
        Otherwise, it will iterate through all tiles in the direction specified, checking for walls or other monsters in the way, and return false if they are found.
        
        r0: user pointer
        r1: target pointer
        r2: direction ID
        r3: move range (in number of tiles)
    - name: ShouldUsePp
      address:
        EU: 0x231B200
        NA: 0x231A7A0
        JP: 0x231BC70
      description: |-
        Checks if a monster should use PP when using a move. It also displays the corresponding animation if PP Saver triggers and prints the required messages to the message log.
        
        r0: entity pointer
        return: True if the monster should not use PP, false if it should.
    - name: GetEntityMoveTargetAndRange
      address:
        EU: 0x231B70C
        NA: 0x231ACAC
        JP: 0x231C17C
      description: |-
        Gets the move target-and-range field when used by a given entity. See struct move_target_and_range in the C headers.
        
        r0: entity pointer
        r1: move pointer
        r2: AI flag (same as GetMoveTargetAndRange)
        return: move target and range
    - name: GetEntityNaturalGiftInfo
      address:
        EU: 0x231B8F0
        NA: 0x231AE90
        JP: 0x231C360
      description: |-
        Gets the relevant entry in NATURAL_GIFT_ITEM_TABLE based on the entity's held item, if possible.
        
        r0: entity pointer
        return: pointer to a struct natural_gift_item_info, or null if none was found
    - name: GetEntityWeatherBallType
      address:
        EU: 0x231B96C
        NA: 0x231AF0C
        JP: 0x231C3DC
      description: |-
        Gets the current Weather Ball type for the given entity, based on the apparent weather.
        
        r0: entity pointer
        return: type ID
    - name: ActivateMotorDrive
      address:
        EU: 0x231BAC0
        NA: 0x231B060
        JP: 0x231C530
      description: |-
        Displays the message and applies the speed boost for the ability Motor Drive.
        
        r0: monster pointer
    - name: TryActivateFrisk
      address:
        EU: 0x231BB04
        NA: 0x231B0A4
        JP: 0x231C570
      description: |-
        Tries to activate the Frisk ability on the defender. The attacker has to be on the team and the defender has to be
        holding an item or be able to drop a treasure box.
        
        r0: attacker pointer
        r1: defender pointer
    - name: TryActivateBadDreams
      address:
        EU: 0x231BC18
        NA: 0x231B1B8
        JP: 0x231C684
      description: |-
        Tries to apply the damage from Bad Dreams to all sleeping monsters in the room.
        
        r0: monster pointer
    - name: ActivateStench
      address:
        EU: 0x231BD9C
        NA: 0x231B33C
        JP: 0x231C808
      description: |-
        Activate the Stench ability on the monster.
        
        r0: monster pointer
    - name: TryActivateSteadfast
      address:
        EU: 0x231BDC4
        NA: 0x231B364
        JP: 0x231C830
      description: |-
        Activate the Steadfast ability on the defender, if the monster has it and it's active.
        
        r0: attacker pointer
        r1: defender pointer
    - name: IsInSpawnList
      address:
        EU: 0x231BE5C
        NA: 0x231B3FC
        JP: 0x231C8C8
      description: |-
        Note: unverified, ported from Irdkwia's notes
        
        r0: spawn_list_ptr
        r1: monster ID
        return: bool
    - name: ChangeShayminForme
      address:
        EU: 0x231BF4C
        NA: 0x231B4EC
        JP: 0x231C9B8
      description: |-
        forme:
          1: change from Land to Sky
          2: change from Sky to Land
        result:
          0: not Shaymin
          1: not correct Forme
          2: frozen
          3: ok
        
        Note: unverified, ported from Irdkwia's notes
        
        r0: Target
        r1: forme
        return: result
    - name: ApplyItemEffect
      address:
        EU: 0x231C0EC
        NA: 0x231B68C
        JP: 0x231CB58
      description: |-
        Seems to apply an item's effect via a giant switch statement?
        
        r3: attacker pointer
        stack[0]: defender pointer
        stack[1]: thrown item pointer
        others: ?
    - name: ApplyCheriBerryEffect
      address:
        EU: 0x231D654
        NA: 0x231CBEC
        JP: 0x231E0B8
      description: |-
        Tries to heal the paralysis status condition. Prints a message on failure.
        
        r0: user entity pointer
        r1: target entity pointer
    - name: ApplyPechaBerryEffect
      address:
        EU: 0x231D680
        NA: 0x231CC18
        JP: 0x231E0E4
      description: |-
        Tries to heal the poisoned and badly poisoned status condition. Prints a message on
        failure.
        
        r0: user entity pointer
        r1: target entity pointer
    - name: ApplyRawstBerryEffect
      address:
        EU: 0x231D6B4
        NA: 0x231CC4C
        JP: 0x231E118
      description: |-
        Tries to heal the burn status condition. Prints a message on failure.
        
        r0: user entity pointer
        r1: target entity pointer
    - name: ApplyHungerSeedEffect
      address:
        EU: 0x231D6FC
        NA: 0x231CC94
        JP: 0x231E160
      description: |-
        Empties the targets belly to cause Hungry Pal status in non-leader monsters and
        Famished in the leader monster.
        
        r0: user entity pointer
        r1: target entity pointer
    - name: ApplyVileSeedEffect
      address:
        EU: 0x231D7E8
        NA: 0x231CD80
        JP: 0x231E24C
      description: |-
        Reduces the targets defense and special defense stages to the lowest level.
        
        r0: attacker pointer
        r1: defender pointer
    - name: ApplyViolentSeedEffect
      address:
        EU: 0x231D884
        NA: 0x231CE1C
        JP: 0x231E2E8
      description: |-
        Boosts the target's offensive stats stages to the max.
        
        r0: user entity pointer
        r1: target entity pointer
    - name: ApplyGinsengEffect
      address:
        EU: 0x231D8D0
        NA: 0x231CE68
        JP: 0x231E32C
      description: |-
        Boosts the power of the move at the top of the target's Move List. Appears to have a
        leftover check to boost the power of a move by 3 instead of 1 that always fails because
        the chance is 0.
        
        r0: user entity pointer
        r1: target entity pointer
    - name: ApplyBlastSeedEffect
      address:
        EU: 0x231D9EC
        NA: 0x231CF84
        JP: 0x231E44C
      description: |-
        If thrown, unfreeze and deal fixed damage to the defender. If not thrown, try to find 
        a monster in front of the attacker. If a monster is found unfreeze and dedal fixed 
        damage to the defender. Appears to have a leftover check for if the current fixed room is a boss fight and loads a different pointer for the damage when used in a boss room.
        However, this isn't noticeable because both the normal and boss damage is the same.
        
        r0: user entity pointer
        r1: target entity pointer
        r2: bool thrown
    - name: ApplyGummiBoostsDungeonMode
      address:
        EU: 0x231DB28
        NA: 0x231D0C0
        JP: 0x231E588
      description: |-
        Applies the IQ and possible stat boosts from eating a Gummi to the target monster.
        
        r0: user entity pointer
        r1: target entity pointer
        r2: Gummi type ID
        r3: Stat boost amount, if a random stat boost occurs
    - name: CanMonsterUseItem
      address:
        EU: 0x231DF0C
        NA: 0x231D4A4
        JP: 0x231E96C
      description: |-
        Checks whether a monster can use a certain item.
        
        Returns false if the item is sticky, or if the monster is under the STATUS_MUZZLED status and the item is edible.
        Also prints failure messages if required.
        
        r0: Monster entity pointer
        r1: Item pointer
        return: True if the monster can use the item, false otherwise
    - name: ApplyGrimyFoodEffect
      address:
        EU: 0x231DF9C
        NA: 0x231D534
        JP: 0x231E9FC
      description: |-
        Randomly inflicts poison, shadow hold, burn, paralysis, or an offensive stat debuff
        to the target. If the survivalist iq skill or gluttony ability is active, the target
        has a 50% chance not to be affected.
        
        r0: user entity pointer
        r1: target entity pointer
    - name: ApplyMixElixirEffect
      address:
        EU: 0x231E0E8
        NA: 0x231D680
        JP: 0x231EB48
      description: |-
        If the target monster is a Linoone, restores all the PP of all the target's moves.
        
        r0: user entity pointer
        r1: target entity pointer
    - name: ApplyDoughSeedEffect
      address:
        EU: 0x231E148
        NA: 0x231D6E0
        JP: 0x231EBA8
      description: |-
        If the target monster is a team member, set dough_seed_extra_poke_flag to true to 
        make extra poke spawn on the next floor. Otherwise, do nothing.
        
        r0: user entity pointer
        r1: target entity pointer
    - name: ApplyViaSeedEffect
      address:
        EU: 0x231E1B4
        NA: 0x231D74C
        JP: 0x231EC14
      description: |-
        Tries to randomly teleport the target with a message for eating the seed.
        
        r0: user entity pointer
        r1: target entity pointer
    - name: ApplyGravelyrockEffect
      address:
        EU: 0x231E228
        NA: 0x231D7C0
        JP: 0x231EC88
      description: |-
        Restores 10 hunger to the target and will raise the target's IQ if they are a bonsly
        or sudowoodo.
        
        r0: user entity pointer
        r1: target entity pointer
    - name: ApplyGonePebbleEffect
      address:
        EU: 0x231E2A0
        NA: 0x231D838
        JP: 0x231ED00
      description: |-
        Causes a few visual effects, temporarily changes the dungeon music to the Goodnight
        track, and gives the target the enduring status.
        
        r0: user entity pointer
        r1: target entity pointer
    - name: ApplyGracideaEffect
      address:
        EU: 0x231E428
        NA: 0x231D9C0
        JP: 0x231EE7C
      description: |-
        If the target is Shaymin, attempt to change the target's form to Shaymin Sky Forme. Otherwise, do nothing.
        
        r0: user entity pointer
        r1: target entity pointer
    - name: GetAiUseItemProbability
      address:
        EU: 0x231EAC4
        NA: 0x231E05C
        JP: 0x231F508
      description: |-
        Called to get the probability of an item being used or thrown by an AI on the current turn.
        
        r0: Pointer to either the user if it is an item used by the AI or the target if it is an item thrown by the AI
        r1: Pointer to item
        r2: Size-2 bitvector: if bit 0 is set, the AI is throwing the item. If bit 1 is set, it is targeting an ally with the item.
        return: Integer in range [0, 100]
    - name: IsAdjacentToEnemy
      address:
        EU: 0x231F358
        NA: 0x231E8F0
        JP: 0x231FD9C
      description: |-
        Called to check if a hostile entity is present in any of the tiles adjacent to an entity. This function uses GetTreatmentBetweenMonsters to determine whether an adjacent entity is hostile, which has special handling for the decoy, petrified, and invisible statuses.
        
        r0: Pointer to entity
        return: True if yes, false if no
    - name: ShouldTryEatItem
      address:
        EU: 0x231F3F8
        NA: 0x231E990
        JP: 0x231FE3C
      description: |-
        Checks if a given item should be eaten by the TryEatItem effect.
        
        Returns false if the ID is lower than 0x45, greater than 0x8A or if it's listed in the EAT_ITEM_EFFECT_IGNORE_LIST array.
        
        r0: Item ID
        return: True if the item should be eaten by TryEatItem.
    - name: GetMaxPpWrapper
      address:
        EU: 0x231F458
        NA: 0x231E9F0
        JP: 0x231FE9C
      description: |-
        Gets the maximum PP for a given move. A wrapper around the function in the ARM 9 binary.
        
        r0: move pointer
        return: max PP for the given move, capped at 99
    - name: MoveIsNotPhysical
      address:
        EU: 0x231F480
        NA: 0x231EA18
        JP: 0x231FEC4
      description: |-
        Checks if a move isn't a physical move.
        
        r0: move ID
        return: bool
    - name: CategoryIsNotPhysical
      address:
        EU: 0x231F498
        NA: 0x231EA30
        JP: 0x231FEDC
      description: |-
        Checks that a move category is not CATEGORY_PHYSICAL.
        
        r0: move category ID
        return: bool
    - name: MakeFloorOneRoom
      address:
        EU: 0x231F4A8
<<<<<<< HEAD
=======
        NA: 0x231EA40
        JP: 0x231FEEC
>>>>>>> b4e4131e
      description: |-
        Removes all walls to make the floor one room.
        
        r0: user entity pointer
    - name: TryDrought
      address:
        EU: 0x231FFFC
        NA: 0x231F594
        JP: 0x2320A40
      description: |-
        Attempts to drain all water from the current floor.
        
        Fails if orbs are disabled on the floor or if the current tileset has the is_water_tileset flag set.
        
        r0: user pointer
    - name: TryPounce
      address:
        EU: 0x2320688
        NA: 0x231FC20
        JP: 0x23210CC
      description: |-
        Makes the target monster execute the Pounce action in a given direction if possible.
        
        If the direction ID is 8, the target will pounce in the direction it's currently facing.
        
        r0: user entity pointer
        r1: target entity pointer
        r2: direction ID
    - name: TryBlowAway
      address:
        EU: 0x2320848
        NA: 0x231FDE0
        JP: 0x232128C
      description: |-
        Blows away the target monster in a given direction if possible.
        
        r0: user entity pointer
        r1: target entity pointer
        r2: direction ID
    - name: TryExplosion
      address:
        EU: 0x2320EB0
        NA: 0x2320448
        JP: 0x23218F4
      description: |-
        Creates an explosion if possible.
        
        The target monster is considered the source of the explosion.
        
        r0: user entity pointer
        r1: target entity pointer
        r2: coordinates where the explosion should take place (center)
        r3: explosion radius (only works correctly with 1 and 2)
        stack[0]: damage type
        stack[1]: damage source
    - name: TryAftermathExplosion
      address:
        EU: 0x23211F0
        NA: 0x2320788
        JP: 0x2321C34
      description: |-
        Creates the explosion for the ability aftermath if possible.
        
        The target monster is considered the source of the explosion.
        
        r0: user entity pointer
        r1: target entity pointer
        r2: coordinates where the explosion should take place (center)
        r3: explosion radius (only works correctly with 1 and 2)
        stack[0]: damage type
        stack[1]: damage source (normally DAMAGE_SOURCE_EXPLOSION)
    - name: TryWarp
      address:
        EU: 0x2321770
        NA: 0x2320D08
        JP: 0x23221B4
      description: |-
        Makes the target monster warp if possible.
        
        r0: user entity pointer
        r1: target entity pointer
        r2: warp type
        r3: position (if warp type is position-based)
    - name: EnsureCanStandCurrentTile
      address:
        EU: 0x2321B6C
        NA: 0x2321104
        JP: 0x23225B0
      description: |-
        Checks that the given monster is standing on a tile it can stand on given its
        movement type and warps it if not. If the monster is a non-leader ally, they
        will be warped to the leader. Otherwise, the monster is warped randomly.
        
        r0: Entity pointer
    - name: TryActivateNondamagingDefenderAbility
      address:
        EU: 0x23224E0
        NA: 0x2321A78
        JP: 0x2322F24
      description: |-
        Applies the effects of a defender's ability on an attacker. After a move is used,
        this function is called to see if any of the bitflags for an ability were set and
        applies the corresponding effect. (The way leech seed removes certain statuses is
        also handled here.)
        
        r0: entity pointer
    - name: TryActivateNondamagingDefenderExclusiveItem
      address:
        EU: 0x2322758
        NA: 0x2321CF0
        JP: 0x232319C
      description: |-
        Applies the effects of a defender's item on an attacker. After a move is used,
        this function is called to see if any of the bitflags for an item were set and
        applies the corresponding effect.
        
        r0: attacker entity pointer
        r1: defender entity pointer
    - name: GetMoveRangeDistance
      address:
        EU: 0x2322D0C
        NA: 0x23222A4
        JP: 0x2323750
      description: |-
        Returns the maximum reach distance of a move, based on its AI range value.
        
        If the move doesn't have an AI range value of RANGE_FRONT_10, RANGE_FRONT_WITH_CORNER_CUTTING or RANGE_FRONT_2_WITH_CORNER_CUTTING, returns 0.
        If r2 is true, the move is a two-turn move and the user isn't charging said move, returns 0.
        
        r0: User entity pointer
        r1: Move pointer
        r2: True to perform the two-turn move check
        return: Maximum reach distance of the move, in tiles.
    - name: MoveHitCheck
      address:
        EU: 0x23246B0
        NA: 0x2323C48
        JP: 0x23250E8
      description: |-
        Determines if a move used hits or misses the target. It gets called twice per target, once with r3 = false and a second time with r3 = true.
        
        r0: Attacker
        r1: Defender
        r2: Pointer to move data
        r3: False if the move's first accuracy (accuracy1) should be used, true if its second accuracy (accuracy2) should be used instead.
        stack[0]: If true, always hit if the attacker and defender are the same. Otherwise, moves can miss no matter what the attacker and defender are.
        return: True if the move hits, false if it misses.
    - name: BuildMoveTargetList
      address:
        EU: 0x2324A98
        NA: 0x2324030
        JP: 0x23254C0
      description: |-
        Builds the list of targets of a given move for a given user
        
        r0: [output] Buffer where the resulting list should be stored
        r1: Pointer to entity using the move
        r2: Pointer to move data
    - name: IsHyperBeamVariant
      address:
        EU: 0x2324F9C
        NA: 0x2324534
        JP: 0x23259C4
      description: |-
        Checks if a move is a Hyper Beam variant that requires a a turn to recharge.
        
        Include moves: Frenzy Plant, Hydro Cannon, Hyper Beam, Blast Burn, Rock Wrecker, Giga Impact, Roar of Time
        
        r0: move
        return: bool
    - name: IsChargingTwoTurnMove
      address:
        EU: 0x232500C
        NA: 0x23245A4
        JP: 0x2325A34
      description: |-
        Checks if a monster is currently charging the specified two-turn move.
        
        r0: User entity pointer
        r1: Move pointer
        return: True if the user is charging the specified two-turn move, false otherwise.
    - name: IsChargingAnyTwoTurnMove
      address:
        EU: 0x2325084
        NA: 0x232461C
        JP: 0x2325AAC
      description: |-
        Returns a boolean indicating whether or not the given entity is charging any two-turn move.
        
        r0: Entity pointer
        r1: Unused boolean which was supposed to make function return true if the entity is under the effect of Charge (the Electric-type move).
            However, the conditional which uses this boolean will never be activated, as the loop will always terminate before getting to it.
        return: bool
    - name: HasMaxGinsengBoost99
      address:
        EU: 0x2325200
        NA: 0x2324798
        JP: 0x2325C28
      description: |-
        Checks if a move has a max Ginseng boost value of 99
        
        r0: Move
        return: True if the move's max Ginseng boost is 99, false otherwise.
    - name: TwoTurnMoveForcedMiss
      address:
        EU: 0x23252BC
        NA: 0x2324854
        JP: 0x2325CE4
      description: |-
        Checks if a move should miss a monster due to the monster being in the middle of Fly, Bounce, Dive, Dig, Shadow Force, or some other two-turn move that grants pseudo-invincibility.
        
        r0: entity pointer
        r1: move
        return: true if the move should miss
    - name: DungeonRandOutcomeUserTargetInteraction
      address:
        EU: 0x232539C
        NA: 0x2324934
        JP: 0x2325DC4
      description: |-
        Like DungeonRandOutcome, but specifically for user-target interactions.
        
        This modifies the underlying random process depending on factors like Serene Grace, and whether or not either entity has fainted.
        
        r0: user entity pointer
        r1: target entity pointer
        r2: base success percentage (100*p). 0 is treated specially and guarantees success.
        return: True if the random check passed, false otherwise.
    - name: DungeonRandOutcomeUserAction
      address:
        EU: 0x2325488
        NA: 0x2324A20
        JP: 0x2325EAC
      description: |-
        Like DungeonRandOutcome, but specifically for user actions.
        
        This modifies the underlying random process to factor in Serene Grace (and checks whether the user is a valid entity).
        
        r0: entity pointer
        r1: base success percentage (100*p). 0 is treated specially and guarantees success.
        return: True if the random check passed, false otherwise.
    - name: CanAiUseMove
      address:
        EU: 0x23254DC
        NA: 0x2324A74
        JP: 0x2325F00
      description: |-
        Checks if an AI-controlled monster can use a move.
        Will return false if the any of the flags move::f_exists, move::f_subsequent_in_link_chain or move::f_disabled is true. The function does not check if the flag move::f_enabled_for_ai is set. This function also returns true if the call to CanMonsterUseMove is true.
        The function contains a loop that is supposed to check other moves after the specified one, but the loop breaks after it finds a move that isn't linked, which is always true given the checks in place at the start of the function.
        
        r0: Entity pointer
        r1: Move index
        r2: extra_checks parameter when calling CanMonsterUseMove
        return: True if the AI can use the move (not accounting for move::f_enabled_for_ai)
    - name: CanMonsterUseMove
      address:
        EU: 0x232558C
        NA: 0x2324B24
        JP: 0x2325FB0
      description: |-
        Checks if a monster can use the given move.
        Will always return true for the regular attack. Will return false if the move if the flag move::f_disabled is true, if the flag move::f_sealed is true. More things will be checked if the extra_checks parameter is true.
        
        r0: Entity pointer
        r1: Move pointer
        r2: True to check whether the move is out of PP, whether it can be used under the taunted status and whether the encore status prevents using the move
        return: True if the monster can use the move, false otherwise.
    - name: UpdateMovePp
      address:
        EU: 0x23257F4
        NA: 0x2324D8C
        JP: 0x2326218
      description: |-
        Updates the PP of any moves that were used by a monster, if PP should be consumed.
        
        r0: entity pointer
        r1: flag for whether or not PP should be consumed
    - name: GetDamageSourceWrapper
      address:
        EU: 0x23258AC
        NA: 0x2324E44
        JP: 0x23262D0
      description: |-
        Wraps GetDamageSource (in arm9) for a move info struct rather than a move ID.
        
        r0: move info pointer
        r1: item ID
        return: damage source
    - name: LowerSshort
      address:
        EU: 0x23258CC
        NA: 0x2324E64
        JP: 0x23262F0
      description: |-
        Gets the lower 2 bytes of a 4-byte number and interprets it as a signed short.
        
        r0: 4-byte number x
        return: (short) x
    - name: PlayMoveAnimation
      address:
        EU: 0x232611C
        NA: 0x23256B4
        JP: 0x2326B40
      description: |-
        Handles the process of getting and playing all the animations for a move. Waits
        until the animation has no more frames before returning.
        
        r0: Pointer to the entity that used the move
        r1: Pointer to the entity that is the target
        r2: Move pointer
        r3: position
    - name: GetMoveAnimationId
      address:
        EU: 0x2326578
        NA: 0x2325B10
        JP: 0x2326F9C
      description: |-
        Returns the move animation ID that should be played for a move.
        It contains a check for weather ball. After that, if the parameter should_play_alternative_animation is false, the move ID is returned. If it's true, there's a bunch of manual ID checks that result on a certain hardcoded return value.
        
        r0: Move ID
        r1: Apparent weather for the monster who used the move
        r2: Result of ShouldMovePlayADifferentAnimation
        return: Move animation ID
    - name: ShouldMovePlayAlternativeAnimation
      address:
        EU: 0x23266E0
        NA: 0x2325C78
        JP: 0x2327104
      description: |-
        Checks whether a moved used by a monster should play its alternative animation. Includes checks for Curse, Snore, Sleep Talk, Solar Beam and 2-turn moves.
        
        r0: Pointer to the entity that used the move
        r1: Move pointer
        return: True if the move should play its alternative animation
    - name: ExecuteMoveEffect
      address:
        EU: 0x232F2A4
        NA: 0x232E864
        JP: 0x232FC60
      description: |-
        Handles the effects that happen after a move is used. Includes a loop that is run for each target, mutiple ability checks and the giant switch statement that executes the effect of the move used given its ID.
        
        r0: pointer to list of targets
        r1: attacker pointer
        r2: pointer to move data
        r3: ?
        stack[0]: ?
    - name: DoMoveDamageInlined
      address:
        EU: 0x23334B0
        NA: 0x2332A70
        JP: 0x2333E60
      description: |-
        Exactly the same as DoMoveDamage, except it appears DealDamage was inlined.
        
        r0: attacker pointer
        r1: defender pointer
        r2: move
        r3: item ID
        return: whether or not damage was dealt
    - name: DealDamage
      address:
        EU: 0x2333560
        NA: 0x2332B20
        JP: 0x2333F10
      description: |-
        Deals damage from a move or item used by an attacking monster on a defending monster.
        
        r0: attacker pointer
        r1: defender pointer
        r2: move
        r3: damage multiplier (as a binary fixed-point number with 8 fraction bits)
        stack[0]: item ID
        return: amount of damage dealt
    - name: DealDamageWithTypeAndPowerBoost
      address:
        EU: 0x23335F8
        NA: 0x2332BB8
        JP: 0x2333FA8
      description: |-
        Same as DealDamage, except with an explicit move type and a base power boost.
        
        r0: attacker pointer
        r1: defender pointer
        r2: move
        r3: damage multiplier (as a binary fixed-point number with 8 fraction bits)
        stack[0]: item ID
        stack[1]: move type
        stack[2]: base power boost
        return: amount of damage dealt
    - name: DealDamageProjectile
      address:
        EU: 0x233368C
        NA: 0x2332C4C
        JP: 0x233403C
      description: |-
        Deals damage from a variable-damage projectile.
        
        r0: entity pointer 1?
        r1: entity pointer 2?
        r2: move pointer
        r3: move power
        stack[0]: damage multiplier (as a binary fixed-point number with 8 fraction bits)
        stack[1]: item ID of the projectile
        return: Calculated damage
    - name: DealDamageWithType
      address:
        EU: 0x233371C
        NA: 0x2332CDC
        JP: 0x23340CC
      description: |-
        Same as DealDamage, except with an explicit move type.
        
        r0: attacker pointer
        r1: defender pointer
        r2: move type
        r3: move
        stack[0]: damage multiplier (as a binary fixed-point number with 8 fraction bits)
        stack[1]: item ID
        return: amount of damage dealt
    - name: PerformDamageSequence
      address:
        EU: 0x23337AC
        NA: 0x2332D6C
        JP: 0x233415C
      description: |-
        Performs the "damage sequence" given the results of the damage calculation. This includes running the accuracy roll with MoveHitCheck, calling ApplyDamageAndEffects, and some other miscellaneous bits of state bookkeeping (including handling the effects of Illuminate).
        
        This is the last function called by DealDamage. The result of this call is the return value of DealDamage and its relatives.
        
        r0: Attacker pointer
        r1: Defender pointer
        r2: Move pointer
        r3: [output] struct containing info about the damage calculation
        stack[0]: Damage source
        return: Calculated damage
    - name: CanHitWithRegularAttack
      address:
        EU: 0x2333A08
        NA: 0x2332FC8
        JP: 0x23343B4
      description: |-
        Returns true if the defender is adjacent to the attacker and can hit them with a regular attack.
        Notably, this check is what prevents ranged moves, moves that cut corners, etc. from being reflected by Magic Coat and Mirror Move.
        
        r0: Entity pointer (attacker)
        r1: Entity pointer (defender)
        return: bool
    - name: StatusCheckerCheck
      address:
        EU: 0x2333AB4
        NA: 0x2333074
        JP: 0x2334460
      description: |-
        Determines if using a given move against its intended targets would be redundant because all of them already have the effect caused by said move. Used for moves that affect the user or allies.
        
        r0: Pointer to the entity that is considering using the move
        r1: Move pointer
        return: True if it makes sense to use the move, false if it would be redundant given the effects it causes and the effects that all the targets already have.
    - name: StatusCheckerCheckOnTarget
      address:
        EU: 0x2334A10
        NA: 0x2333FD0
        JP: 0x23353BC
      description: |-
        Determines if using a given move against its intended target would be redundant because all of them already have the effect caused by said move. Used for moves that affect enemies.
        
        r0: Pointer to the entity that is considering using the move
        r2: Pointer to the entity being targeted by the move
        r1: Move pointer
        return: True if it makes sense to use the move, false if it would be redundant given the effects it causes and the effects that the target already has.
    - name: HasLastUsedMove
      address:
        EU: 0x23356EC
        NA: 0x2334CAC
        JP: 0x2336098
      description: |-
        Determines whether a monster has used any of its moves on this floor.
        This function takes in the monster's move list and checks if any moves have the f_last_used flag set.
        
        r0: Pointer to the monster's moves.
        return: True if the move list has any moves with the f_last_used flag set, false otherwise.
    - name: GetApparentWeather
      address:
        EU: 0x2335748
        NA: 0x2334D08
        JP: 0x23360F4
      description: |-
        Get the weather, as experienced by a specific entity.
        
        r0: entity pointer
        return: weather ID
    - name: TryWeatherFormChange
      address:
        EU: 0x2335BB0
        NA: 0x2335170
        JP: 0x233655C
      description: |-
        Tries to change a monster into one of its weather-related alternative forms. Applies to Castform and Cherrim, and checks for their unique abilities.
        
        r0: pointer to entity
    - name: ActivateSportCondition
      address:
        EU: 0x2335E8C
        NA: 0x233544C
        JP: 0x2336838
      description: |-
        Activates the Mud Sport or Water Sport condition on the dungeon floor for some number of turns.
        
        r0: water sport flag (false for Mud Sport, true for Water Sport)
    - name: TryActivateWeather
      address:
        EU: 0x2335F04
        NA: 0x23354C4
        JP: 0x23368B0
      description: |-
        Tries to change the weather based upon the information for each weather type in the
        dungeon struct. Returns whether the weather was succesfully changed or not.
        
        r0: bool to log message and play animation?
        r1: bool to force weather change and animation?
        return: True if the weather changed
    - name: DigitCount
      address:
        EU: 0x23360B0
        NA: 0x2335670
        JP: 0x2336A5C
      description: |-
        Counts the number of digits in a nonnegative integer.
        
        If the number is negative, it is cast to a uint16_t before counting digits.
        
        r0: int
        return: number of digits in int
    - name: LoadTextureUi
      address:
        EU: 0x2336100
        NA: 0x23356C0
        JP: 0x2336AAC
      description: |-
        Note: unverified, ported from Irdkwia's notes
        
        No params.
    - name: DisplayNumberTextureUi
      address:
        EU: 0x23362CC
        NA: 0x2335880
        JP: 0x2336C50
      description: |-
        Note: unverified, ported from Irdkwia's notes
        
        r0: x position
        r1: y position
        r2: number
        r3: ally_mode
        return: xsize
    - name: DisplayCharTextureUi
      address:
        EU: 0x23363D4
        NA: 0x2335988
        JP: 0x2336D58
      description: |-
        Note: unverified, ported from Irdkwia's notes
        
        r0: render_3d_element_64
        r1: x position
        r2: y position
        r3: char_id
        stack[0]: ?
        return: ?
    - name: DisplayUi
      address:
        EU: 0x233645C
        NA: 0x2335A10
        JP: 0x2336DE0
      description: |-
        Note: unverified, ported from Irdkwia's notes
        
        No params.
    - name: GetTile
      address:
        EU: 0x2336CCC
        NA: 0x23360FC
        JP: 0x23374CC
      description: |-
        Get the tile at some position. If the coordinates are out of bounds, returns a default tile.
        
        r0: x position
        r1: y position
        return: tile pointer
    - name: GetTileSafe
      address:
        EU: 0x2336D34
        NA: 0x2336164
        JP: 0x2337534
      description: |-
        Get the tile at some position. If the coordinates are out of bounds, returns a pointer to a copy of the default tile.
        
        r0: x position
        r1: y position
        return: tile pointer
    - name: IsFullFloorFixedRoom
      address:
        EU: 0x2336DA4
        NA: 0x23361D4
        JP: 0x23375A4
      description: |-
        Checks if the current fixed room on the dungeon generation info corresponds to a fixed, full-floor layout.
        
        The first non-full-floor fixed room is 0xA5, which is for Sealed Chambers.
        
        return: bool
    - name: IsCurrentTilesetBackground
      address:
        EU: 0x2336DD4
        NA: 0x2336204
        JP: 0x23375D4
      description: |-
        Calls IsBackgroundTileset with the current tileset ID
        
        return: True if the current dungeon tileset is a background, false if it's a regular tileset.
    - name: TrySpawnGoldenChamber
      address:
        EU: 0x2336DF4
        NA: 0x2336224
        JP: 0x23375F4
      description: |-
        Changes the tileset and fixed room id of the floor for the Golden Chamber if the floor should be a
        Golden Chamber.
        
        No params.
    - name: CountItemsOnFloorForAcuteSniffer
      address:
        EU: 0x2336E30
        NA: 0x2336260
        JP: 0x2337630
      description: |-
        Counts the number of items on the floor by checking every tile for an item and stores it into
        dungeon::item_sniffer_item_count
        
        No params.
    - name: GetStairsSpawnPosition
      address:
        EU: 0x2336F90
        NA: 0x23363C0
        JP: 0x2337790
      description: |-
        Gets the spawn position for the stairs and stores it at the passed pointers.
        
        r0: [output] pointer to x coordinate
        r1: [output] pointer to y coordinate
    - name: PositionIsOnStairs
      address:
        EU: 0x2336FBC
        NA: 0x23363EC
        JP: 0x23377BC
      description: |-
        Checks if this location is on top of the staircase. In the game it is only used to check if an outlaw has reached
        the staircase.
        
        r0: x coordinate
        r1: y coordinate
        return: bool
    - name: GetStairsRoom
      address:
        EU: 0x2336FF8
        NA: 0x2336428
        JP: 0x23377F8
      description: |-
        Returns the index of the room that contains the stairs
        
        return: Room index
    - name: GetDefaultTileTextureId
      address:
        EU: 0x2337020
        NA: 0x2336450
        JP: 0x2337820
      description: |-
        Returns the texture_id of the default tile?
        
        return: texture_id
    - name: DetermineAllTilesWalkableNeighbors
      address:
        EU: 0x233761C
        NA: 0x2336A4C
        JP: 0x2337E14
      description: |-
        Evaluates the walkable_neighbor_flags for all tiles.
        
        No params.
    - name: DetermineTileWalkableNeighbors
      address:
        EU: 0x2337654
        NA: 0x2336A84
        JP: 0x2337E4C
      description: |-
        Evaluates the walkable_neighbor_flags for the this tile by checking the 8 adjacent tiles.
        
        r0: x coordinate
        r1: y coordinate
    - name: UpdateTrapsVisibility
      address:
        EU: 0x2337B1C
        NA: 0x2336F4C
        JP: 0x2338314
      description: |-
        Exact purpose unknown. Gets called whenever a trap tile is shown or hidden.
        
        No params.
    - name: DrawTileGrid
      address:
        EU: 0x2337FF8
        NA: 0x2337428
        JP: 0x23387F0
      description: |-
        Draws a grid on the nearby walkable tiles. Triggered by pressing Y.
        
        r0: Coordinates of the entity around which the grid will be drawn
        r1: ?
        r2: ?
        r3: ?
    - name: HideTileGrid
      address:
        EU: 0x233836C
        NA: 0x233779C
        JP: 0x2338B60
      description: |-
        Hides the grid on the nearby walkable tiles. Triggered by releasing Y.
        
        No params.
    - name: DiscoverMinimap
      address:
        EU: 0x233860C
        NA: 0x2337A3C
        JP: 0x2338E00
      description: |-
        Discovers the tiles around the specified position on the minimap.
        
        The discovery radius depends on the visibility range of the floor. If display_data::blinded is true, the function returns early without doing anything.
        
        r0: Position around which the map should be discovered
    - name: PositionHasItem
      address:
        EU: 0x23386FC
        NA: 0x2337B2C
        JP: 0x2338EF0
      description: |-
        Checks if the tile at the position has an item on it.
        
        r0: Position to check
        return: bool
    - name: PositionHasMonster
      address:
        EU: 0x2338738
        NA: 0x2337B68
        JP: 0x2338F2C
      description: |-
        Checks if the tile at the position has a monster on it.
        
        r0: Position to check
        return: bool
    - name: TrySmashWall
      address:
        EU: 0x233876C
        NA: 0x2337B9C
        JP: 0x2338F60
      description: |-
        Checks if the tile at the position is a wall. If so, smash it (turn it into a floor tile), play an animation
        
        r0: Wall position to smash
        return: bool
    - name: IsTileGround
      address:
        EU: 0x23389FC
        NA: 0x2337E2C
        JP: 0x23391F0
      description: |-
        Returns true if the given position is a ground tile, meaning that Dig can be used and Dive cannot be used.
        This depends on the terrain type of the position and the dungeon tileset.
        
        r0: Position
        return: True if the current tile is a ground tile.
    - name: IsWaterTileset
      address:
        EU: 0x2338A64
        NA: 0x2337E94
        JP: 0x2339258
      description: |-
        Returns flag tileset_property::is_water_tileset for the current tileset
        
        return: True if the current tileset is a water tileset
    - name: GetRandomSpawnMonsterID
      address:
        EU: 0x2338B68
        NA: 0x2337F98
        JP: 0x233935C
      description: |-
        Note: unverified, ported from Irdkwia's notes
        
        return: monster ID?
    - name: NearbyAllyIqSkillIsEnabled
      address:
        EU: 0x2338E58
        NA: 0x2338288
        JP: 0x233964C
      description: |-
        Appears to check whether or not the given monster has any allies nearby (within 1 tile) that have the given IQ skill active.
        
        r0: entity pointer
        r1: IQ skill ID
        return: bool
    - name: FindAdjacentEnemy
      address:
        EU: 0x2338E78
        NA: 0x23382A8
        JP: 0x233966C
      description: |-
        Finds a hostile entity adjacent to the given entity. Hostility is based on whether the monster->is_not_team_member flag does not match. If there are multiple adjacent hostile enemies, the first one is returned based on the order of directions in DIRECTION_XY.
        
        r0: Pointer to entity
        return: A hostile entity adjacent to the given entity, or null if there aren't any.
    - name: IsAdjacentToEnemyIgnoreTreatment
      address:
        EU: 0x2338F20
        NA: 0x2338350
        JP: 0x2339714
      description: |-
        Called to check if a hostile entity is present in any of the tiles adjacent to an entity. Unlike IsAdjacentToEnemy, this function uses monster->is_not_team_member to determine if an adjacent enemy is hostile rather than GetTreatmentBetweenMonsters, which means it doesn't take decoy, petrified, and invisible statuses into account.
        
        r0: Pointer to entity
        return: True if yes, false if no
    - name: ResetGravity
      address:
        EU: 0x2338F3C
        NA: 0x233836C
        JP: 0x2339730
      description: |-
        Resets gravity (and the byte after it?) in the dungeon struct back to 0.
        
        No params.
    - name: GravityIsActive
      address:
        EU: 0x2338F60
        NA: 0x2338390
        JP: 0x2339754
      description: |-
        Checks if gravity is active on the floor.
        
        return: bool
    - name: TryActivateGravity
      address:
        EU: 0x2338F8C
        NA: 0x23383BC
        JP: 0x2339780
      description: |-
        Attempts to activate Gravity for this dungeon floor.
        
        return: whether or not gravity was activated
    - name: RevealAttackedTile
      address:
        EU: 0x2339000
        NA: 0x2338430
        JP: 0x23397F4
      description: |-
        Reveals the tile given by the position.
        
        Is also activated on a tile if a fainted monster drops an item on it.
        
        r0: position struct pointer
    - name: ShouldBoostKecleonShopSpawnChance
      address:
        EU: 0x2339090
        NA: 0x23384C0
        JP: 0x2339884
      description: |-
        Gets the boost_kecleon_shop_spawn_chance field on the dungeon struct.
        
        return: bool
    - name: SetShouldBoostKecleonShopSpawnChance
      address:
        EU: 0x23390A8
        NA: 0x23384D8
        JP: 0x233989C
      description: |-
        Sets the boost_kecleon_shop_spawn_chance field on the dungeon struct to the given value.
        
        r0: bool to set the flag to
    - name: UpdateShouldBoostKecleonShopSpawnChance
      address:
        EU: 0x23390C0
        NA: 0x23384F0
        JP: 0x23398B4
      description: |-
        Sets the boost_kecleon_shop_spawn_chance field on the dungeon struct depending on if a team member has the exclusive item effect for more kecleon shops.
        
        No params.
    - name: GetDoughSeedFlag
      address:
        EU: 0x2339100
        NA: 0x2338530
        JP: 0x23398F4
      description: |-
        Gets the dough_seed_extra_money_flag field on the dungeon struct.
        
        return: bool
    - name: SetDoughSeedFlag
      address:
        EU: 0x2339118
        NA: 0x2338548
        JP: 0x233990C
      description: |-
        Sets the dough_seed_extra_money_flag field on the dungeon struct to the given value.
        
        r0: bool to set the flag to
    - name: TrySpawnDoughSeedPoke
      address:
        EU: 0x2339130
        NA: 0x2338560
        JP: 0x2339924
      description: |-
        Checks the dough_seed_extra_money_flag field on the dungeon struct and tries to spawn
        extra poke if it is set.
        
        No params.
    - name: IsSecretBazaar
      address:
        EU: 0x2339194
        NA: 0x23385C4
        JP: 0x2339988
      description: |-
        Checks if the current floor is the Secret Bazaar.
        
        return: bool
    - name: ShouldBoostHiddenStairsSpawnChance
      address:
        EU: 0x23391BC
        NA: 0x23385EC
        JP: 0x23399B0
      description: |-
        Gets the boost_hidden_stairs_spawn_chance field on the dungeon struct.
        
        return: bool
    - name: SetShouldBoostHiddenStairsSpawnChance
      address:
        EU: 0x23391D4
        NA: 0x2338604
        JP: 0x23399C8
      description: |-
        Sets the boost_hidden_stairs_spawn_chance field on the dungeon struct to the given value.
        
        r0: bool to set the flag to
    - name: UpdateShouldBoostHiddenStairsSpawnChance
      address:
        EU: 0x23391EC
        NA: 0x233861C
        JP: 0x23399E0
      description: |-
        Sets the boost_hidden_stairs_spawn_chance field on the dungeon struct depending on if a team member has the exclusive item effect for more hidden stairs.
        
        No params.
    - name: IsSecretRoom
      address:
        EU: 0x233922C
        NA: 0x233865C
        JP: 0x2339A20
      description: |-
        Checks if the current floor is the Secret Room fixed floor (from hidden stairs).
        
        return: bool
    - name: IsSecretFloor
      address:
        EU: 0x2339254
        NA: 0x2338684
        JP: 0x2339A48
      description: |-
        Checks if the current floor is a secret bazaar or a secret room.
        
        return: bool
    - name: GetCurrentHiddenStairsType
      address:
        EU: 0x2339280
        NA: 0x23386B0
        JP: 0x2339A74
      description: |-
        Checks if the current floor is a secret bazaar or a secret room and returns which one it is.
        
        return: enum hidden_stairs_type
    - name: HiddenStairsPresent
      address:
        EU: 0x23392A8
        NA: 0x23386D8
        JP: 0x2339A9C
      description: |-
        Checks if the hidden stairs are present on this floor.
        
        The function checks that dungeon_generation_info::hidden_stairs_pos isn't (-1, -1)
        
        return: True if the hidden stairs are present on this floor, false otherwise.
    - name: PositionIsOnHiddenStairs
      address:
        EU: 0x23392D8
        NA: 0x2338708
        JP: 0x2339ACC
      description: |-
        Checks if this location is on top of the hidden stairs.
        
        r0: position pointer
        return: bool
    - name: HiddenStairsTrigger
      address:
        EU: 0x2339364
        NA: 0x2338794
        JP: 0x2339B58
      description: |-
        Called whenever the leader steps on the hidden stairs.
        
        If the stairs hadn't been revealed yet, plays the corresponding animation.
        
        r0: True to display a message if the stairs are revealed, false to omit it.
    - name: GetHiddenStairsField
      address:
        EU: 0x2339420
        NA: 0x2338850
        JP: 0x2339C14
      description: |-
        Gets the hidden_stairs_type variable from dungeon::dungeon_generation_info.
        
        return: enum hidden_stairs_type
    - name: SetHiddenStairsField
      address:
        EU: 0x2339438
        NA: 0x2338868
        JP: 0x2339C2C
      description: |-
        Sets the hidden_stairs_type variable from dungeon::dungeon_generation_info to a certain value.
        
        r0: New value
    - name: GetHiddenFloorField
      address:
        EU: 0x2339450
        NA: 0x2338880
        JP: 0x2339C44
      description: |-
        Gets the hidden_floor_type variable from dungeon::dungeon_generation_info.
        
        return: enum hidden_stairs_type
    - name: SetHiddenFloorField
      address:
        EU: 0x2339468
        NA: 0x2338898
        JP: 0x2339C5C
      description: |-
        Sets the hidden_floor_type variable from dungeon::dungeon_generation_info to a certain value.
        
        r0: New value
    - name: LoadWeather3DFiles
      address:
        EU: 0x2339480
        NA: 0x23388B0
        JP: 0x2339C74
      description: |-
        Loads the 1001.wte, 1005.wte, and 1031.wte files in dungeon.bin, which are used for the 3D effects for the tileset weather as well as the Sandstorm/Fog weather conditions.
        
        No params.
    - name: RenderWeather3D
      address:
        EU: 0x2339694
        NA: 0x2338AC4
        JP: 0x2339E88
      description: |-
        Renders the 3D effects for the tileset weather as well as the Sandstorm/Fog weather conditions.
        
        No params.
    - name: GetMinimapData
      address:
        EU: 0x2339CE8
        NA: 0x2339118
        JP: 0x233A4DC
      description: |-
        Returns a pointer to the minimap_display_data struct in the dungeon struct.
        
        return: minimap_display_data*
    - name: DrawMinimapTile
      address:
        EU: 0x2339DBC
        NA: 0x23391EC
        JP: 0x233A5B0
      description: |-
        Draws a single tile on the minimap.
        
        r0: X position
        r1: Y position
    - name: FlashLeaderIcon
      address:
        EU: 0x233A5F4
        NA: 0x2339A24
        JP: 0x233ADE8
      description: |-
        Seems to control flashing the leader's icon on the minimap when r0 = 0? Doesn't seem to ever be called when r0 = 1.
        
        r0: ?
    - name: UpdateMinimap
      address:
        EU: 0x233A8B8
        NA: 0x2339CE8
        JP: 0x233B0AC
      description: |-
        Graphically updates the minimap
        
        No params.
    - name: SetMinimapDataE447
      address:
        EU: 0x233ADE8
        NA: 0x233A218
        JP: 0x233B5DC
      description: |-
        Sets minimap_display_data::field_0xE447 to the specified value
        
        r0: Value to set the field to
    - name: GetMinimapDataE447
      address:
        EU: 0x233AE00
      description: |-
        Exclusive to the EU ROM. Returns minimap_display_data::field_0xE447.
        
        return: minimap_display_data::field_0xE447
    - name: SetMinimapDataE448
      address:
        EU: 0x233AE14
        NA: 0x233A230
        JP: 0x233B5F4
      description: |-
        Sets minimap_display_data::field_0xE448 to the specified value
        
        r0: Value to set the field to
    - name: InitWeirdMinimapMatrix
      address:
        EU: 0x233AE74
        NA: 0x233A290
        JP: 0x233B654
      description: |-
        Initializes the matrix at minimap_display_data+0xE000. Seems to overflow said matrix when doing so.
        
        No params.
    - name: InitMinimapDisplayTile
      address:
        EU: 0x233AED4
        NA: 0x233A2F0
        JP: 0x233B6B4
      description: |-
        Used to initialize an instance of struct minimap_display_tile
        
        r0: Pointer to struct to init
        r1: Seems to be a pointer to the file that stores minimap icons or something like that
    - name: LoadFixedRoomDataVeneer
      address:
        EU: 0x233B208
        NA: 0x233A624
        JP: 0x233B9E8
      description: |-
        Likely a linker-generated veneer for LoadFixedRoomData.
        
        See https://developer.arm.com/documentation/dui0474/k/image-structure-and-generation/linker-generated-veneers/what-is-a-veneer-
        
        No params.
    - name: UnloadFixedRoomData
      address:
        EU: 0x233B214
        NA: 0x233A630
        JP: 0x233B9F4
      description: |-
        Unloads fixed room data from the buffer pointed to by FIXED_ROOM_DATA_PTR, then clears the pointer.
        
        Also clears dungeon::unk_fixed_room_pointer.
        
        No params.
    - name: IsNormalFloor
      address:
        EU: 0x233B238
        NA: 0x233A654
        JP: 0x233BA18
      description: |-
        Checks if the current floor is a normal layout.
        
        "Normal" means any layout that is NOT one of the following:
        - Hidden stairs floors
        - Golden Chamber
        - Challenge Request floor
        - Outlaw hideout
        - Treasure Memo floor
        - Full-room fixed floors (ID < 0xA5) [0xA5 == Sealed Chamber]
        
        return: bool
    - name: GenerateFloor
      address:
        EU: 0x233B2BC
        NA: 0x233A6D8
        JP: 0x233BA9C
      description: |-
        This is the master function that generates the dungeon floor.
        
        Very loosely speaking, this function first tries to generate a valid floor layout. Then it tries to spawn entities in a valid configuration. Finally, it performs cleanup and post-processing depending on the dungeon.
        
        If a spawn configuration is invalid, the entire floor layout is scrapped and regenerated. If the generated floor layout is invalid 10 times in a row, or a valid spawn configuration isn't generated within 10 attempts, the generation algorithm aborts and the default one-room Monster House floor is generated as a fallback.
        
        No params.
    - name: GetTileTerrain
      address:
        EU: 0x233BA5C
        NA: 0x233AE78
        JP: 0x233C23C
      description: |-
        Gets the terrain type of a tile.
        
        r0: tile pointer
        return: terrain ID
    - name: DungeonRand100
      address:
        EU: 0x233BA68
        NA: 0x233AE84
        JP: 0x233C248
      description: |-
        Compute a pseudorandom integer on the interval [0, 100) using the dungeon PRNG.
        
        return: pseudorandom integer
    - name: ClearHiddenStairs
      address:
        EU: 0x233BA78
        NA: 0x233AE94
        JP: 0x233C258
      description: |-
        Clears the tile (terrain and spawns) on which Hidden Stairs are spawned, if applicable.
        
        No params.
    - name: FlagHallwayJunctions
      address:
        EU: 0x233BAF0
        NA: 0x233AF0C
        JP: 0x233C2D0
      description: |-
        Sets the junction flag (bit 3 of the terrain flags) on any hallway junction tiles in some range [x0, x1), [y0, y1). This leaves tiles within rooms untouched.
        
        A hallway tile is considered a junction if it has at least 3 cardinal neighbors with open terrain.
        
        r0: x0
        r1: y0
        r2: x1
        r3: y1
    - name: GenerateStandardFloor
      address:
        EU: 0x233BC0C
        NA: 0x233B028
        JP: 0x233C3EC
      description: |-
        Generate a standard floor with the given parameters.
        
        Broadly speaking, a standard floor is generated as follows:
        1. Generating the grid
        2. Creating a room or hallway anchor in each grid cell
        3. Creating hallways between grid cells
        4. Generating special features (maze room, Kecleon shop, Monster House, extra hallways, room imperfections, secondary structures)
        
        r0: grid size x
        r1: grid size y
        r2: floor properties
    - name: GenerateOuterRingFloor
      address:
        EU: 0x233BD74
        NA: 0x233B190
        JP: 0x233C554
      description: |-
        Generates a floor layout with a 4x2 grid of rooms, surrounded by an outer ring of hallways.
        
        r0: floor properties
    - name: GenerateCrossroadsFloor
      address:
        EU: 0x233C200
        NA: 0x233B61C
        JP: 0x233C9E0
      description: |-
        Generates a floor layout with a mesh of hallways on the interior 3x2 grid, surrounded by a boundary of rooms protruding from the interior like spikes, excluding the corner cells.
        
        r0: floor properties
    - name: GenerateLineFloor
      address:
        EU: 0x233C660
        NA: 0x233BA7C
        JP: 0x233CE40
      description: |-
        Generates a floor layout with 5 grid cells in a horizontal line.
        
        r0: floor properties
    - name: GenerateCrossFloor
      address:
        EU: 0x233C7C0
        NA: 0x233BBDC
        JP: 0x233CFA0
      description: |-
        Generates a floor layout with 5 rooms arranged in a cross ("plus sign") formation.
        
        r0: floor properties
    - name: GenerateBeetleFloor
      address:
        EU: 0x233C958
        NA: 0x233BD74
        JP: 0x233D138
      description: |-
        Generates a floor layout in a "beetle" formation, which is created by taking a 3x3 grid of rooms, connecting the rooms within each row, and merging the central column into one big room.
        
        r0: floor properties
    - name: MergeRoomsVertically
      address:
        EU: 0x233CB14
        NA: 0x233BF30
        JP: 0x233D2F4
      description: |-
        Merges two vertically stacked rooms into one larger room.
        
        r0: x grid coordinate of the rooms to merge
        r1: y grid coordinate of the upper room
        r2: dy, where the lower room has a y grid coordinate of y+dy
        r3: grid to update
    - name: GenerateOuterRoomsFloor
      address:
        EU: 0x233CC60
        NA: 0x233C07C
        JP: 0x233D440
      description: |-
        Generates a floor layout with a ring of rooms on the grid boundary and nothing in the interior.
        
        Note that this function is bugged, and won't properly connect all the rooms together for grid_size_x < 4.
        
        r0: grid size x
        r1: grid size y
        r2: floor properties
    - name: IsNotFullFloorFixedRoom
      address:
        EU: 0x233CEF4
        NA: 0x233C310
        JP: 0x233D6D4
      description: |-
        Checks if a fixed room ID does not correspond to a fixed, full-floor layout.
        
        The first non-full-floor fixed room is 0xA5, which is for Sealed Chambers.
        
        r0: fixed room ID
        return: bool
    - name: GenerateFixedRoom
      address:
        EU: 0x233CF10
        NA: 0x233C32C
        JP: 0x233D6F0
      description: |-
        Handles fixed room generation if the floor contains a fixed room.
        
        r0: fixed room ID
        r1: floor properties
        return: bool
    - name: GenerateOneRoomMonsterHouseFloor
      address:
        EU: 0x233D358
        NA: 0x233C774
        JP: 0x233DB34
      description: |-
        Generates a floor layout with just a large, one-room Monster House.
        
        This is the default layout if dungeon generation fails.
        
        No params.
    - name: GenerateTwoRoomsWithMonsterHouseFloor
      address:
        EU: 0x233D428
        NA: 0x233C844
        JP: 0x233DC04
      description: |-
        Generate a floor layout with two rooms (left and right), one of which is a Monster House.
        
        No params.
    - name: GenerateExtraHallways
      address:
        EU: 0x233D5CC
        NA: 0x233C9E8
        JP: 0x233DDA8
      description: |-
        Generate extra hallways on the floor via a series of random walks.
        
        Each random walk starts from a random tile in a random room, leaves the room in a random cardinal direction, and from there tunnels through obstacles through a series of random turns, leaving open terrain in its wake. The random walk stops when it reaches open terrain, goes out of bounds, or reaches an impassable obstruction.
        
        r0: grid to update
        r1: grid size x
        r2: grid size y
        r3: number of extra hallways to generate
    - name: GetGridPositions
      address:
        EU: 0x233DB68
        NA: 0x233CF84
        JP: 0x233E344
      description: |-
        Get the grid cell positions for a given set of floor grid dimensions.
        
        r0: [output] pointer to array of the starting x coordinates of each grid column
        r1: [output] pointer to array of the starting y coordinates of each grid row
        r2: grid size x
        r3: grid size y
    - name: InitDungeonGrid
      address:
        EU: 0x233DBE8
        NA: 0x233D004
        JP: 0x233E3C4
      description: |-
        Initialize a dungeon grid with defaults.
        
        The grid is an array of grid cells stored in column-major order (such that grid cells with the same x value are stored contiguously), with a fixed column size of 15. If the grid size in the y direction is less than this, the last (15 - grid_size_y) entries of each column will be uninitialized.
        
        Note that the grid size arguments define the maximum size of the grid from a programmatic standpoint. However, grid cells can be invalidated if they exceed the configured floor size in the dungeon generation status struct. Thus, the dimensions of the ACTIVE grid can be smaller.
        
        r0: [output] grid (expected to have space for at least (15*(grid_size_x-1) + grid_size_y) dungeon grid cells)
        r1: grid size x
        r2: grid size y
    - name: AssignRooms
      address:
        EU: 0x233DCE8
        NA: 0x233D104
        JP: 0x233E4C4
      description: |-
        Randomly selects a subset of grid cells to become rooms.
        
        The given number of grid cells will become rooms. If any of the selected grid cells are invalid, fewer rooms will be generated. The number of rooms assigned will always be at least 2 and never exceed 36.
        
        Cells not marked as rooms will become hallway anchors. A hallway anchor is a single tile in a non-room grid cell to which hallways will be connected later, thus "anchoring" hallway generation.
        
        r0: grid to update
        r1: grid size x
        r2: grid size y
        r3: number of rooms; if positive, a random value between [n_rooms, n_rooms+2] will be used. If negative, |n_rooms| will be used exactly.
    - name: CreateRoomsAndAnchors
      address:
        EU: 0x233DEFC
        NA: 0x233D318
        JP: 0x233E6D8
      description: |-
        Creates rooms and hallway anchors in each grid cell as designated by AssignRooms.
        
        This function creates a rectangle of open terrain for each room (with some margin relative to the grid cell border). A single open tile is created in hallway anchor cells, and a hallway anchor indicator is set for later reference.
        
        r0: grid to update
        r1: grid size x
        r2: grid size y
        r3: array of the starting x coordinates of each grid column
        stack[0]: array of the starting y coordinates of each grid row
        stack[1]: room bitflags; only uses bit 2 (mask: 0b100), which enables room imperfections
    - name: GenerateSecondaryStructures
      address:
        EU: 0x233E258
        NA: 0x233D674
        JP: 0x233EA34
      description: |-
        Try to generate secondary structures in flagged rooms.
        
        If a valid room with no special features is flagged to have a secondary structure, try to generate a random one in the room, based on the result of a dice roll:
          0: no secondary structure
          1: maze, or a central water/lava "plus sign" as fallback, or a single water/lava tile in the center as a second fallback
          2: checkerboard pattern of water/lava
          3: central pool of water/lava
          4: central "island" with items and a Warp Tile, surrounded by a "moat" of water/lava
          5: horizontal or vertical divider of water/lava splitting the room in two
        
        If the room isn't the right shape, dimension, or otherwise doesn't support the selected secondary structure, it is left untouched.
        
        r0: grid to update
        r1: grid size x
        r2: grid size y
    - name: AssignGridCellConnections
      address:
        EU: 0x233EC40
        NA: 0x233E05C
        JP: 0x233F41C
      description: |-
        Randomly assigns connections between adjacent grid cells.
        
        Connections are created via a random walk with momentum, starting from the grid cell at (cursor x, cursor y). A connection is drawn in a random direction from the current cursor, and this process is repeated a certain number of times (the "floor connectivity" specified in the floor properties). The direction of the random walk has "momentum"; there's a 50% chance it will be the same as the previous step (or rotated counterclockwise if on the boundary). This helps to reduce the number of dead ends and forks in the road caused by the random walk "doubling back" on itself.
        
        If dead ends are disabled in the floor properties, there is an additional phase to remove dead end hallway anchors (only hallway anchors, not rooms) by drawing additional connections. Note that the actual implementation contains a bug: the grid cell validity checks use the wrong index, so connections may be drawn to invalid cells.
        
        r0: grid to update
        r1: grid size x
        r2: grid size y
        r3: cursor x
        stack[0]: cursor y
        stack[1]: floor properties
    - name: CreateGridCellConnections
      address:
        EU: 0x233F020
        NA: 0x233E43C
        JP: 0x233F7FC
      description: |-
        Create grid cell connections either by creating hallways or merging rooms.
        
        When creating a hallway connecting a hallway anchor, the exact anchor coordinates are used as the endpoint. When creating a hallway connecting a room, a random point on the room edge facing the hallway is used as the endpoint. The grid cell boundaries are used as the middle coordinates for kinks (see CreateHallway).
        
        If room merging is enabled, there is a 9.75% chance that two connected rooms will be merged into a single larger room (9.75% comes from two 5% rolls, one for each of the two rooms being merged). A room can only participate in a merge once.
        
        r0: grid to update
        r1: grid size x
        r2: grid size y
        r3: array of the starting x coordinates of each grid column
        stack[0]: array of the starting y coordinates of each grid row
        stack[1]: disable room merging flag
    - name: GenerateRoomImperfections
      address:
        EU: 0x233F918
        NA: 0x233ED34
        JP: 0x23400F4
      description: |-
        Attempt to generate room imperfections for each room in the floor layout, if enabled.
        
        Each room has a 40% chance of having imperfections if its grid cell is flagged to allow room imperfections. Imperfections are generated by randomly growing the walls of the room inwards for a certain number of iterations, starting from the corners.
        
        r0: grid to update
        r1: grid size x
        r2: grid size y
    - name: CreateHallway
      address:
        EU: 0x233FD04
        NA: 0x233F120
        JP: 0x23404E0
      description: |-
        Create a hallway between two points.
        
        If the two points share no coordinates in common (meaning the line connecting them is diagonal), a "kinked" hallway is created, with the kink at a specified "middle" coordinate (in practice the grid cell boundary). For example, with a kinked horizontal hallway, there are two horizontal lines extending out from the endpoints, connected by a vertical line on the middle x coordinate.
        
        If a hallway would intersect with an existing open tile (like an existing hallway), the hallway will only be created up to the point where it intersects with the open tile.
        
        r0: x0
        r1: y0
        r2: x1
        r3: y1
        stack[0]: vertical flag (true for vertical hallway, false for horizontal)
        stack[1]: middle x coordinate for kinked horizontal hallways
        stack[2]: middle y coordinate for kinked vertical hallways
    - name: EnsureConnectedGrid
      address:
        EU: 0x2340008
        NA: 0x233F424
        JP: 0x23407E4
      description: |-
        Ensure the grid forms a connected graph (all valid cells are reachable) by adding hallways to unreachable grid cells.
        
        If a grid cell cannot be connected for some reason, remove it entirely.
        
        r0: grid to update
        r1: grid size x
        r2: grid size y
        r3: array of the starting x coordinates of each grid column
        stack[0]: array of the starting y coordinates of each grid row
    - name: SetTerrainObstacleChecked
      address:
        EU: 0x23404E4
        NA: 0x233F900
        JP: 0x2340CC0
      description: |-
        Set the terrain of a specific tile to be an obstacle (wall or secondary terrain).
        
        Secondary terrain (water/lava) can only be placed in the specified room. If the tile room index does not match, a wall will be placed instead.
        
        r0: tile pointer
        r1: use secondary terrain flag (true for water/lava, false for wall)
        r2: room index
    - name: FinalizeJunctions
      address:
        EU: 0x2340520
        NA: 0x233F93C
        JP: 0x2340CFC
      description: |-
        Finalizes junction tiles by setting the junction flag (bit 3 of the terrain flags) and ensuring open terrain.
        
        Note that this implementation is slightly buggy. This function scans tiles left-to-right, top-to-bottom, and identifies junctions as any open, non-hallway tile (room_index != 0xFF) adjacent to an open, hallway tile (room_index == 0xFF). This interacts poorly with hallway anchors (room_index == 0xFE). This function sets the room index of any hallway anchors to 0xFF within the same loop, so a hallway anchor may or may not be identified as a junction depending on the orientation of connected hallways.
        
        For example, in the following configuration, the "o" tile would be marked as a junction because the neighboring hallway tile to its left comes earlier in iteration, while the "o" tile still has the room index 0xFE, causing the algorithm to mistake it for a room tile:
          xxxxx
          ---ox
          xxx|x
          xxx|x
        However, in the following configuration, the "o" tile would NOT be marked as a junction because it comes earlier in iteration than any of its neighboring hallway tiles, so its room index is set to 0xFF before it can be marked as a junction. This is actually the ONLY possible configuration where a hallway anchor will not be marked as a junction.
          xxxxx
          xo---
          x|xxx
          x|xxx
        
        No params.
    - name: GenerateKecleonShop
      address:
        EU: 0x23407CC
        NA: 0x233FBE8
        JP: 0x2340FA8
      description: |-
        Possibly generate a Kecleon shop on the floor.
        
        A Kecleon shop will be generated with a probability determined by the Kecleon shop spawn chance parameter. A Kecleon shop will be generated in a random room that is valid, connected, has no other special features, and has dimensions of at least 5x4. Kecleon shops will occupy the entire room interior, leaving a one tile margin from the room walls.
        
        r0: grid to update
        r1: grid size x
        r2: grid size y
        r3: Kecleon shop spawn chance (percentage from 0-100)
    - name: GenerateMonsterHouse
      address:
        EU: 0x2340B80
        NA: 0x233FF9C
        JP: 0x234135C
      description: |-
        Possibly generate a Monster House on the floor.
        
        A Monster House will be generated with a probability determined by the Monster House spawn chance parameter, and only if the current floor can support one (no non-Monster-House outlaw missions or special floor types). A Monster House will be generated in a random room that is valid, connected, and is not a merged or maze room.
        
        r0: grid to update
        r1: grid size x
        r2: grid size y
        r3: Monster House spawn chance (percentage from 0-100)
    - name: GenerateMazeRoom
      address:
        EU: 0x2340E08
        NA: 0x2340224
        JP: 0x23415E4
      description: |-
        Possibly generate a maze room on the floor.
        
        A maze room will be generated with a probability determined by the maze room chance parameter. A maze will be generated in a random room that is valid, connected, has odd dimensions, and has no other features.
        
        r0: grid to update
        r1: grid size x
        r2: grid size y
        r3: maze room chance (percentage from 0-100)
    - name: GenerateMaze
      address:
        EU: 0x234103C
        NA: 0x2340458
        JP: 0x2341818
      description: |-
        Generate a maze room within a given grid cell.
        
        A "maze" is generated within the room using a series of random walks to place obstacle terrain (walls or secondary terrain) in a maze-like arrangement. "Maze lines" (see GenerateMazeLine) are generated using every other tile around the room's border, as well as every other interior tile, as a starting point. This ensures that there are stripes of walkable open terrain surrounded by stripes of obstacles (the maze walls).
        
        r0: grid cell pointer
        r1: use secondary terrain flag (true for water/lava, false for walls)
    - name: GenerateMazeLine
      address:
        EU: 0x23412B8
        NA: 0x23406D4
        JP: 0x2341A94
      description: |-
        Generate a "maze line" from a given starting point, within the given bounds.
        
        A "maze line" is a random walk starting from (x0, y0). The random walk proceeds with a stride of 2 in a random direction, laying down obstacles as it goes. The random walk terminates when it gets trapped and there are no more neighboring tiles that are open and in-bounds.
        
        r0: x0
        r1: y0
        r2: xmin
        r3: ymin
        stack[0]: xmax
        stack[1]: ymax
        stack[2]: use secondary terrain flag (true for water/lava, false for walls)
        stack[3]: room index
    - name: SetSpawnFlag5
      address:
        EU: 0x2341460
        NA: 0x234087C
        JP: 0x2341C3C
      description: |-
        Set spawn flag 5 (0b100000 or 0x20) on all tiles in a room.
        
        r0: grid cell
    - name: IsNextToHallway
      address:
        EU: 0x23414B4
        NA: 0x23408D0
        JP: 0x2341C90
      description: |-
        Checks if a tile position is either in a hallway or next to one.
        
        r0: x
        r1: y
        return: bool
    - name: ResolveInvalidSpawns
      address:
        EU: 0x2341558
        NA: 0x2340974
        JP: 0x2341D34
      description: |-
        Resolve invalid spawn flags on tiles.
        
        Spawn flags can be invalid due to terrain. For example, traps can't spawn on obstacles. Spawn flags can also be invalid due to multiple being set on a single tile, in which case one will take precedence. For example, stair spawns trump trap spawns.
        
        No params.
    - name: ConvertSecondaryTerrainToChasms
      address:
        EU: 0x23415F0
        NA: 0x2340A0C
        JP: 0x2341DCC
      description: |-
        Converts all secondary terrain tiles (water/lava) to chasms.
        
        No params.
    - name: EnsureImpassableTilesAreWalls
      address:
        EU: 0x234165C
        NA: 0x2340A78
        JP: 0x2341E38
      description: |-
        Ensures all tiles with the impassable flag are walls.
        
        No params.
    - name: InitializeTile
      address:
        EU: 0x23416B8
        NA: 0x2340AD4
        JP: 0x2341E94
      description: |-
        Initialize a tile struct.
        
        r0: tile pointer
    - name: ResetFloor
      address:
        EU: 0x23416F0
        NA: 0x2340B0C
        JP: 0x2341ECC
      description: |-
        Resets the floor in preparation for a floor generation attempt.
        
        Resets all tiles, resets the border to be impassable, and clears entity spawns.
        
        No params.
    - name: PosIsOutOfBounds
      address:
        EU: 0x2341890
        NA: 0x2340CAC
        JP: 0x234206C
      description: |-
        Checks if a position (x, y) is out of bounds on the map: !((0 <= x <= 55) && (0 <= y <= 31)).
        
        r0: x
        r1: y
        return: bool
    - name: ShuffleSpawnPositions
      address:
        EU: 0x23418C8
        NA: 0x2340CE4
        JP: 0x23420A4
      description: |-
        Randomly shuffle an array of spawn positions.
        
        r0: spawn position array containing bytes {x1, y1, x2, y2, ...}
        r1: number of (x, y) pairs in the spawn position array
    - name: MarkNonEnemySpawns
      address:
        EU: 0x2341930
        NA: 0x2340D4C
        JP: 0x234210C
      description: |-
        Mark tiles for all non-enemy entities, which includes stairs, items, traps, and the player. Note that this only marks tiles; actual spawning is handled later.
        
        Most entities are spawned randomly on a subset of permissible tiles.
        
        Stairs are spawned if they don't already exist on the floor, and hidden stairs of the specified type are also spawned if configured as long as there are at least 2 floors left in the dungeon. Stairs can spawn on any tile that has open terrain, is in a room, isn't in a Kecleon shop, doesn't already have an enemy spawn, isn't a hallway junction, and isn't a special tile like a Key door.
        
        Items are spawned both normally in rooms, as well as in walls and Monster Houses. Normal items can spawn on any tile that has open terrain, is in a room, isn't in a Kecleon shop or Monster House, isn't a hallway junction, and isn't a special tile like a Key door. Buried items can spawn on any wall tile. Monster House items can spawn on any Monster House tile that isn't in a Kecleon shop and isn't a hallway junction.
        
        Traps are similarly spawned both normally in rooms, as well as in Monster Houses. Normal traps can spawn on any tile that has open terrain, is in a room, isn't in a Kecleon shop, doesn't already have an item or enemy spawn, and isn't a special tile like a Key door. Monster House traps follow the same conditions as Monster House items.
        
        The player can spawn on any tile that has open terrain, is in a room, isn't in a Kecleon shop, isn't a hallway junction, doesn't already have an item, enemy, or trap spawn, and isn't a special tile like a Key door.
        
        r0: floor properties
        r1: empty Monster House flag. An empty Monster House is one with no items or traps, and only a small number of enemies.
    - name: MarkEnemySpawns
      address:
        EU: 0x2342054
        NA: 0x2341470
        JP: 0x2342830
      description: |-
        Mark tiles for all enemies, which includes normal enemies and those in Monster Houses. Note that this only marks tiles; actual spawning is handled later in SpawnInitialMonsters.
        
        Normal enemies can spawn on any tile that has open terrain, isn't in a Kecleon shop, doesn't already have another entity spawn, and isn't a special tile like a Key door.
        
        Monster House enemies can spawn on any Monster House tile that isn't in a Kecleon shop, isn't where the player spawns, and isn't a special tile like a Key door.
        
        r0: floor properties
        r1: empty Monster House flag. An empty Monster House is one with no items or traps, and only a small number of enemies.
    - name: SetSecondaryTerrainOnWall
      address:
        EU: 0x2342350
        NA: 0x234176C
        JP: 0x2342B2C
      description: |-
        Set a specific tile to have secondary terrain (water/lava), but only if it's a passable wall.
        
        r0: tile pointer
    - name: GenerateSecondaryTerrainFormations
      address:
        EU: 0x2342390
        NA: 0x23417AC
        JP: 0x2342B6C
      description: |-
        Generate secondary terrain (water/lava) formations.
        
        This includes "rivers" that flow from top-to-bottom (or bottom-to-top), as well as "lakes" both standalone and after rivers. Water/lava formations will never cut through rooms, but they can pass through rooms to the opposite side.
        
        Rivers are generated by a top-down or bottom-up random walk that ends when existing secondary terrain is reached or the walk goes out of bounds. Some rivers also end prematurely in a lake. Lakes are a large collection of secondary terrain generated around a central point.
        
        r0: bit index to test in the floor properties room flag bitvector (formations are only generated if the bit is set)
        r1: floor properties
    - name: StairsAlwaysReachable
      address:
        EU: 0x2342A50
        NA: 0x2341E6C
        JP: 0x234322C
      description: |-
        Checks that the stairs are reachable from every walkable tile on the floor.
        
        This runs a graph traversal algorithm that is very similar to breadth-first search (the order in which nodes are visited is slightly different), starting from the stairs. If any tile is walkable but wasn't reached by the traversal algorithm, then the stairs must not be reachable from that tile.
        
        r0: x coordinate of the stairs
        r1: y coordinate of the stairs
        r2: flag to always return true, but set a special bit on all walkable tiles that aren't reachable from the stairs
        return: bool
    - name: GetNextFixedRoomAction
      address:
        EU: 0x23430B4
        NA: 0x23424D0
        JP: 0x2343890
      description: |-
        Returns the next action that needs to be performed when spawning a fixed room tile.
        
        return: Next action ID
    - name: ConvertWallsToChasms
      address:
        EU: 0x234312C
        NA: 0x2342548
        JP: 0x2343908
      description: |-
        Converts all wall tiles to chasms.
        
        No params.
    - name: ResetInnerBoundaryTileRows
      address:
        EU: 0x2343760
        NA: 0x2342B7C
        JP: 0x2343F3C
      description: |-
        Reset the inner boundary tile rows (y == 1 and y == 30) to their initial state of all wall tiles, with impassable walls at the edges (x == 0 and x == 55).
        
        No params.
    - name: ResetImportantSpawnPositions
      address:
        EU: 0x234384C
        NA: 0x2342C68
        JP: 0x2344028
      description: |-
        Resets important spawn positions (the player, stairs, and hidden stairs) back to their default values.
        
        r0: dungeon generation info pointer (a field on the dungeon struct)
    - name: SpawnStairs
      address:
        EU: 0x2343870
        NA: 0x2342C8C
        JP: 0x234404C
      description: |-
        Spawn stairs at the given location.
        
        If the hidden stairs type is something other than HIDDEN_STAIRS_NONE, hidden stairs of the specified type will be spawned instead of normal stairs.
        
        If spawning normal stairs and the current floor is a rescue floor, the room containing the stairs will be converted into a Monster House.
        
        If attempting to spawn hidden stairs but the spawn is blocked, the floor generation status's hidden stairs spawn position will be updated, but it won't be transferred to the dungeon generation info struct.
        
        r0: position (two-byte array for {x, y})
        r1: dungeon generation info pointer (a field on the dungeon struct)
        r2: hidden stairs type
    - name: GetHiddenStairsType
      address:
        EU: 0x2343980
        NA: 0x2342D9C
        JP: 0x234415C
      description: |-
        Gets the hidden stairs type for a given floor.
        
        This function reads the floor properties and resolves any randomness (such as HIDDEN_STAIRS_RANDOM_SECRET_BAZAAR_OR_SECRET_ROOM and the floor_properties::hidden_stairs_spawn_chance) into a concrete hidden stairs type.
        
        r0: dungeon generation info pointer
        r1: floor properties pointer
        return: enum hidden_stairs_type
    - name: GetFinalKecleonShopSpawnChance
      address:
        EU: 0x2343AA0
        NA: 0x2342EBC
        JP: 0x2344280
      description: |-
        Gets the kecleon shop spawn chance for the floor.
        
        When dungeon::boost_kecleon_shop_spawn_chance is false, returns the same value as the input. When it's true, returns the input (chance * 1.2).
        
        r0: base kecleon shop spawn chance, floor_properties::kecleon_shop_spawn_chance
        return: int
    - name: ResetHiddenStairsSpawn
      address:
        EU: 0x2343AEC
        NA: 0x2342F08
        JP: 0x23442CC
      description: |-
        Resets hidden stairs spawn information for the floor. This includes the position on the floor generation status as well as the flag indicating whether the spawn was blocked.
        
        No params.
    - name: PlaceFixedRoomTile
      address:
        EU: 0x2343B14
        NA: 0x2342F30
        JP: 0x23442F4
      description: |-
        Used to spawn a single tile when generating a fixed room. The tile might contain an item or a monster.
        
        r0: Pointer to the tile to spawn
        r1: Fixed room action to perform. Controls what exactly will be spawned. The action is actually 12 bits long, the highest 4 bits are used as a parameter that represents a direction (for example, when spawning a monster).
        r2: Tile X position
        r3: Tile Y position
    - name: FixedRoomActionParamToDirection
      address:
        EU: 0x2344550
        NA: 0x234396C
        JP: 0x2344D30
      description: |-
        Converts the parameter stored in a fixed room action value to a direction ID.
        
        The conversion is performed by subtracting 1 to the value. If the parameter had a value of 0, DIR_NONE is returned.
        
        r0: Parameter value
        return: Direction
    - name: ApplyKeyEffect
      address:
        EU: 0x23448BC
        NA: 0x2343CD8
        JP: 0x234509C
      description: |-
        Attempts to open a locked door in front of the target if a locked door has not already
        been open on the floor.
        
        r0: user entity pointer
        r1: target entity pointer
    - name: LoadFixedRoomData
      address:
        EU: 0x2344974
        NA: 0x2343D90
        JP: 0x2345154
      description: |-
        Loads fixed room data from BALANCE/fixed.bin into the buffer pointed to by FIXED_ROOM_DATA_PTR.
        
        No params.
    - name: LoadFixedRoom
      address:
        EU: 0x2344A04
        NA: 0x2343E20
        JP: 0x23451E4
      description: "Note: unverified, ported from Irdkwia's notes"
    - name: OpenFixedBin
      address:
        EU: 0x2344C38
        NA: 0x2344054
        JP: 0x2345418
      description: |-
        Note: unverified, ported from Irdkwia's notes
        
        No params.
    - name: CloseFixedBin
      address:
        EU: 0x2344C6C
        NA: 0x2344088
        JP: 0x234544C
      description: |-
        Note: unverified, ported from Irdkwia's notes
        
        No params.
    - name: AreOrbsAllowed
      address:
        EU: 0x2344C90
        NA: 0x23440AC
        JP: 0x2345470
      description: |-
        Checks if orbs are usable in the given fixed room.
        
        Always true if not a full-floor fixed room.
        
        r0: fixed room ID
        return: bool
    - name: AreTileJumpsAllowed
      address:
        EU: 0x2344CC0
        NA: 0x23440DC
        JP: 0x23454A0
      description: |-
        Checks if tile jumps (warping, being blown away, and leaping) are allowed in the given fixed room.
        
        Always true if not a full-floor fixed room.
        
        r0: fixed room ID
        return: bool
    - name: AreTrawlOrbsAllowed
      address:
        EU: 0x2344CF0
        NA: 0x234410C
        JP: 0x23454D0
      description: |-
        Checks if Trawl Orbs work in the given fixed room.
        
        Always true if not a full-floor fixed room.
        
        r0: fixed room ID
        return: bool
    - name: AreOrbsAllowedVeneer
      address:
        EU: 0x2344D20
        NA: 0x234413C
        JP: 0x2345500
      description: |-
        Likely a linker-generated veneer for InitMemAllocTable.
        
        See https://developer.arm.com/documentation/dui0474/k/image-structure-and-generation/linker-generated-veneers/what-is-a-veneer-
        
        r0: fixed room ID
        return: bool
    - name: AreLateGameTrapsEnabled
      address:
        EU: 0x2344D2C
        NA: 0x2344148
        JP: 0x234550C
      description: |-
        Check if late-game traps (Summon, Pitfall, and Pokémon traps) work in the given fixed room.
        
        r0: fixed room ID
        return: True if late-game traps are enabled, false if they are disabled.
    - name: AreMovesEnabled
      address:
        EU: 0x2344D44
        NA: 0x2344160
        JP: 0x2345524
      description: |-
        Checks if moves (excluding the regular attack) are usable in the given fixed room.
        
        r0: fixed room ID
        return: bool
    - name: IsRoomIlluminated
      address:
        EU: 0x2344D5C
        NA: 0x2344178
        JP: 0x234553C
      description: |-
        Checks if the given fixed room is fully illuminated.
        
        r0: fixed room ID
        return: bool
    - name: GetMatchingMonsterId
      address:
        EU: 0x2344D74
        NA: 0x2344190
        JP: 0x2345554
      description: |-
        Note: unverified, ported from Irdkwia's notes
        
        r0: monster ID
        r1: ?
        r2: ?
        return: monster ID
    - name: GenerateItemExplicit
      address:
        EU: 0x2344F98
        NA: 0x23443B4
        JP: 0x2345778
      description: |-
        Initializes an item struct with the given information.
        
        This calls InitStandardItem, then explicitly sets the quantity and stickiness. If quantity == 0 for Poké, GenerateCleanItem is used instead.
        
        r0: pointer to item to initialize
        r1: item ID
        r2: quantity
        r3: sticky flag
    - name: GenerateAndSpawnItem
      address:
        EU: 0x2345014
        NA: 0x2344430
        JP: 0x23457F4
      description: |-
        A convenience function that generates an item with GenerateItemExplicit, then spawns it with SpawnItem.
        
        If the check-in-bag flag is set and the player's bag already contains an item with the given ID, a Reviver Seed will be spawned instead.
        
        It seems like this function is only ever called in one place, with an item ID of 0x49 (Reviver Seed).
        
        r0: item ID
        r1: x position
        r2: y position
        r3: quantity
        stack[0]: sticky flag
        stack[1]: check-in-bag flag
    - name: IsHiddenStairsFloor
      address:
        EU: 0x23450F0
        NA: 0x234450C
        JP: 0x23458D0
      description: |-
        Checks if the current floor is either the Secret Bazaar or a Secret Room.
        
        return: bool
    - name: IsSecretBazaarVeneer
      address:
        EU: 0x234511C
        NA: 0x2344538
        JP: 0x23458FC
      description: |-
        Likely a linker-generated veneer for IsSecretBazaar.
        
        See https://developer.arm.com/documentation/dui0474/k/image-structure-and-generation/linker-generated-veneers/what-is-a-veneer-
        
        return: bool
    - name: PrepareItemForPrinting
      address:
        EU:
          - 0x2345728
          - 0x2345754
        NA:
          - 0x2344B44
          - 0x2344B70
        JP:
          - 0x2345F08
          - 0x2345F34
      description: |-
        Calls functions to prepare an item to be printed in place of the [item:r0] tag in a message log message.
        
        r0: tag id
        r1: item struct pointer
    - name: PrepareItemForPrinting2
      address:
        EU: 0x234578C
        NA: 0x2344BA8
        JP: 0x2345F6C
      description: |-
        Used in SubstitutePlaceholderStringTags. Has the same functionality as PrepareItemForPrinting, except the message log preprocessor_args struct is passed as a parameter.
        
        r0: preprocessor_args pointer (in practice, always the global struct used for the message log)
        r1: tag id
        r2: item pointer
    - name: GenerateStandardItem
      address:
        EU: 0x23457B4
        NA: 0x2344BD0
        JP: 0x2345F94
      description: |-
        Wrapper around GenerateItem with quantity set to 0
        
        r0: pointer to item to initialize
        r1: item ID
        r2: stickiness type
    - name: GenerateCleanItem
      address:
        EU: 0x23457C8
        NA: 0x2344BE4
        JP: 0x2345FA8
      description: |-
        Wrapper around GenerateItem with quantity set to 0 and stickiness type set to SPAWN_STICKY_NEVER.
        
        r0: pointer to item to initialize
        r1: item ID
    - name: TryLeaderItemPickUp
      address:
        EU: 0x2345C40
        NA: 0x2345058
        JP: 0x234641C
      description: |-
        Checks the tile at the specified position and determines if the leader should pick up an item.
        
        r0: position
        r1: flag for whether or not a message should be logged upon the leader failing to obtain the item
    - name: SpawnItem
      address:
        EU: 0x2346120
        NA: 0x2345538
        JP: 0x23468FC
      description: |-
        Spawns an item on the floor. Fails if there are more than 64 items already on the floor.
        
        This calls SpawnItemEntity, fills in the item info struct, sets the entity to be visible, binds the entity to the tile it occupies, updates the n_items counter on the dungeon struct, and various other bits of bookkeeping.
        
        r0: position
        r1: item pointer
        r2: some flag?
        return: success flag
    - name: RemoveGroundItem
      address:
        EU: 0x23462A8
        NA: 0x23456BC
        JP: 0x2346A80
      description: |-
        Removes an item lying on the ground.
        
        Also updates dungeon::n_items.
        
        r0: Position where the item is located
        r1: If true, update dungeon::poke_buy_kecleon_shop and dungeon::poke_sold_kecleon_shop
    - name: SpawnDroppedItemWrapper
      address:
        EU: 0x2346628
        NA: 0x2345A3C
        JP: 0x2346E00
      description: |-
        Wraps SpawnDroppedItem in a more convenient interface.
        
        r0: entity
        r1: position
        r2: item
        r3: ?
    - name: SpawnDroppedItem
      address:
        EU: 0x23466C4
        NA: 0x2345AD8
        JP: 0x2346E9C
      description: |-
        Used to spawn an item that was thrown or dropped, with a log message.
        
        Determines where exactly the item will land, if it bounces on a trap, etc.
        Used for thrown items that hit a wall, for certain enemy drops (such as Unown stones or Treasure Boxes), for certain moves (like Pay Day and Knock Off), and possibly other things.
        
        r0: entity that dropped or threw the item
        r1: item entity. Contains the coordinates where the item should try to land first.
        r2: item info
        r3: ?
        stack[0]: pointer to int16_t[2] for x/y direction (corresponding to DIRECTIONS_XY)
        stack[1]: ?
    - name: TryGenerateUnownStoneDrop
      address:
        EU: 0x2346C4C
        NA: 0x2346060
        JP: 0x2347424
      description: |-
        Determine if a defeated monster should drop a Unown Stone, and generate the item if so.
        
        Checks that the current dungeon isn't a Marowak Dojo training maze, and that the monster is an Unown. If so, there's a 21% chance that an Unown Stone will be generated.
        
        r0: [output] item
        r1: monster ID
        return: whether or not an Unown Stone was generated
    - name: HasHeldItem
      address:
        EU: 0x23473D0
        NA: 0x23467E4
        JP: 0x2347B94
      description: |-
        Checks if a monster has a certain held item.
        
        r0: entity pointer
        r1: item ID
        return: bool
    - name: GenerateMoneyQuantity
      address:
        EU: 0x2347420
        NA: 0x2346834
        JP: 0x2347BE4
      description: |-
        Set the quantity code on an item (assuming it's Poké), given some maximum acceptable money amount.
        
        r0: item pointer
        r1: max money amount (inclusive)
    - name: CheckTeamItemsFlags
      address:
        EU: 0x23477CC
        NA: 0x2346BD8
        JP: 0x2347F8C
      description: |-
        Checks whether any of the items in the bag or any of the items carried by team members has any of the specified flags set in its flags field.
        
        r0: Flag(s) to check (0 = f_exists, 1 = f_in_shop, 2 = f_unpaid, etc.)
        return: True if any of the items of the team has the specified flags set, false otherwise.
    - name: AddHeldItemToBag
      address:
        EU: 0x2347B10
        NA: 0x2346F14
        JP: 0x23482D4
      description: |-
        Adds the monster's held item to the bag. This is only called on monsters on the exploration team.
        monster::is_not_team_member should be checked to be false before calling.
        
        r0: monster pointer
    - name: RemoveEmptyItemsInBagWrapper
      address:
        EU: 0x2347C2C
        NA: 0x2347030
        JP: 0x23483F0
      description: |-
        Calls RemoveEmptyItemsInBag, then some other function that seems to update the minimap, the map surveyor flag, and other stuff.
        
        No params.
    - name: GenerateItem
      address:
        EU: 0x2347EC4
        NA: 0x23472C4
        JP: 0x2348684
      description: |-
        Initializes an item struct with the given information.
        
        This wraps InitItem, but with extra logic to resolve the item's stickiness. It also calls GenerateMoneyQuantity for Poké.
        
        r0: pointer to item to initialize
        r1: item ID
        r2: quantity
        r3: stickiness type (enum gen_item_stickiness)
    - name: HandleCurvedProjectileThrow
      address:
        EU: 0x23487C8
        NA: 0x2347BC8
        JP: 0x2348F54
      description: |-
        Throws an item in a curved arc, like a Gravelerock.
        
        r0: monster entity throwing the item
        r1: item being thrown
        r2: position to start throwing the item from
        r3: position to throw the item to
        stack[0]: Metadata about the item being thrown
    - name: DoesProjectileHitTarget
      address:
        EU: 0x2348C20
        NA: 0x2348020
        JP: 0x23493A8
      description: |-
        Determines if a hurled projectile will impact on a target or if the target will dodge it instead.
        
        Contains a random chance using THROWN_ITEM_HIT_CHANCE, as well as some additional checks involving certain items (Whiff Specs, Lockon Specs and Dodge Scarf), exclusive item effects (EXCLUSIVE_EFF_THROWN_ITEM_PROTECTION) or pokémon (Kecleon, clients, secret bazaar NPCs).
        
        r0: Monster that throws the item
        r1: Target monster
        return: True if the item impacts on the target, false if the target dodges the item.
    - name: DisplayFloorCard
      address:
        EU: 0x2348ED4
        NA: 0x23482D4
        JP: 0x234965C
      description: |-
        Dispatches the splash screen between floors showing the dungeon name and the current floor.
        
        First it checks whether the current floor is a secret bazaar or secret room, then it calls HandleFloorCard.
        
        r0: Duration in frames
    - name: HandleFloorCard
      address:
        EU: 0x2348F0C
        NA: 0x234830C
        JP: 0x2349694
      description: |-
        Handles the display of the splash screen between floors showing the dungeon name and the current floor.
        
        Seems to enter a loop where it calls AdvanceFrame until the desired number of frames is waited or A is pressed.
        
        r0: dungeon_id
        r1: floor
        r2: duration
        r3: enum hidden_stairs_type
    - name: FillMissionDestinationInfo
      address:
        EU: 0x23490A0
        NA: 0x23484A0
        JP: 0x2349828
      description: |-
        Fills the dungeon::mission_destination_info field with information from the currently active mission on the floor, if one is present.
        
        No params.
    - name: IsItemUnkMissionItem2
      address:
        EU: 0x2349900
        NA: 0x2348D00
        JP: 0x234A028
      description: |-
        Checks if an item is a special target item with flag item::f_unk_mission_item2 set.
        
        r0: item pointer
        return: True if the item is a special target item with flag item::f_unk_mission_item2 set.
    - name: CheckActiveChallengeRequest
      address:
        EU: 0x2349D4C
        NA: 0x234914C
        JP: 0x234A474
      description: |-
        Checks if there's an active challenge request on the current dungeon.
        
        return: True if there's an active challenge request on the current dungeon in the list of missions.
    - name: GetMissionDestination
      address:
        EU: 0x2349DA4
        NA: 0x23491A4
        JP: 0x234A4CC
      description: |-
        Returns the current mission destination on the dungeon struct.
        
        return: &dungeon::mission_destination
    - name: IsOutlawOrChallengeRequestFloor
      address:
        EU: 0x2349DC4
        NA: 0x23491C4
        JP: 0x234A4EC
      description: |-
        Checks if the current floor is an active mission destination of type MISSION_TAKE_ITEM_FROM_OUTLAW, MISSION_ARREST_OUTLAW or MISSION_CHALLENGE_REQUEST.
        
        return: bool
    - name: IsDestinationFloor
      address:
        EU: 0x2349E08
        NA: 0x2349208
        JP: 0x234A530
      description: |-
        Checks if the current floor is a mission destination floor.
        
        return: bool
    - name: IsCurrentMissionType
      address:
        EU: 0x2349E1C
        NA: 0x234921C
        JP: 0x234A544
      description: |-
        Checks if the current floor is an active mission destination of a given type (and any subtype).
        
        r0: mission type
        return: bool
    - name: IsCurrentMissionTypeExact
      address:
        EU: 0x2349E50
        NA: 0x2349250
        JP: 0x234A578
      description: |-
        Checks if the current floor is an active mission destination of a given type and subtype.
        
        r0: mission type
        r1: mission subtype
        return: bool
    - name: IsOutlawMonsterHouseFloor
      address:
        EU: 0x2349E8C
        NA: 0x234928C
        JP: 0x234A5B4
      description: |-
        Checks if the current floor is a mission destination for a Monster House outlaw mission.
        
        return: bool
    - name: IsGoldenChamber
      address:
        EU: 0x2349EB0
        NA: 0x23492B0
        JP: 0x234A5D8
      description: |-
        Checks if the current floor is a Golden Chamber floor.
        
        return: bool
    - name: IsLegendaryChallengeFloor
      address:
        EU: 0x2349ED4
        NA: 0x23492D4
        JP: 0x234A5FC
      description: |-
        Checks if the current floor is a boss floor for a Legendary Challenge Letter mission.
        
        return: bool
    - name: IsJirachiChallengeFloor
      address:
        EU: 0x2349F14
        NA: 0x2349314
        JP: 0x234A63C
      description: |-
        Checks if the current floor is the boss floor in Star Cave Pit for Jirachi's Challenge Letter mission.
        
        return: bool
    - name: IsDestinationFloorWithMonster
      address:
        EU: 0x2349F4C
        NA: 0x234934C
        JP: 0x234A674
      description: |-
        Checks if the current floor is a mission destination floor with a special monster.
        
        See FloorHasMissionMonster for details.
        
        return: bool
    - name: LoadMissionMonsterSprites
      address:
        EU: 0x2349FF8
        NA: 0x23493F8
        JP: 0x234A720
      description: |-
        Loads the sprites of monsters that appear on the current floor because of a mission, if applicable.
        
        This includes monsters to be rescued, outlaws and its minions.
        
        No params.
    - name: MissionTargetEnemyIsDefeated
      address:
        EU: 0x234A070
        NA: 0x2349470
        JP: 0x234A798
      description: |-
        Checks if the target enemy of the mission on the current floor has been defeated.
        
        return: bool
    - name: SetMissionTargetEnemyDefeated
      address:
        EU: 0x234A090
        NA: 0x2349490
        JP: 0x234A7B8
      description: |-
        Set the flag for whether or not the target enemy of the current mission has been defeated.
        
        r0: new flag value
    - name: IsDestinationFloorWithFixedRoom
      address:
        EU: 0x234A0A4
        NA: 0x23494A4
        JP: 0x234A7CC
      description: |-
        Checks if the current floor is a mission destination floor with a fixed room.
        
        The entire floor can be a fixed room layout, or it can just contain a Sealed Chamber.
        
        return: bool
    - name: GetItemToRetrieve
      address:
        EU: 0x234A0CC
        NA: 0x23494CC
        JP: 0x234A7F4
      description: |-
        Get the ID of the item that needs to be retrieve on the current floor for a mission, if one exists.
        
        return: item ID
    - name: GetItemToDeliver
      address:
        EU: 0x234A0F0
        NA: 0x23494F0
        JP: 0x234A818
      description: |-
        Get the ID of the item that needs to be delivered to a mission client on the current floor, if one exists.
        
        return: item ID
    - name: GetSpecialTargetItem
      address:
        EU: 0x234A11C
        NA: 0x234951C
        JP: 0x234A844
      description: |-
        Get the ID of the special target item for a Sealed Chamber or Treasure Memo mission on the current floor.
        
        return: item ID
    - name: IsDestinationFloorWithItem
      address:
        EU: 0x234A164
        NA: 0x2349564
        JP: 0x234A88C
      description: |-
        Checks if the current floor is a mission destination floor with a special item.
        
        This excludes missions involving taking an item from an outlaw.
        
        return: bool
    - name: IsDestinationFloorWithHiddenOutlaw
      address:
        EU: 0x234A1C4
        NA: 0x23495C4
        JP: 0x234A8EC
      description: |-
        Checks if the current floor is a mission destination floor with a "hidden outlaw" that behaves like a normal enemy.
        
        return: bool
    - name: IsDestinationFloorWithFleeingOutlaw
      address:
        EU: 0x234A1E8
        NA: 0x23495E8
        JP: 0x234A910
      description: |-
        Checks if the current floor is a mission destination floor with a "fleeing outlaw" that runs away.
        
        return: bool
    - name: GetMissionTargetEnemy
      address:
        EU: 0x234A220
        NA: 0x2349620
        JP: 0x234A948
      description: |-
        Get the monster ID of the target enemy to be defeated on the current floor for a mission, if one exists.
        
        return: monster ID
    - name: GetMissionEnemyMinionGroup
      address:
        EU: 0x234A238
        NA: 0x2349638
        JP: 0x234A960
      description: |-
        Get the monster ID of the specified minion group on the current floor for a mission, if it exists.
        
        Note that a single minion group can correspond to multiple actual minions of the same species. There can be up to 2 minion groups.
        
        r0: minion group index (0-indexed)
        return: monster ID
    - name: SetTargetMonsterNotFoundFlag
      address:
        EU: 0x234A2C4
        NA: 0x23496C4
        JP: 0x234A9EC
      description: |-
        Sets dungeon::target_monster_not_found_flag to the specified value.
        
        r0: Value to set the flag to
    - name: GetTargetMonsterNotFoundFlag
      address:
        EU: 0x234A2D8
        NA: 0x23496D8
        JP: 0x234AA00
      description: |-
        Gets the value of dungeon::target_monster_not_found_flag.
        
        return: dungeon::target_monster_not_found_flag
    - name: FloorHasMissionMonster
      address:
        EU: 0x234A348
        NA: 0x2349748
        JP: 0x234AA70
      description: |-
        Checks if a given floor is a mission destination with a special monster, either a target to rescue or an enemy to defeat.
        
        Mission types with a monster on the destination floor:
        - Rescue client
        - Rescue target
        - Escort to target
        - Deliver item
        - Search for target
        - Take item from outlaw
        - Arrest outlaw
        - Challenge Request
        
        r0: mission destination info pointer
        return: bool
    - name: GetMissionIfActiveOnFloor
      address:
        EU: 0x234A390
        NA: 0x2349790
      description: |-
        If the current dungeon floor has the mission corresponding to the mission number active on it, returns its mission struct.
        
        r0: dungeon_floor_pair struct pointer
        r1: mission id in player's job list
        return: mission struct pointer
    - name: GenerateMissionEggMonster
      address:
        EU: 0x234A4A0
        NA: 0x23498A0
        JP: 0x234AB90
      description: |-
        Generates the monster ID in the egg from the given mission. Uses the base form of the monster.
        
        Note: unverified, ported from Irdkwia's notes
        
        r0: mission struct
    - name: InitAlertBoxInfo
      address:
        EU: 0x234BBA4
        NA: 0x234AFA4
        JP: 0x234C214
      description: |-
        Initializes the heap-allocated alert_box_info struct in MESSAGE_LOG_INFO.
        
        No params.
    - name: FreeAlertBoxInfo
      address:
        EU: 0x234BBD0
        NA: 0x234AFD0
        JP: 0x234C240
      description: |-
        Frees the heap-allocated alert_box_info struct in MESSAGE_LOG_INFO.
        
        No params.
    - name: SetMessageLogGroupStartFlag
      address:
        EU: 0x234BC24
        NA: 0x234B024
        JP: 0x234C294
      description: |-
        Sets whether the next message in the message log should be the start of a new group separated by a horizontal line.
        
        r0: bool
    - name: GetMessageLogPreprocessorArgs
      address:
        EU: 0x234BC34
        NA: 0x234B034
        JP: 0x234C2A4
      description: |-
        Gets a pointer to the global preprocessor_args struct used for the message log.
        
        return: preprocessor_args pointer
    - name: InitMessageLogPreprocessorArgs
      address:
        EU: 0x234BC4C
        NA: 0x234B04C
        JP: 0x234C2BC
      description: |-
        Initializes the global preprocessor_args struct used for the message log.
        
        No params.
    - name: SetMessageLogPreprocessorArgsFlagVal
      address:
        EU: 0x234BC6C
        NA: 0x234B06C
        JP: 0x234C2DC
      description: |-
        Sets a flag_vals element in the global preprocessor_args struct used for the message log to a specified value.
        
        r0: position in flag_vals array
        r1: value
    - name: SetMessageLogPreprocessorArgsIdVal
      aliases:
        - SetPreprocessorArgsIdVal
      address:
        EU: 0x234BC84
        NA: 0x234B084
        JP: 0x234C2F4
      description: |-
        Sets an id_vals element in the global preprocessor_args struct used for the message log to a specified value.
        
        r0: position in id_vals array
        r1: value
    - name: SetMessageLogPreprocessorArgsNumberVal
      address:
        EU: 0x234BC9C
        NA: 0x234B09C
        JP: 0x234C30C
      description: |-
        Sets a number_vals element in the global preprocessor_args struct used for the message log to a specified value.
        
        r0: position in number_vals array
        r1: value
    - name: SetMessageLogPreprocessorArgsString
      address:
        EU: 0x234BCB4
        NA: 0x234B0B4
        JP: 0x234C324
      description: |-
        Sets a strings element in the global preprocessor_args struct used for the message log to a specified string.
        
        r0: position in strings array
        r1: string pointer
    - name: SetMessageLogPreprocessorArgsStringToName
      address:
        EU: 0x234BCCC
        NA: 0x234B0CC
        JP: 0x234C33C
      description: |-
        Sets a strings element in the global preprocessor_args struct used for the message log to the name of a monster.
        
        r0: position in strings array
        r1: monster_id
    - name: SetMessageLogPreprocessorArgsSpeakerId
      address:
        EU: 0x234BD04
        NA: 0x234B104
        JP: 0x234C374
      description: |-
        Sets the speaker_id in the global preprocessor_args struct used for the message log to the id of a monster.
        
        r0: monster_id
    - name: SetMessageLogPreprocessorArgsSpeakerId0x30000
      address:
        EU: 0x234BD18
        NA: 0x234B118
        JP: 0x234C388
      description: |-
        Sets the speaker_id in the global preprocessor_args struct used for the message log to a monster's team index, ORed with 0x30000.
        
        r0: team_index
    - name: LogMessageByIdWithPopupAndAbility
      aliases:
        - LogMessageByIdWithPopupCheckParticipants
      address:
        EU: 0x234BE50
        NA: 0x234B250
        JP: 0x234C4C0
      description: |-
        Logs the appropriate message based on the participating entites; this function calls LogMessageByIdWithPopupCheckUserTarget is both the user and target pointers are non-null, otherwise it calls LogMessageByIdWithPopupCheckUser if the user pointer is non-null, otherwise doesn't log anything.
        
        This function also replaces the [c_i:r3] tag by setting an id_vals element in the global preprocessor_args struct used for the message log to an ability.
        
        r0: user entity pointer
        r1: target entity pointer
        r2: message ID
        r3: position in id_vals array
        stack[0]: value (in practice, always the ability, although could be used for any other text tag that uses id_vals)
    - name: WaitUntilAlertBoxTextIsLoadedWrapper
      address:
        EU: 0x234BE94
<<<<<<< HEAD
=======
        NA: 0x234B294
        JP: 0x234C504
>>>>>>> b4e4131e
      description: |-
        Calls WaitUntilAlertBoxTextIsLoaded with r0 = 0x50.
        
        No params.
    - name: LogMessageByIdWithPopupCheckUser
      address:
        EU: 0x234BEA4
        NA: 0x234B2A4
        JP: 0x234C514
      description: |-
        Logs a message in the message log alongside a message popup, if the user hasn't fainted.
        
        r0: user entity pointer
        r1: message ID
    - name: LogMessageWithPopupCheckUser
      address:
        EU: 0x234BEE4
        NA: 0x234B2E4
        JP: 0x234C554
      description: |-
        Logs a message in the message log alongside a message popup, if the user hasn't fainted.
        
        r0: user entity pointer
        r1: message string
    - name: LogMessageByIdQuiet
      address:
        EU: 0x234BF1C
        NA: 0x234B31C
        JP: 0x234C58C
      description: |-
        Logs a message in the message log (but without a message popup).
        
        r0: user entity pointer
        r1: message ID
    - name: LogMessageQuiet
      address:
        EU: 0x234BF40
        NA: 0x234B340
        JP: 0x234C5B0
      description: |-
        Logs a message in the message log (but without a message popup).
        
        r0: user entity pointer
        r1: message string
    - name: LogMessageByIdWithPopupCheckUserTarget
      address:
        EU: 0x234BF50
        NA: 0x234B350
        JP: 0x234C5C0
      description: |-
        Logs a message in the message log alongside a message popup, if some user check passes and the target hasn't fainted.
        
        r0: user entity pointer
        r1: target entity pointer
        r2: message ID
    - name: LogMessageWithPopupCheckUserTarget
      address:
        EU: 0x234BFA4
        NA: 0x234B3A4
        JP: 0x234C614
      description: |-
        Logs a message in the message log alongside a message popup, if some user check passes and the target hasn't fainted.
        
        r0: user entity pointer
        r1: target entity pointer
        r2: message string
    - name: LogMessageByIdQuietCheckUserTarget
      address:
        EU: 0x234BFF0
        NA: 0x234B3F0
        JP: 0x234C660
      description: |-
        Logs a message in the message log (but without a message popup), if some user check passes and the target hasn't fainted.
        
        r0: user entity pointer
        r1: target entity pointer
        r2: message ID
    - name: LogMessageByIdWithPopupCheckUserUnknown
      address:
        EU: 0x234C044
        NA: 0x234B444
        JP: 0x234C6B4
      description: |-
        Logs a message in the message log alongside a message popup, if the user hasn't fainted and some other unknown check.
        
        r0: user entity pointer
        r1: ?
        r2: message ID
    - name: LogMessageByIdWithPopup
      address:
        EU: 0x234C098
        NA: 0x234B498
        JP: 0x234C708
      description: |-
        Logs a message in the message log alongside a message popup.
        
        r0: user entity pointer
        r1: message ID
    - name: LogMessageWithPopup
      address:
        EU: 0x234C0BC
        NA: 0x234B4BC
        JP: 0x234C72C
      description: |-
        Logs a message in the message log alongside a message popup.
        
        r0: user entity pointer
        r1: message string
    - name: LogMessage
      address:
        EU: 0x234C108
        NA: 0x234B508
        JP: 0x234C778
      description: |-
        Logs a message in the message log.
        
        r0: user entity pointer
        r1: message string
        r2: bool, whether or not to present a message popup
    - name: LogMessageById
      address:
        EU: 0x234C314
        NA: 0x234B714
        JP: 0x234C984
      description: |-
        Logs a message in the message log.
        
        r0: user entity pointer
        r1: message ID
        r2: bool, whether or not to present a message popup
    - name: AlertBoxIsScrolling
      address:
        EU: 0x234C3EC
<<<<<<< HEAD
=======
        NA: 0x234B7EC
        JP: 0x234CA5C
>>>>>>> b4e4131e
      description: |-
        Returns true if the alert box is currently scrolling (i.e. a message is being loaded).
        
        return: bool
    - name: WaitUntilAlertBoxTextIsLoaded
      address:
        EU: 0x234C618
<<<<<<< HEAD
=======
        NA: 0x234BA18
        JP: 0x234CC7C
>>>>>>> b4e4131e
      description: |-
        Calls AdvanceFrame in a loop until the dungeon alert box has finished scrolling.
        
        r0: value to pass to AdvanceFrame (unused by the function)
    - name: InitPortraitDungeon
      address:
        EU: 0x234C6C0
        NA: 0x234BAC0
        JP: 0x234CD24
      description: |-
        Initialize the portrait params structure for the given monster and expression
        
        r0: pointer the portrait params data structure to initialize
        r1: monster id
        r2: emotion id
    - name: OpenMessageLog
      address:
        EU: 0x234C75C
        NA: 0x234BB5C
        JP: 0x234CDC0
      description: |-
        Opens the message log window.
        
        r0: ?
        r1: ?
    - name: RunDungeonMode
      address:
        EU: 0x234CB28
        NA: 0x234BF28
        JP: 0x234D18C
      description: |-
        This appears to be the top-level function for running dungeon mode.
        
        It gets called by MainGame right after doing the dungeon fade transition, and once it exits, the dungeon results are processed.
        
        This function is presumably in charge of allocating the dungeon struct, setting it up, launching the dungeon engine, etc.
    - name: StartFadeDungeon
      address:
        EU: 0x234D008
        NA: 0x234C408
        JP: 0x234D66C
      description: |-
        Initiates a screen fade in dungeon mode.
        
        Sets the fields of the dungeon_fade struct to appropriate values given in the args.
        
        r0: Dungeon fade struct
        r1: Change of brightness per frame
        r2: Fade type
    - name: StartFadeDungeonWrapper
      address:
        EU: 0x234D268
        NA: 0x234C668
        JP: 0x234D8CC
      description: |-
        Calls StartFadeDungeon to initiate a screen fade in dungeon mode.
        
        Sets the status field in the dungeon_fades struct to the fade type, then uses a switch-case to create a mapping of the status enums to different ones for some reason. This mapped value is then used in the StartFadeDungeon call.
        
        r0: Fade type
        r1: Change of brightness per frame
        r2: Screen to fade
    - name: HandleFadesDungeon
      address:
        EU: 0x234D3D4
        NA: 0x234C7D4
        JP: 0x234DA38
      description: |-
        Gets called every frame for both screens in dungeon mode. Handles the status of the screen fades.
        
        r0: enum screen
    - name: HandleFadesDungeonBothScreens
      address:
        EU: 0x234D5E4
        NA: 0x234C9E4
        JP: 0x234DC48
      description: |-
        Calls HandleFadesDungeon for both screens.
        
        No params.
    - name: DisplayFloorTip
      address:
        EU: 0x234D788
        NA: 0x234CB88
        JP: 0x234DDEC
      description: |-
        Display the dungeon tip that displays on floor change, based on which tips have already been displayed.
        
        No params.
        
        return: 1 if a tip has been displayed, 0 otherwise
    - name: DisplayItemTip
      address:
        EU: 0x234D8B4
        NA: 0x234CCB4
        JP: 0x234DF18
      description: |-
        Display the dungeon tip if not already displayed matching the (presumably newly acquired) item
        
        r0: item id
        return: 1 if a tip has been displayed, 0 otherwise
    - name: DisplayDungeonTip
      address:
        EU: 0x234DAF0
        NA: 0x234CEF0
        JP: 0x234E154
      description: |-
        Checks if a given dungeon tip should be displayed at the start of a floor and if so, displays it. Called up to 4 times at the start of each new floor, with a different r0 parameter each time.
        
        r0: Pointer to the message_tip struct of the message that should be displayed
        r1: True to log the message in the message log
        
        return: 1 if the message has been displayed, 0 if it wasn’t
    - name: SetBothScreensWindowColorToDefault
      address:
        EU: 0x234DB60
        NA: 0x234CF60
        JP: 0x234E1C4
      description: |-
        This changes the palettes of windows in both screens to an appropiate value depending on the playthrough
        If you're in a special episode, they turn green , otherwise, they turn blue or pink depending on your character's sex
        
        No params
    - name: GetPersonalityIndex
      address:
        EU: 0x234DBEC
        NA: 0x234CFEC
        JP: 0x234E250
      description: |-
        Note: unverified, ported from Irdkwia's notes
        
        r0: monster pointer
        return: ?
    - name: DisplayMessage
      address:
        EU: 0x234DE58
        NA: 0x234D258
        JP: 0x234E4E4
      description: |-
        Displays a message in a dialogue box that optionally waits for player input before closing.
        
        r0: pointer to the structure representing the desired state of the portrait
        r1: ID of the string to display
        r2: True to wait for player input before closing the dialogue box, false to close it automatically once all the characters get printed.
    - name: DisplayMessage2
      address:
        EU: 0x234DEAC
        NA: 0x234D2AC
        JP: 0x234E538
      description: Very similar to DisplayMessage
    - name: YesNoMenu
      address:
        EU: 0x234E118
        NA: 0x234D518
        JP: 0x234E7A4
      description: |-
        Opens a menu where the user can choose "Yes" or "No" and waits for input before returning.
        
        r0: ?
        r1: ID of the string to display in the textbox
        r2: Option that the cursor will be on by default. 0 for "Yes", 1 for "No"
        r3: ?
        return: True if the user chooses "Yes", false if the user chooses "No"
    - name: DisplayMessageInternal
      address:
        EU: 0x234E190
        NA: 0x234D590
        JP: 0x234E81C
      description: |-
        Called by DisplayMessage. Seems to be the function that handles the display of the dialogue box. It won't return until all the characters have been written and after the player manually closes the dialogue box (if the corresponding parameter was set).
        
        r0: ID of the string to display
        r1: True to wait for player input before closing the dialogue box, false to close it automatically once all the characters get printed.
        r2: pointer to the structure representing the desired state of the portrait
        r3: ?
        stack[0]: ?
        stack[1]: ?
    - name: OpenMenu
      address:
        EU: 0x234E9F4
        NA: 0x234DDF4
        JP: 0x234F080
      description: |-
        Opens a menu. The menu to open depends on the specified parameter.
        
        It looks like the function takes a parameter in r0, but doesn't use it. r1 doesn't even get set when this function is called.
        
        r0: (?) Unused by the function. Seems to be 1 byte long.
        r1: (?) Unused by the function. Seems to be 1 byte long.
        r2: True to open the bag menu, false to open the main dungeon menu
    - name: StairsMenuAfterStep
      address:
        EU: 0x234F504
<<<<<<< HEAD
=======
        NA: 0x234E8F8
        JP: 0x234FB80
>>>>>>> b4e4131e
      description: |-
        Opens the stairs menu after stepping on a stairs tile.
        
        r0: Entity pointer (in practice, always the leader)
        r1: whether to not open minimap upon menu close
    - name: DungeonModeSetupAndShowNameKeyboard
      address:
        EU: 0x234FC14
        NA: 0x234F008
        JP: 0x235028C
      description: |-
        Sets up and opens the naming keyboard in dungeon mode.
        
        r0: [output] keyboard result, also the inital string
        r1: buffer?
        r2: ?
        return: ?
    - name: OthersMenuLoop
      address:
        EU: 0x23503CC
        NA: 0x234F7C0
        JP: 0x2350A40
      description: |-
        Called on each frame while the in-dungeon "others" menu is open.
        
        It contains a switch to determine whether an option has been chosen or not and a second switch that determines what to do depending on which option was chosen.
        
        return: int (Actually, this is probably some sort of enum shared by all the MenuLoop functions)
    - name: OthersMenu
      address:
        EU: 0x2350630
        NA: 0x234FA24
        JP: 0x2350CA4
      description: |-
        Called when the in-dungeon "others" menu is open. Does not return until the menu is closed.
        
        return: Always 0
  data:
    - name: DUNGEON_STRUCT_SIZE
      address:
        EU:
          - 0x22DF3B8
          - 0x22DF3EC
        NA:
          - 0x22DEA78
          - 0x22DEAAC
      length:
        EU: 0x4
        NA: 0x4
      description: Size of the dungeon struct (0x2CB14)
    - name: MAX_HP_CAP
      address:
        EU:
          - 0x22E4780
          - 0x2312274
          - 0x2318EB4
        NA:
          - 0x22E3DD0
          - 0x230B7B8
          - 0x2311814
          - 0x2318454
          - 0x2324020
      length:
        EU: 0x4
        NA: 0x4
      description: The maximum amount of HP a monster can have (999).
    - name: OFFSET_OF_DUNGEON_FLOOR_PROPERTIES
      address:
        EU:
          - 0x22E83A8
          - 0x233BA4C
        NA:
          - 0x22E79F8
          - 0x233AE68
      length:
        EU: 0x4
        NA: 0x4
      description: Offset of the floor properties field in the dungeon struct (0x286B2)
    - name: SPAWN_RAND_MAX
      address:
        EU: 0x22E8800
        NA: 0x22E7E50
      length:
        EU: 0x4
        NA: 0x4
      description: "Equal to 10,000 (0x2710). Used as parameter for DungeonRandInt to generate the random number which determines the entity to spawn."
    - name: DUNGEON_PRNG_LCG_MULTIPLIER
      address:
        EU:
          - 0x22EB378
          - 0x22EB43C
        NA:
          - 0x22EA9C8
          - 0x22EAA8C
      length:
        EU: 0x4
        NA: 0x4
      description: "The multiplier shared by all of the dungeon PRNG's LCGs, 1566083941 (0x5D588B65)."
    - name: DUNGEON_PRNG_LCG_INCREMENT_SECONDARY
      address:
        EU: 0x22EB444
        NA: 0x22EAA94
      length:
        EU: 0x4
        NA: 0x4
      description: "The increment for the dungeon PRNG's secondary LCGs, 2531011 (0x269EC3). This happens to be the same increment that the Microsoft Visual C++ runtime library uses in its implementation of the rand() function."
    - name: ATTACK_SPRITE_BUFFER_SIZE
      address:
        EU: 0x22F7890
        NA: 0x22F6ED8
        JP: 0x22F84A8
      length:
        EU: 0x4
        NA: 0x4
        JP: 0x4
      description: Size of the buffer used to store the current attack sprite file.
    - name: KECLEON_FEMALE_ID
      address:
        EU: 0x22F7DBC
        NA: 0x22F7404
        JP: 0x22F89CC
      length:
        EU: 0x4
        NA: 0x4
        JP: 0x4
      description: "0x3D7 (983). Used when spawning Kecleon on an even numbered floor."
    - name: KECLEON_MALE_ID
      address:
        EU: 0x22F7DC0
        NA: 0x22F7408
        JP: 0x22F89D0
      length:
        EU: 0x4
        NA: 0x4
        JP: 0x4
      description: "0x17F (383). Used when spawning Kecleon on an odd numbered floor."
    - name: MSG_ID_SLOW_START
      address:
        EU: 0x22F9CDC
        NA: 0x22F92D0
      length:
        EU: 0x4
        NA: 0x4
      description: ID of the message printed when a monster has the ability Slow Start at the beginning of the floor.
    - name: EXPERIENCE_POINT_GAIN_CAP
      address:
        EU: 0x23030F4
        NA: 0x23026C8
      length:
        EU: 0x4
        NA: 0x4
      description: A cap on the experience that can be given to a monster in one call to AddExpSpecial
    - name: JUDGMENT_MOVE_ID
      address:
        EU: 0x230CECC
        NA: 0x230C458
        JP: 0x230D9A8
      length:
        EU: 0x4
        NA: 0x4
        JP: 0x4
      description: |-
        Move ID for Judgment (0x1D3)
        
        type: enum move_id
    - name: REGULAR_ATTACK_MOVE_ID
      address:
        EU: 0x230CED0
        NA: 0x230C45C
        JP: 0x230D9AC
      length:
        EU: 0x4
        NA: 0x4
        JP: 0x4
      description: |-
        Move ID for the regular attack (0x163)
        
        type: enum move_id
    - name: DEOXYS_ATTACK_ID
      address:
        EU: 0x230CED4
        NA: 0x230C460
        JP: 0x230D9B0
      length:
        EU: 0x4
        NA: 0x4
        JP: 0x4
      description: |-
        Monster ID for Deoxys in Attack Forme (0x1A3)
        
        type: enum monster_id
    - name: DEOXYS_SPEED_ID
      address:
        EU: 0x230CED8
        NA: 0x230C464
        JP: 0x230D9B4
      length:
        EU: 0x4
        NA: 0x4
        JP: 0x4
      description: |-
        Monster ID for Deoxys in Speed Forme (0x1A5)
        
        type: enum monster_id
    - name: GIRATINA_ALTERED_ID
      address:
        EU: 0x230CEDC
        NA: 0x230C468
        JP: 0x230D9B8
      length:
        EU: 0x4
        NA: 0x4
        JP: 0x4
      description: |-
        Monster ID for Giratina in Altered Forme (0x211)
        
        type: enum monster_id
    - name: PUNISHMENT_MOVE_ID
      address:
        EU: 0x230CEE0
        NA: 0x230C46C
        JP: 0x230D9BC
      length:
        EU: 0x4
        NA: 0x4
        JP: 0x4
      description: |-
        Move ID for Punishment (0x1BD)
        
        type: enum move_id
    - name: OFFENSE_STAT_MAX
      address:
        EU: 0x230CF10
        NA: 0x230C49C
      length:
        EU: 0x4
        NA: 0x4
      description: "Cap on an attacker's modified offense (attack or special attack) stat after boosts. Used during damage calculation."
    - name: PROJECTILE_MOVE_ID
      address:
        EU:
          - 0x230DAF0
          - 0x231D160
        NA:
          - 0x230D07C
          - 0x231C700
      length:
        EU: 0x4
        NA: 0x4
      description: |-
        The move ID of the special "projectile" move (0x195)
        
        type: enum move_id
    - name: BELLY_LOST_PER_TURN
      address:
        EU: 0x23114D0
        NA: 0x2310A70
        JP: 0x2311F98
      length:
        EU: 0x4
        NA: 0x4
        JP: 0x4
      description: |-
        The base value by which belly is decreased every turn.
        
        Its raw value is 0x199A, which encodes a binary fixed-point number (16 fraction bits) with value (0x199A * 2^-16), and is the closest approximation to 0.1 representable in this number format.
    - name: MONSTER_HEAL_HP_MAX
      address:
        NA: 0x23152E0
      length:
        NA: 0x4
      description: The maximum amount of HP a monster can have (999).
    - name: MOVE_TARGET_AND_RANGE_SPECIAL_USER_HEALING
      address:
        EU: 0x231B794
        NA: 0x231AD34
      length:
        EU: 0x4
        NA: 0x4
      description: |-
        The move target and range code for special healing moves that target just the user (0x273).
        
        type: struct move_target_and_range (+ padding)
    - name: PLAIN_SEED_STRING_ID
      address:
        EU: 0x231D1A8
        NA: 0x231C748
      length:
        EU: 0x4
        NA: 0x4
      description: The string ID for eating a Plain Seed (0xBE9).
    - name: MAX_ELIXIR_PP_RESTORATION
      address:
        EU: 0x231D1AC
        NA: 0x231C74C
      length:
        EU: 0x4
        NA: 0x4
      description: The amount of PP restored per move by ingesting a Max Elixir (0x3E7).
    - name: SLIP_SEED_FAIL_STRING_ID
      address:
        EU: 0x231D614
        NA: 0x231CBAC
      length:
        EU: 0x4
        NA: 0x4
      description: The string ID for when eating the Slip Seed fails (0xC75).
    - name: ROCK_WRECKER_MOVE_ID
      address:
        NA: 0x23245A0
      length:
        NA: 0x4
      description: The move ID for Rock Wrecker (453).
    - name: CASTFORM_NORMAL_FORM_MALE_ID
      address:
        EU: 0x2335E78
        NA: 0x2335438
        JP: 0x2336824
      length:
        EU: 0x4
        NA: 0x4
        JP: 0x4
      description: "Castform's male normal form ID (0x17B)"
    - name: CASTFORM_NORMAL_FORM_FEMALE_ID
      address:
        EU: 0x2335E7C
        NA: 0x233543C
        JP: 0x2336828
      length:
        EU: 0x4
        NA: 0x4
        JP: 0x4
      description: "Castform's female normal form ID (0x3D3)"
    - name: CHERRIM_SUNSHINE_FORM_MALE_ID
      address:
        EU: 0x2335E80
        NA: 0x2335440
        JP: 0x233682C
      length:
        EU: 0x4
        NA: 0x4
        JP: 0x4
      description: "Cherrim's male sunshine form ID (0x1CD)"
    - name: CHERRIM_OVERCAST_FORM_FEMALE_ID
      address:
        EU: 0x2335E84
        NA: 0x2335444
        JP: 0x2336830
      length:
        EU: 0x4
        NA: 0x4
        JP: 0x4
      description: "Cherrim's female overcast form ID (0x424)"
    - name: CHERRIM_SUNSHINE_FORM_FEMALE_ID
      address:
        EU: 0x2335E88
        NA: 0x2335448
        JP: 0x2336834
      length:
        EU: 0x4
        NA: 0x4
        JP: 0x4
      description: "Cherrim's female sunshine form ID (0x425)"
    - name: FLOOR_GENERATION_STATUS_PTR
      address:
        EU:
          - 0x233BA50
          - 0x233BAEC
          - 0x233BD70
          - 0x233C1FC
          - 0x233C65C
          - 0x233C7BC
          - 0x233C954
          - 0x233CB10
          - 0x233CEF0
          - 0x233D350
          - 0x233DB64
          - 0x233DCE4
          - 0x233DEF4
          - 0x233E254
          - 0x233EC3C
          - 0x2340B74
          - 0x2340E00
          - 0x23412B4
          - 0x2342040
          - 0x2342348
          - 0x2342D5C
          - 0x23430F4
          - 0x23433C4
          - 0x2343758
          - 0x2343848
          - 0x234397C
          - 0x2343B0C
        NA:
          - 0x233AE6C
          - 0x233AF08
          - 0x233B18C
          - 0x233B618
          - 0x233BA78
          - 0x233BBD8
          - 0x233BD70
          - 0x233BF2C
          - 0x233C30C
          - 0x233C76C
          - 0x233CF80
          - 0x233D100
          - 0x233D310
          - 0x233D670
          - 0x233E058
          - 0x233FF90
          - 0x234021C
          - 0x23406D0
          - 0x234145C
          - 0x2341764
          - 0x2342178
          - 0x2342510
          - 0x23427E0
          - 0x2342B74
          - 0x2342C64
          - 0x2342D98
          - 0x2342F28
      length:
        EU: 0x4
        NA: 0x4
      description: |-
        Pointer to the global FLOOR_GENERATION_STATUS
        
        type: struct floor_generation_status*
    - name: OFFSET_OF_DUNGEON_N_NORMAL_ITEM_SPAWNS
      address:
        EU:
          - 0x233BA58
          - 0x2342048
        NA:
          - 0x233AE74
          - 0x2341464
      length:
        EU: 0x4
        NA: 0x4
      description: Offset of the (number of base items + 1) field on the dungeon struct (0x12AFA)
    - name: DUNGEON_GRID_COLUMN_BYTES
      address:
        EU:
          - 0x233C1F8
          - 0x233C658
          - 0x233C950
          - 0x233CB0C
          - 0x233CEEC
          - 0x233D354
          - 0x233D5C8
          - 0x233DB5C
          - 0x233DCE0
          - 0x233DEF8
          - 0x233E250
          - 0x233EC38
          - 0x233F01C
          - 0x233F914
          - 0x233FCF8
          - 0x23404E0
          - 0x2340B78
          - 0x2340E04
          - 0x2341038
          - 0x23430B0
        NA:
          - 0x233B614
          - 0x233BA74
          - 0x233BD6C
          - 0x233BF28
          - 0x233C308
          - 0x233C770
          - 0x233C9E4
          - 0x233CF78
          - 0x233D0FC
          - 0x233D314
          - 0x233D66C
          - 0x233E054
          - 0x233E438
          - 0x233ED30
          - 0x233F114
          - 0x233F8FC
          - 0x233FF94
          - 0x2340220
          - 0x2340454
          - 0x23424CC
      length:
        EU: 0x4
        NA: 0x4
      description: "The number of bytes in one column of the dungeon grid cell array, 450, which corresponds to a column of 15 grid cells."
    - name: DEFAULT_MAX_POSITION
      address:
        EU: 0x2340B7C
        NA: 0x233FF98
      length:
        EU: 0x4
        NA: 0x4
      description: A large number (9999) to use as a default position for keeping track of min/max position values
    - name: OFFSET_OF_DUNGEON_GUARANTEED_ITEM_ID
      address:
        EU:
          - 0x2342044
          - 0x2345A64
        NA:
          - 0x2341460
          - 0x2344E80
      length:
        EU: 0x4
        NA: 0x4
      description: Offset of the guaranteed item ID field in the dungeon struct (0x2C9E8)
    - name: FIXED_ROOM_TILE_SPAWN_TABLE
      address:
        EU: 0x23509DC
        NA: 0x234FDD0
        JP: 0x2351050
      length:
        EU: 0x2C
        NA: 0x2C
        JP: 0x2C
      description: |-
        Table of tiles that can spawn in fixed rooms, pointed into by the FIXED_ROOM_TILE_SPAWN_TABLE.
        
        This is an array of 11 4-byte entries containing info about one tile each. Info includes the trap ID if a trap, room ID, and flags.
        
        type: struct fixed_room_tile_spawn_entry[11]
    - name: TREASURE_BOX_1_ITEM_IDS
      address:
        EU: 0x2350A08
        NA: 0x234FDFC
        JP: 0x235107C
      length:
        EU: 0x18
        NA: 0x18
        JP: 0x18
      description: |-
        Item IDs for variant 1 of each of the treasure box items (ITEM_*_BOX_1).
        
        type: struct item_id_16[12]
    - name: FIXED_ROOM_REVISIT_OVERRIDES
      address:
        EU: 0x2350A20
        NA: 0x234FE14
        JP: 0x2351094
      length:
        EU: 0x100
        NA: 0x100
        JP: 0x100
      description: |-
        Table of fixed room IDs, which if nonzero, overrides the normal fixed room ID for a floor (which is used to index the table) if the dungeon has already been cleared previously.
        
        Overrides are used to substitute different fixed room data for things like revisits to story dungeons.
        
        type: struct fixed_room_id_8[256]
    - name: FIXED_ROOM_MONSTER_SPAWN_TABLE
      address:
        EU: 0x2350B20
        NA: 0x234FF14
        JP: 0x2351194
      length:
        EU: 0x1E0
        NA: 0x1E0
        JP: 0x1E0
      description: |-
        Table of monsters that can spawn in fixed rooms, pointed into by the FIXED_ROOM_ENTITY_SPAWN_TABLE.
        
        This is an array of 120 4-byte entries containing info about one monster each. Info includes the monster ID, stats, and behavior type.
        
        type: struct fixed_room_monster_spawn_entry[120]
    - name: FIXED_ROOM_ITEM_SPAWN_TABLE
      address:
        EU: 0x2350D00
        NA: 0x23500F4
        JP: 0x2351374
      length:
        EU: 0x1F8
        NA: 0x1F8
        JP: 0x1F8
      description: |-
        Table of items that can spawn in fixed rooms, pointed into by the FIXED_ROOM_ENTITY_SPAWN_TABLE.
        
        This is an array of 63 8-byte entries containing one item ID each.
        
        type: struct fixed_room_item_spawn_entry[63]
    - name: FIXED_ROOM_ENTITY_SPAWN_TABLE
      address:
        EU: 0x2350EF8
        NA: 0x23502EC
        JP: 0x235156C
      length:
        EU: 0xC9C
        NA: 0xC9C
        JP: 0xC9C
      description: |-
        Table of entities (items, monsters, tiles) that can spawn in fixed rooms, which is indexed into by the main data structure for each fixed room.
        
        This is an array of 269 entries. Each entry contains 3 pointers (one into FIXED_ROOM_ITEM_SPAWN_TABLE, one into FIXED_ROOM_MONSTER_SPAWN_TABLE, and one into FIXED_ROOM_TILE_SPAWN_TABLE), and represents the entities that can spawn on one specific tile in a fixed room.
        
        type: struct fixed_room_entity_spawn_entry[269]
    - name: STATUS_ICON_ARRAY_MUZZLED
      address:
        EU: 0x2351DC8
        NA: 0x23511BC
        JP: 0x235243C
      length:
        EU: 0x10
        NA: 0x10
      description: "Array of bit masks used to set monster::status_icon. Indexed by monster::statuses::muzzled * 8. See UpdateStatusIconFlags for details."
    - name: STATUS_ICON_ARRAY_MAGNET_RISE
      address:
        EU: 0x2351DD8
        NA: 0x23511CC
        JP: 0x235244C
      length:
        EU: 0x10
        NA: 0x10
      description: "Array of bit masks used to set monster::status_icon. Indexed by monster::statuses::magnet_rise * 8. See UpdateStatusIconFlags for details."
    - name: STATUS_ICON_ARRAY_MIRACLE_EYE
      address:
        EU: 0x2351DF8
        NA: 0x23511EC
        JP: 0x235246C
      length:
        EU: 0x18
        NA: 0x18
      description: "Array of bit masks used to set monster::status_icon. Indexed by monster::statuses::miracle_eye * 8. See UpdateStatusIconFlags for details."
    - name: STATUS_ICON_ARRAY_LEECH_SEED
      address:
        EU: 0x2351E08
        NA: 0x23511FC
        JP: 0x235247C
      length:
        EU: 0x18
        NA: 0x18
      description: "Array of bit masks used to set monster::status_icon. Indexed by monster::statuses::leech_seed * 8. See UpdateStatusIconFlags for details."
    - name: STATUS_ICON_ARRAY_LONG_TOSS
      address:
        EU: 0x2351E20
        NA: 0x2351214
        JP: 0x2352494
      length:
        EU: 0x18
        NA: 0x18
      description: "Array of bit masks used to set monster::status_icon. Indexed by monster::statuses::long_toss * 8. See UpdateStatusIconFlags for details."
    - name: STATUS_ICON_ARRAY_BLINDED
      address:
        EU: 0x2351E78
        NA: 0x235126C
        JP: 0x23524EC
      length:
        EU: 0x28
        NA: 0x28
      description: "Array of bit masks used to set monster::status_icon. Indexed by monster::statuses::blinded * 8. See UpdateStatusIconFlags for details."
    - name: STATUS_ICON_ARRAY_BURN
      address:
        EU: 0x2351EA0
        NA: 0x2351294
        JP: 0x2352514
      length:
        EU: 0x28
        NA: 0x28
      description: "Array of bit masks used to set monster::status_icon. Indexed by monster::statuses::burn * 8. See UpdateStatusIconFlags for details."
    - name: STATUS_ICON_ARRAY_SURE_SHOT
      address:
        EU: 0x2351EC8
        NA: 0x23512BC
        JP: 0x235253C
      length:
        EU: 0x28
        NA: 0x28
      description: "Array of bit masks used to set monster::status_icon. Indexed by monster::statuses::sure_shot * 8. See UpdateStatusIconFlags for details."
    - name: STATUS_ICON_ARRAY_INVISIBLE
      address:
        EU: 0x2351EF0
        NA: 0x23512E4
        JP: 0x2352564
      length:
        EU: 0x28
        NA: 0x28
      description: "Array of bit masks used to set monster::status_icon. Indexed by monster::statuses::invisible * 8. See UpdateStatusIconFlags for details."
    - name: STATUS_ICON_ARRAY_SLEEP
      address:
        EU: 0x2351F18
        NA: 0x235130C
        JP: 0x235258C
      length:
        EU: 0x40
        NA: 0x40
      description: "Array of bit masks used to set monster::status_icon. Indexed by monster::statuses::sleep * 8. See UpdateStatusIconFlags for details."
    - name: STATUS_ICON_ARRAY_CURSE
      address:
        EU: 0x2351F48
        NA: 0x235133C
        JP: 0x23525BC
      length:
        EU: 0x38
        NA: 0x38
      description: "Array of bit masks used to set monster::status_icon. Indexed by monster::statuses::curse * 8. See UpdateStatusIconFlags for details."
    - name: STATUS_ICON_ARRAY_FREEZE
      address:
        EU: 0x2351F80
        NA: 0x2351374
        JP: 0x23525F4
      length:
        EU: 0x40
        NA: 0x40
      description: "Array of bit masks used to set monster::status_icon. Indexed by monster::statuses::freeze * 8. See UpdateStatusIconFlags for details."
    - name: STATUS_ICON_ARRAY_CRINGE
      address:
        EU: 0x2351FC0
        NA: 0x23513B4
        JP: 0x2352634
      length:
        EU: 0x40
        NA: 0x40
      description: "Array of bit masks used to set monster::status_icon. Indexed by monster::statuses::cringe * 8. See UpdateStatusIconFlags for details."
    - name: STATUS_ICON_ARRAY_BIDE
      address:
        EU: 0x2352000
        NA: 0x23513F4
        JP: 0x2352674
      length:
        EU: 0x70
        NA: 0x70
      description: "Array of bit masks used to set monster::status_icon. Indexed by monster::statuses::bide * 8. See UpdateStatusIconFlags for details."
    - name: STATUS_ICON_ARRAY_REFLECT
      address:
        EU: 0x2352100
        NA: 0x23514F4
        JP: 0x2352774
      length:
        EU: 0x90
        NA: 0x90
      description: "Array of bit masks used to set monster::status_icon. Indexed by monster::statuses::reflect * 8. See UpdateStatusIconFlags for details."
    - name: POSITION_DISPLACEMENT_TO_DIRECTION
      address:
        EU: 0x2352210
        NA: 0x2351604
        JP: 0x2352884
      length:
        EU: 0x24
        NA: 0x24
        JP: 0x24
      description: |-
        An array mapping position displacements (y, then x) to directions. Used by GetDirectionTowardsPosition.
        
        Given two positions, displacements are either 0, 1, or 2 depending on whether the second position's x/y coordinate is less than, equal, or greater
        than the first position's corresponding coordinates. For example, POSITION_DISPLACEMENT_TO_DIRECTION[0][2] (DIR_UP_RIGHT)
        indicates that the second y coordinate is less than the first, and the second x coordinate is greater than the first.
    - name: DIRECTIONS_XY
      address:
        EU: 0x2352328
        NA: 0x235171C
        JP: 0x235299C
      length:
        EU: 0x20
        NA: 0x20
        JP: 0x20
      description: |-
        An array mapping each direction index to its x and y displacements.
        
        Directions start with 0=down and proceed counterclockwise (see enum direction_id). Displacements for x and y are interleaved and encoded as 2-byte signed integers. For example, the first two integers are [0, 1], which correspond to the x and y displacements for the "down" direction (positive y means down).
    - name: FACING_DIRECTION_INCREMENTS
      address:
        EU: 0x2352388
        NA: 0x235177C
        JP: 0x23529FC
      length:
        EU: 0x20
        NA: 0x20
        JP: 0x20
      description: |-
        An array of direction offsets from a monster's current facing direction, each increasingly farther away from the current direction.
        
        For example, the array starts with [0, 1, -1, 2...]. If the monster's current direction is DIR_UP, the first four array elements
        are each added to the current direction, corresponding to DIR_UP, DIR_UP_LEFT, DIR_UP_RIGHT, DIR_LEFT.
    - name: DISPLACEMENTS_WITHIN_2_LARGEST_FIRST
      address:
        EU: 0x23523E8
        NA: 0x23517DC
        JP: 0x2352A5C
      length:
        NA: 0x68
      description: |-
        An array of displacement vectors with max norm <= 2, ordered in descending order by norm.
        
        The last element, (99, 99), is invalid and used as an end marker.
        
        type: position[26]
    - name: DISPLACEMENTS_WITHIN_2_SMALLEST_FIRST
      address:
        EU: 0x2352450
        NA: 0x2351844
        JP: 0x2352AC4
      length:
        NA: 0x68
      description: |-
        An array of displacement vectors with max norm <= 2, ordered in ascending order by norm.
        
        The last element, (99, 99), is invalid and used as an end marker.
        
        type: position[26]
    - name: DISPLACEMENTS_WITHIN_3
      address:
        EU: 0x23524B8
        NA: 0x23518AC
        JP: 0x2352B2C
      length:
        NA: 0xC8
      description: |-
        An array of displacement vectors with max norm <= 3. The elements are vaguely in ascending order by norm, but not exactly.
        
        The last element, (99, 99), is invalid and used as an end marker.
        
        type: position[50]
    - name: ITEM_CATEGORY_ACTIONS
      address:
        EU: 0x2352C1C
        NA: 0x2352010
        JP: 0x2353290
      length:
        EU: 0x20
        NA: 0x20
      description: |-
        Action ID associated with each item category. Used by GetItemAction.
        
        Each entry is 2 bytes long.
    - name: FRACTIONAL_TURN_SEQUENCE
      address:
        EU: 0x2352E90
        NA: 0x2352284
        JP: 0x2353504
      length:
        EU: 0xFA
        NA: 0xFA
      description: |-
        Read by certain functions that are called by RunFractionalTurn to see if they should be executed.
        
        Array is accessed via a pointer added to some multiple of fractional_turn, so that if the resulting memory location is zero, the function returns.
    - name: BELLY_DRAIN_IN_WALLS_INT
      address:
        EU: 0x2353374
        NA: 0x2352768
        JP: 0x23539E8
      length:
        EU: 0x2
        NA: 0x2
        JP: 0x2
      description: The additional amount by which belly is decreased every turn when inside walls (integer part)
    - name: BELLY_DRAIN_IN_WALLS_THOUSANDTHS
      address:
        EU: 0x2353376
        NA: 0x235276A
        JP: 0x23539EA
      length:
        EU: 0x2
        NA: 0x2
        JP: 0x2
      description: The additional amount by which belly is decreased every turn when inside walls (fractional thousandths)
    - name: DIRECTIONAL_BIT_MASKS
      address:
        EU:
          - 0x235337C
          - 0x2353384
          - 0x235338C
          - 0x2353394
          - 0x235339C
          - 0x23533A4
        NA:
          - 0x2352770
          - 0x2352778
          - 0x2352780
          - 0x2352788
          - 0x2352790
          - 0x2352798
        JP:
          - 0x23539F0
          - 0x23539F8
          - 0x2353A00
          - 0x2353A08
          - 0x2353A10
          - 0x2353A18
      length:
        EU: 0x8
        NA: 0x8
        JP: 0x8
      description: "An array of one-hot bit masks corresponding to each direction_id. Used alongside tile->walkable_neighbor_flags to determine whether it's possible to move to a tile."
    - name: MONSTER_TREATMENT_DATA
      address:
        EU: 0x23533AC
        NA: 0x23527A0
        JP: 0x2353A20
      length:
        EU: 0x20
        NA: 0x20
        JP: 0x20
      description: |-
        A 4D array of monster_treatment enum values. Used by GetTreatmentBetweenMonsters to determine treatment based on several parameters.
        The parameters are (in order of how the array is indexed):
        1. Value from 0-3 based on entity1's decoy_ai_tracker value.
          If decoy_ai_tracker is 0 and the entity is the leader, this value is 0. Otherwise it is decoy_ai_tracker + 1
        2. Boolean value for whether entity1 is a wild Pokémon.
        3. Boolean value for whether entity2 is a wild Pokémon.
        4. Boolean value for whether entity2 is a decoy.
    - name: DAMAGE_MULTIPLIER_0_5
      address:
        EU: 0x2353448
        NA: 0x235283C
        JP: 0x2353ABC
      length:
        NA: 0x8
      description: "A generic damage multiplier of 0.5 used in various places, as a 64-bit fixed-point number with 16 fraction bits."
    - name: DAMAGE_MULTIPLIER_1_5
      address:
        EU: 0x2353450
        NA: 0x2352844
        JP: 0x2353AC4
      length:
        NA: 0x8
      description: "A generic damage multiplier of 1.5 used in various places, as a 64-bit fixed-point number with 16 fraction bits."
    - name: DAMAGE_MULTIPLIER_2
      address:
        EU: 0x2353458
        NA: 0x235284C
        JP: 0x2353ACC
      length:
        NA: 0x8
      description: "A generic damage multiplier of 2 used in various places, as a 64-bit fixed-point number with 16 fraction bits."
    - name: CLOUDY_DAMAGE_MULTIPLIER
      address:
        EU: 0x2353468
        NA: 0x235285C
        JP: 0x2353ADC
      length:
        NA: 0x8
      description: "The extra damage multiplier for non-Normal-type moves when the weather is Cloudy, as a 64-bit fixed-point number with 16 fraction bits (0.75)."
    - name: SOLID_ROCK_MULTIPLIER
      address:
        EU: 0x2353470
        NA: 0x2352864
        JP: 0x2353AE4
      length:
        NA: 0x8
      description: "The extra damage multiplier for super-effective moves when Solid Rock or Filter is active, as a 64-bit fixed-point number with 16 fraction bits (0.75)."
    - name: DAMAGE_FORMULA_MAX_BASE
      address:
        EU: 0x2353478
        NA: 0x235286C
        JP: 0x2353AEC
      length:
        NA: 0x8
      description: "The maximum value of the base damage formula (after DAMAGE_FORMULA_NON_TEAM_MEMBER_MODIFIER application, if relevant), as a 64-bit binary fixed-point number with 16 fraction bits (999)."
    - name: WONDER_GUARD_MULTIPLIER
      address:
        NA: 0x2352874
      length:
        NA: 0x8
      description: "The damage multiplier for moves affected by Wonder Guard, as a 64-bit fixed-point number with 16 fraction bits (0)."
    - name: DAMAGE_FORMULA_MIN_BASE
      address:
        EU: 0x2353488
        NA: 0x235287C
        JP: 0x2353AFC
      length:
        NA: 0x8
      description: "The minimum value of the base damage formula (after DAMAGE_FORMULA_NON_TEAM_MEMBER_MODIFIER application, if relevant), as a 64-bit binary fixed-point number with 16 fraction bits (1)."
    - name: WEAK_TYPE_PICKER_MATCHUP_MULTIPLIERS
      address:
        EU: 0x2353490
        NA: 0x2352884
        JP: 0x2353B04
      length:
        EU: 0x10
        NA: 0x10
        JP: 0x10
      description: "Array of multipliers to a move's AI weight when Weak-Type Picker is in effect, based on the move's type matchup against its target. Array indexes correspond to enum type_matchup."
    - name: TYPE_DAMAGE_NEGATING_EXCLUSIVE_ITEM_EFFECTS
      address:
        EU: 0x23534B0
        NA: 0x23528A4
        JP: 0x2353B24
      length:
        NA: 0xE0
      description: |-
        List of exclusive item effects that negate damage of a certain type, terminated by a TYPE_NEUTRAL entry.
        
        type: struct damage_negating_exclusive_eff_entry[28]
    - name: TWO_TURN_STATUSES
      address:
        EU: 0x235366C
        NA: 0x2352A60
        JP: 0x2353CE0
      length:
        EU: 0xB
        NA: 0xB
        JP: 0xB
      description: Lists all status IDs that are for two-turn moves. The last entry is null.
    - name: TWO_TURN_MOVES_AND_STATUSES
      address:
        EU: 0x23536B8
        NA: 0x2352AAC
        JP: 0x2353D2C
      length:
        EU: 0x2C
        NA: 0x2C
      description: List that matches two-turn move IDs to their corresponding status ID. The last entry is null.
    - name: SPATK_STAT_IDX
      address:
        EU: 0x23536F4
        NA: 0x2352AE8
        JP: 0x2353D68
      length:
        EU: 0x4
        NA: 0x4
      description: "The index (1) of the special attack entry in internal stat structs, such as the stat modifier array for a monster."
    - name: ATK_STAT_IDX
      address:
        EU: 0x23536F8
        NA: 0x2352AEC
        JP: 0x2353D6C
      length:
        EU: 0x4
        NA: 0x4
      description: "The index (0) of the attack entry in internal stat structs, such as the stat modifier array for a monster."
    - name: ROLLOUT_DAMAGE_MULT_TABLE
      address:
        EU: 0x23536FC
        NA: 0x2352AF0
        JP: 0x2353D70
      length:
        NA: 0x28
      description: |-
        A table of damage multipliers for each successive hit of Rollout/Ice Ball. Each entry is a binary fixed-point number with 8 fraction bits.
        
        type: int32_t[10]
    - name: MAP_COLOR_TABLE
      address:
        EU: 0x2353BDC
        NA: 0x2352FD0
        JP: 0x2354250
      length:
        NA: 0x24
      description: |-
        In order: white, black, red, green, blue, magenta, dark pink, chartreuse, light orange
        
        Note: unverified, ported from Irdkwia's notes
        
        type: struct rgba[9]
    - name: CORNER_CARDINAL_NEIGHBOR_IS_OPEN
      address:
        EU: 0x2353C24
        NA: 0x2353010
        JP: 0x2354290
      length:
        EU: 0x20
        NA: 0x20
      description: |-
        An array mapping each (corner index, neighbor direction index) to whether or not that neighbor is expected to be open floor.
        
        Corners start with 0=top-left and proceed clockwise. Directions are enumerated as with DIRECTIONS_XY. The array is indexed by i=(corner_index * N_DIRECTIONS + direction). An element of 1 (0) means that starting from the specified corner of a room, moving in the specified direction should lead to an open floor tile (non-open terrain like a wall).
        
        Note that this array is only used for the cardinal directions. The elements at odd indexes are unused and unconditionally set to 0.
        
        This array is used by the dungeon generation algorithm when generating room imperfections. See GenerateRoomImperfections.
    - name: GUMMI_LIKE_STRING_IDS
      address:
        EU: 0x2353EE0
        NA: 0x23532D0
        JP: 0x2354550
      length:
        EU: 0x8
        NA: 0x8
      description: List that holds the string IDs for how much a monster liked a gummi in decreasing order.
    - name: GUMMI_IQ_STRING_IDS
      address:
        EU: 0x2353F3C
        NA: 0x2353324
        JP: 0x23545A4
      length:
        EU: 0xA
        NA: 0xA
      description: "List that holds the string IDs for how much a monster's IQ was raised by in decreasing order."
    - name: DAMAGE_STRING_IDS
      address:
        EU: 0x2353F48
        NA: 0x2353330
        JP: 0x23545B0
      length:
        NA: 0x36
      description: List that matches the damage_message ID to their corresponding string ID. The null entry at 0xE in the middle is for hunger. The last entry is null.
    - name: DUNGEON_PTR
      address:
        EU: 0x2354138
        NA: 0x2353538
        JP: 0x23547B8
      length:
        EU: 0x4
        NA: 0x4
        JP: 0x4
      description: |-
        [Runtime] Pointer to the dungeon struct in dungeon mode.
        
        This is a "working copy" of DUNGEON_PTR_MASTER. The main dungeon engine uses this pointer (or rather pointers to this pointer) when actually running dungeon mode.
        
        type: struct dungeon*
    - name: DUNGEON_PTR_MASTER
      address:
        EU: 0x235413C
        NA: 0x235353C
      length:
        EU: 0x4
        NA: 0x4
      description: |-
        [Runtime] Pointer to the dungeon struct in dungeon mode.
        
        This is a "master copy" of the dungeon pointer. The game uses this pointer when doing low-level memory work (allocation, freeing, zeroing). The normal DUNGEON_PTR is used for most other dungeon mode work.
        
        type: struct dungeon*
    - name: TOP_SCREEN_STATUS_PTR
      address:
        EU: 0x2354154
        NA: 0x2353554
        JP: 0x23547D4
      length:
        EU: 0x4
      description: |-
        [Runtime] Pointer for struct for handling the status of the top screen in dungeon mode.
        
        type: struct top_screen_status
    - name: LEADER_PTR
      address:
        EU: 0x235415C
        NA: 0x235355C
        JP: 0x23547DC
      length:
        EU: 0x4
        NA: 0x4
      description: |-
        [Runtime] Pointer to the current leader of the team.
        
        type: struct entity*
    - name: DUNGEON_PRNG_STATE
      address:
        EU: 0x2354170
        NA: 0x2353570
        JP: 0x23547F0
      length:
        EU: 0x14
        NA: 0x14
      description: |-
        [Runtime] The global PRNG state for dungeon mode, not including the current values in the secondary sequences.
        
        This struct holds state for the primary LCG, as well as the current configuration controlling which LCG to use when generating random numbers. See DungeonRand16Bit for more information on how the dungeon PRNG works.
        
        type: struct prng_state
    - name: DUNGEON_PRNG_STATE_SECONDARY_VALUES
      address:
        EU: 0x2354184
        NA: 0x2353584
        JP: 0x2354804
      length:
        EU: 0x14
        NA: 0x14
      description: |-
        [Runtime] An array of 5 integers corresponding to the last value generated for each secondary LCG sequence.
        
        Based on the assembly, this appears to be its own global array, separate from DUNGEON_PRNG_STATE.
    - name: LOADED_ATTACK_SPRITE_FILE_INDEX
      address:
        EU: 0x23541AC
        NA: 0x23535AC
        JP: 0x235482C
      length:
        EU: 0x2
      description: |-
        [Runtime] The file index of the currently loaded attack sprite.
        
        type: uint16_t
    - name: LOADED_ATTACK_SPRITE_PACK_ID
      address:
        EU: 0x23541AE
      length:
        EU: 0x2
      description: |-
        [Runtime] The pack id of the currently loaded attack sprite. Should correspond to the id of m_attack.bin
        
        type: enum pack_file_id
    - name: EXCL_ITEM_EFFECTS_WEATHER_ATK_SPEED_BOOST
      address:
        EU: 0x23541B0
        NA: 0x23535B0
        JP: 0x2354830
      length:
        EU: 0x8
        NA: 0x8
      description: Array of IDs for exclusive item effects that increase attack speed with certain weather conditions.
    - name: EXCL_ITEM_EFFECTS_WEATHER_MOVE_SPEED_BOOST
      address:
        EU: 0x23541B8
        NA: 0x23535B8
        JP: 0x2354838
      length:
        EU: 0x8
        NA: 0x8
      description: Array of IDs for exclusive item effects that increase movement speed with certain weather conditions.
    - name: EXCL_ITEM_EFFECTS_WEATHER_NO_STATUS
      address:
        EU: 0x23541C0
        NA: 0x23535C0
        JP: 0x2354840
      length:
        EU: 0x8
        NA: 0x8
      description: Array of IDs for exclusive item effects that grant status immunity with certain weather conditions.
    - name: AI_THROWN_ITEM_ACTION_CHOICE_COUNT
      address:
        EU: 0x23542FC
        NA: 0x23536FC
        JP: 0x235497C
      length:
        EU: 0x4
      description: "[Runtime] Used to store the number of positions output by GetPossibleAiArcItemTargets and the number of directions/probabilities output by GetPossibleAiThrownItemDirections."
    - name: EXCL_ITEM_EFFECTS_EVASION_BOOST
      address:
        EU: 0x2354310
        NA: 0x2353710
        JP: 0x2354990
      length:
        EU: 0x8
        NA: 0x8
      description: Array of IDs for exclusive item effects that grant an evasion boost with certain weather conditions.
    - name: DEFAULT_TILE
      address:
        EU: 0x235433C
        NA: 0x2353724
        JP: 0x235499C
      length:
        EU: 0x14
        NA: 0x14
        JP: 0x14
      description: |-
        The default tile struct.
        
        This is just a struct full of zeroes, but is used as a fallback in various places where a "default" tile is needed, such as when a grid index is out of range.
        
        type: struct tile
    - name: HIDDEN_STAIRS_SPAWN_BLOCKED
      address:
        EU: 0x23543A4
        NA: 0x235378C
        JP: 0x2354A04
      length:
        EU: 0x1
        NA: 0x1
      description: |-
        [Runtime] A flag for when Hidden Stairs could normally have spawned on the floor but didn't.
        
        This is set either when the Hidden Stairs just happen not to spawn by chance, or when the current floor is a rescue or mission destination floor.
        
        This appears to be part of a larger (8-byte?) struct. It seems like this value is at least followed by 3 bytes of padding and a 4-byte integer field.
    - name: FIXED_ROOM_DATA_PTR
      address:
        EU: 0x23543AC
        NA: 0x2353794
        JP: 0x2354A0C
      length:
        EU: 0x4
        NA: 0x4
      description: "[Runtime] Pointer to decoded fixed room data loaded from the BALANCE/fixed.bin file."
    - name: MESSAGE_LOG_INFO
      address:
        EU: 0x23543E4
        NA: 0x23537CC
        JP: 0x2354A44
      length:
        EU: 0xC
      description: "[Runtime] Struct containing information and state for logged messages."
    - name: DUNGEON_FADES_PTR
      address:
        EU: 0x23543F8
        NA: 0x23537E0
        JP: 0x2354A58
      length:
        EU: 0x4
      description: "[Runtime] Pointer to the dungeon fades struct that maintains the status of screen fades in dungeon mode."<|MERGE_RESOLUTION|>--- conflicted
+++ resolved
@@ -775,11 +775,8 @@
     - name: PlaySeByIdIfShouldDisplayEntity
       address:
         EU: 0x22E6050
-<<<<<<< HEAD
-=======
         NA: 0x22E56A0
         JP: 0x22E6D10
->>>>>>> b4e4131e
       description: |-
         Plays the specified sound effect if ShouldDisplayEntityAdvanced returns true for the entity (or if the entity pointer is null).
         
@@ -857,11 +854,8 @@
     - name: GetRandomTrapId
       address:
         EU: 0x22E843C
-<<<<<<< HEAD
-=======
         NA: 0x22E7A8C
         JP: 0x22E90F8
->>>>>>> b4e4131e
       description: |-
         Gets the id of the trap to be used as the effect of a Random Trap.
         
@@ -1354,11 +1348,8 @@
     - name: PlaySeByIdIfNotSilence
       address:
         EU: 0x22EB67C
-<<<<<<< HEAD
-=======
         NA: 0x22EACCC
         JP: 0x22EC334
->>>>>>> b4e4131e
       description: |-
         Plays the specified sound effect if it is not the designated silence value (0x3F00).
         
@@ -1397,11 +1388,8 @@
     - name: ResetLeaderActionFields
       address:
         EU: 0x22EBD48
-<<<<<<< HEAD
-=======
         NA: 0x22EB398
         JP: 0x22ECA00
->>>>>>> b4e4131e
       description: |-
         Resets the leader monster's action_id fields to 0.
         
@@ -1656,11 +1644,8 @@
     - name: SpawnTraps
       address:
         EU: 0x22EE238
-<<<<<<< HEAD
-=======
         NA: 0x22ED888
         JP: 0x22EEEEC
->>>>>>> b4e4131e
       description: |-
         Spawns a new dungeon floor's traps.
         
@@ -1757,11 +1742,8 @@
     - name: SubstitutePlaceholderTrapTags2
       address:
         EU: 0x22EE90C
-<<<<<<< HEAD
-=======
         NA: 0x22EDF5C
         JP: 0x22EF5C0
->>>>>>> b4e4131e
       description: |-
         Used in TryTriggerTrap. Has the same functionality as SubstitutePlaceholderTrapTags.
         
@@ -2017,11 +1999,8 @@
     - name: GetLeaderActionId
       address:
         EU: 0x22F1550
-<<<<<<< HEAD
-=======
         NA: 0x22F0B9C
         JP: 0x22F219C
->>>>>>> b4e4131e
       description: |-
         Gets the current action id of the leader monster's action data.
         
@@ -3332,17 +3311,12 @@
         EU:
           - 0x2301244
           - 0x2301308
-<<<<<<< HEAD
-        NA: 0x2300818
-        JP: 0x2301BFC
-=======
         NA:
           - 0x2300818
           - 0x23008DC
         JP:
           - 0x2301BFC
           - 0x2301CC0
->>>>>>> b4e4131e
       description: |-
         Returns 0 if none of these conditions holds for the given entity:
         blinded (checked only if blind_check == 1),
@@ -3356,17 +3330,12 @@
         EU:
           - 0x230156C
           - 0x2301624
-<<<<<<< HEAD
-        NA: 0x2300B40
-        JP: 0x2301F24
-=======
         NA:
           - 0x2300B40
           - 0x2300BF8
         JP:
           - 0x2301F24
           - 0x2301FDC
->>>>>>> b4e4131e
       description: |-
         Returns 0 if none of these conditions holds for the given entity: is a rescue client,
         doesn’t gain experience (a mission client/story teammate?), is a terrified non-team-leader,
@@ -3379,17 +3348,12 @@
         EU:
           - 0x23016DC
           - 0x230172C
-<<<<<<< HEAD
-        NA: 0x2300CB0
-        JP: 0x2302094
-=======
         NA:
           - 0x2300CB0
           - 0x2300D00
         JP:
           - 0x2302094
           - 0x23020E4
->>>>>>> b4e4131e
       description: |-
         Returns 0 if none of these conditions holds for the given entity: asleep, frozen, petrified, biding.
         
@@ -5885,11 +5849,8 @@
     - name: SetReflectStatus
       address:
         EU: 0x23197F8
-<<<<<<< HEAD
-=======
         NA: 0x2318D98
         JP: 0x231A268
->>>>>>> b4e4131e
       description: |-
         Sets a target monster's reflect status to the specified value. 
         
@@ -6549,11 +6510,8 @@
     - name: MakeFloorOneRoom
       address:
         EU: 0x231F4A8
-<<<<<<< HEAD
-=======
         NA: 0x231EA40
         JP: 0x231FEEC
->>>>>>> b4e4131e
       description: |-
         Removes all walls to make the floor one room.
         
@@ -9351,11 +9309,8 @@
     - name: WaitUntilAlertBoxTextIsLoadedWrapper
       address:
         EU: 0x234BE94
-<<<<<<< HEAD
-=======
         NA: 0x234B294
         JP: 0x234C504
->>>>>>> b4e4131e
       description: |-
         Calls WaitUntilAlertBoxTextIsLoaded with r0 = 0x50.
         
@@ -9489,11 +9444,8 @@
     - name: AlertBoxIsScrolling
       address:
         EU: 0x234C3EC
-<<<<<<< HEAD
-=======
         NA: 0x234B7EC
         JP: 0x234CA5C
->>>>>>> b4e4131e
       description: |-
         Returns true if the alert box is currently scrolling (i.e. a message is being loaded).
         
@@ -9501,11 +9453,8 @@
     - name: WaitUntilAlertBoxTextIsLoaded
       address:
         EU: 0x234C618
-<<<<<<< HEAD
-=======
         NA: 0x234BA18
         JP: 0x234CC7C
->>>>>>> b4e4131e
       description: |-
         Calls AdvanceFrame in a loop until the dungeon alert box has finished scrolling.
         
@@ -9699,11 +9648,8 @@
     - name: StairsMenuAfterStep
       address:
         EU: 0x234F504
-<<<<<<< HEAD
-=======
         NA: 0x234E8F8
         JP: 0x234FB80
->>>>>>> b4e4131e
       description: |-
         Opens the stairs menu after stepping on a stairs tile.
         
