--- conflicted
+++ resolved
@@ -495,11 +495,8 @@
     - name: PopulateActiveMonsterPtrs
       address:
         EU: 0x22E32B8
-<<<<<<< HEAD
-=======
         NA: 0x22E2978
         JP: 0x22E400C
->>>>>>> f7342356
       description: |-
         Populates active_monster_ptrs with all valid monsters in the monster_slot_headers array.
         
@@ -785,11 +782,8 @@
     - name: CopySpawnEntriesMaster
       address:
         EU: 0x22E8598
-<<<<<<< HEAD
-=======
         NA: 0x22E7BE8
         JP: 0x22E9254
->>>>>>> f7342356
       description: |-
         Copies the array at spawn_entries_master, starting from offset, to spawn_entries and returns the number of elements copied.
         
