overlay29:
  versions:
    - EU
    - NA
    - JP
  address:
    EU: 0x22DCB80
    NA: 0x22DC240
    JP: 0x22DD8E0
  length:
    EU: 0x77900
    NA: 0x77620
    JP: 0x77200
  description: |-
    The dungeon engine.
    
    This is the "main" overlay of dungeon mode. It controls most things that happen in a Mystery Dungeon, such as dungeon layout generation, dungeon menus, enemy AI, and generally just running each turn while within a dungeon.
  subregions:
    - move_effects.yml
  functions:
    - name: GetWeatherColorTable
      address:
        EU: 0x22DEF60
        NA: 0x22DE620
      description: |-
        Gets a pointer to the floor's color table given the current weather.
        
        The returned table contains 1024 color entries.
        
        r0: Weather ID
        return: color table pointer
    - name: DungeonAlloc
      address:
        EU: 0x22DF39C
        NA: 0x22DEA5C
        JP: 0x22E00FC
      description: |-
        Allocates a new dungeon struct.
        
        This updates the master dungeon pointer and returns a copy of that pointer.
        
        return: pointer to a newly allocated dungeon struct
    - name: GetDungeonPtrMaster
      address:
        EU: 0x22DF3C0
        NA: 0x22DEA80
      description: |-
        Returns the master dungeon pointer (a global, see DUNGEON_PTR_MASTER).
        
        return: pointer to a newly allocated dungeon struct
    - name: DungeonZInit
      address:
        EU: 0x22DF3D0
        NA: 0x22DEA90
        JP: 0x22E0130
      description: |-
        Zero-initializes the dungeon struct pointed to by the master dungeon pointer.
        
        No params.
    - name: DungeonFree
      address:
        EU: 0x22DF3F0
        NA: 0x22DEAB0
      description: |-
        Frees the dungeons struct pointer to by the master dungeon pointer, and nullifies the pointer.
        
        No params.
    - name: RunDungeon
      address:
        EU: 0x22DF878
        NA: 0x22DEF38
        JP: 0x22E05D8
      description: |-
        Called at the start of a dungeon. Initializes the dungeon struct from specified dungeon data. Includes a loop that does not break until the dungeon is cleared, and another one inside it that runs until the current floor ends.
        
        r0: Pointer to the struct containing info used to initialize the dungeon. See type dungeon_init for details.
        r1: Pointer to the dungeon data struct that will be used during the dungeon.
    - name: EntityIsValid
      address:
        EU:
          - 0x22E0C94
          - 0x22E235C
          - 0x22E2947
          - 0x22E3C98
          - 0x22E4168
          - 0x22E9FA4
          - 0x22ECFB8
          - 0x22ED770
          - 0x22EECF8
          - 0x22F0154
          - 0x22F0F44
          - 0x22F5C48
          - 0x22F6C60
          - 0x22F7D1C
          - 0x22FD398
          - 0x22FEEB8
          - 0x2300B10
          - 0x2303464
          - 0x23051E4
          - 0x2305FB8
          - 0x2306630
          - 0x2308924
          - 0x23099E8
          - 0x230F364
          - 0x230FA7C
          - 0x2311A70
          - 0x2312314
          - 0x2315B78
          - 0x2319794
          - 0x23198AC
          - 0x231A9EC
          - 0x231BBF4
          - 0x231D630
          - 0x231F840
          - 0x231FFD8
          - 0x2320664
          - 0x2320BE4
          - 0x23211CC
          - 0x2321EA0
          - 0x2326088
          - 0x232F280
          - 0x23349EC
          - 0x2335B18
          - 0x2338878
          - 0x23456DC
          - 0x2346284
          - 0x23487A4
          - 0x234A47C
          - 0x234E9D0
          - 0x234F820
        NA:
          - 0x22E0354
          - 0x22E1A1C
          - 0x22E32E8
          - 0x22E37B8
          - 0x22E95F4
          - 0x22EC608
          - 0x22ECDC0
          - 0x22EE348
          - 0x22EF7A0
          - 0x22F0590
          - 0x22F528C
          - 0x22F62A8
          - 0x22F7364
          - 0x22FC99C
          - 0x22FED98
          - 0x23000E4
          - 0x2302A38
          - 0x23047B8
          - 0x230558C
          - 0x2305C04
          - 0x2307EF8
          - 0x230827C
          - 0x2308FBC
          - 0x230E8F0
          - 0x230F008
          - 0x2311010
          - 0x23118B4
          - 0x2315118
          - 0x2318D34
          - 0x2318E4C
          - 0x2319F8C
          - 0x231B194
          - 0x231CBC8
          - 0x231EDD8
          - 0x231F570
          - 0x231FBFC
          - 0x232017C
          - 0x2320764
          - 0x2321438
          - 0x2325620
          - 0x232E840
          - 0x2333FAC
          - 0x23350D8
          - 0x2337CA8
          - 0x2344AF8
          - 0x2345698
          - 0x2347BA4
          - 0x234987C
          - 0x234DDD0
          - 0x234EC14
        JP:
          - 0x2312538
          - 0x2312DCC
          - 0x23165F0
          - 0x23364C4
      description: |-
        Checks if an entity pointer points to a valid entity (not entity type 0, which represents no entity).
        
        r0: entity pointer
        return: bool
    - name: GetFloorType
      address:
        EU: 0x22E0CF0
        NA: 0x22E03B0
        JP: 0x22E1A48
      description: |-
        Get the current floor type.
        
        Floor types:
          0 appears to mean the current floor is "normal"
          1 appears to mean the current floor is a fixed floor
          2 means the current floor has a rescue point
        
        return: floor type
    - name: TryForcedLoss
      address:
        EU: 0x22E0F60
        NA: 0x22E0620
        JP: 0x22E1CAC
      description: |-
        Attempts to trigger a forced loss of the type specified in dungeon::forced_loss_reason.
        
        r0: if true, the function will not check for the end of the floor condition and will skip other (unknown) actions in case of forced loss.
        return: true if the forced loss happens, false otherwise
    - name: IsBossFight
      address:
        EU: 0x22E11A4
        NA: 0x22E0864
        JP: 0x22E1EF4
      description: |-
        Note: unverified, ported from Irdkwia's notes
        
        r0: fixed_room_id
        return: bool
    - name: IsCurrentFixedRoomBossFight
      address:
        EU: 0x22E11C0
        NA: 0x22E0880
        JP: 0x22E1F10
      description: |-
        Note: unverified, ported from Irdkwia's notes
        
        return: bool
    - name: IsMarowakTrainingMaze
      address:
        EU: 0x22E11E0
        NA: 0x22E08A0
        JP: 0x22E1F30
      description: |-
        Check if the current dungeon is one of the training mazes in Marowak Dojo (this excludes Final Maze).
        
        return: bool
    - name: FixedRoomIsSubstituteRoom
      address:
        EU: 0x22E120C
        NA: 0x22E08CC
      description: |-
        Checks if the current fixed room is the "substitute room" (ID 0x6E).
        
        return: bool
    - name: StoryRestrictionsEnabled
      address:
        EU: 0x22E1268
        NA: 0x22E0928
        JP: 0x22E1FB8
      description: |-
        Returns true if certain special restrictions are enabled.
        
        If true, you will get kicked out of the dungeon if a team member that passes the arm9::JoinedAtRangeCheck2 check faints.
        
        return: !dungeon::nonstory_flag || dungeon::hidden_land_flag
    - name: GetScenarioBalanceVeneer
      address:
        EU: 0x22E129C
        NA: 0x22E095C
      description: |-
        Likely a linker-generated veneer for GetScenarioBalance.
        
        See https://developer.arm.com/documentation/dui0474/k/image-structure-and-generation/linker-generated-veneers/what-is-a-veneer-
    - name: FadeToBlack
      address:
        EU: 0x22E12A8
        NA: 0x22E0968
        JP: 0x22E1FF8
      description: |-
        Fades the screen to black across several frames.
        
        No params.
    - name: CheckTouchscreenArea
      address:
        EU: 0x22E15F8
        NA: 0x22E0CB8
      description: |-
        Checks if the currently pressed touchscreen position is within the specified area.
        
        r0: Area lower X coordinate
        r1: Area lower Y coordinate
        r2: Area upper X coordinate
        r3: Area upper Y coordinate
        return: True if the specified area contains the currently pressed touchscreen position, false otherwise.
    - name: GetTrapInfo
      address:
        EU: 0x22E1F48
        NA: 0x22E1608
      description: |-
        Given a trap entity, returns the pointer to the trap info struct it contains.
        
        r0: Entity pointer
        return: Trap data pointer
    - name: GetItemInfo
      address:
        EU: 0x22E1F50
        NA: 0x22E1610
      description: |-
        Given an item entity, returns the pointer to the item info struct it contains.
        
        r0: Entity pointer
        return: Item data pointer
    - name: GetTileAtEntity
      address:
        EU: 0x22E1F68
        NA: 0x22E1628
        JP: 0x22E2CB8
      description: |-
        Returns a pointer to the tile where an entity is located.
        
        r0: pointer to entity
        returns: pointer to tile
    - name: UpdateEntityPixelPos
      address:
        EU: 0x22E2380
        NA: 0x22E1A40
      description: |-
        Updates an entity's pixel_pos field using the specified pixel_position struct, or its own pos field if it's null.
        
        r0: Entity pointer
        r1: Pixel position to use, or null to use the entity's own position
    - name: CreateEnemyEntity
      address:
        EU: 0x22E2A00
        NA: 0x22E20C0
      description: |-
        Creates and initializes the entity struct of a newly spawned enemy monster. Fails if there's 16 enemies on the floor already.
        
        It could also be used to spawn fixed room allies, since those share their slots on the entity list.
        
        r0: Monster ID
        return: Pointer to the newly initialized entity, or null if the entity couldn't be initialized
    - name: SpawnTrap
      address:
        EU: 0x22E2BA0
        NA: 0x22E2260
        JP: 0x22E38F0
      description: |-
        Spawns a trap on the floor. Fails if there are more than 64 traps already on the floor.
        
        This modifies the appropriate fields on the dungeon struct, initializing new entries in the entity table and the trap info list.
        
        r0: trap ID
        r1: position
        r2: team (see struct trap::team)
        r3: flags (see struct trap::team)
        return: entity pointer for the newly added trap, or null on failure
    - name: SpawnItemEntity
      address:
        EU: 0x22E2C54
        NA: 0x22E2314
      description: |-
        Spawns a blank item entity on the floor. Fails if there are more than 64 items already on the floor.
        
        This initializes a new entry in the entity table and points it to the corresponding slot in the item info list.
        
        r0: position
        return: entity pointer for the newly added item, or null on failure
    - name: ShouldMinimapDisplayEntity
      address:
        EU: 0x22E2DD8
        NA: 0x22E2498
      description: |-
        Checks if a given entity should be displayed on the minimap
        
        r0: Entity pointer
        return: True if the entity should be displayed on the minimap
    - name: ShouldDisplayEntity
      address:
        EU: 0x22E2EB4
        NA: 0x22E2574
      description: |-
        Checks if an entity should be displayed or not.
        
        For example, it returns false if the entity is an invisible enemy.
        Also used to determine if messages that involve a certain entity should be displayed or suppressed.
        
        r0: Entity pointer
        r1: (?) Seems to be 1 for monsters and 0 for items.
        return: True if the entity and its associated messages should be displayed, false if they shouldn't.
    - name: ShouldDisplayEntityWrapper
      address:
        EU: 0x22E306C
        NA: 0x22E272C
      description: |-
        Calls ShouldDisplayEntity with r1 = 0
        
        r0: Entity pointer
        return: True if the entity and its associated messages should be displayed, false if they shouldn't.
    - name: CanSeeTarget
      address:
        EU: 0x22E308C
        NA: 0x22E274C
        JP: 0x22E3DE0
      description: |-
        Checks if a given monster can see another monster.
        
        Calls IsPositionActuallyInSight. Also checks if the user is blinded, if the target is invisible, etc.
        This function is almost the same as CanTargetEntity, the only difference is that the latter calls IsPositionInSight instead.
        
        r0: User entity pointer
        r1: Target entity pointer
        return: True if the user can see the target, false otherwise
    - name: CanTargetEntity
      address:
        EU: 0x22E3150
        NA: 0x22E2810
        JP: 0x22E3EA4
      description: |-
        Checks if a monster can target another entity when controlled by the AI.
        More specifically, it checks if the target is invisible, if the user can see invisible monsters, if the user is blinded and if the target position is in sight from the position of the user (this last check is done by calling IsPositionInSight with the user's and the target's position).
        This function is almost the same as CanSeeTarget, the only difference is that the latter calls IsPositionActuallyInSight instead.
        
        r0: User entity pointer
        r1: Target entity pointer
        return: True if the user can target the target, false otherwise
    - name: CanTargetPosition
      address:
        EU: 0x22E3294
        NA: 0x22E2954
        JP: 0x22E3FE8
      description: |-
        Checks if a monster can target a position. This function just calls IsPositionInSight using the position of the user as the origin.
        
        r0: Entity pointer
        r1: Target position
        return: True if the specified monster can target the target position, false otherwise.
    - name: GetTeamMemberIndex
      address:
        EU: 0x22E3378
        NA: 0x22E2A38
        JP: 0x22E40CC
      description: |-
        Given a pointer to an entity, returns its index on the entity list, or null if the entity can't be found on the first 4 slots of the list.
        
        r0: Pointer to the entity to find
        return: Index of the specified entity on the entity list, or null if it's not on the first 4 slots.
    - name: SubstitutePlaceholderStringTags
      address:
        EU: 0x22E3418
        NA: 0x22E2AD8
        JP: 0x22E416C
      description: |-
        Replaces instances of a given placeholder tag by the string representation of the given entity.
        
        From the eos-move-effects docs (which are somewhat nebulous): "Replaces the string at StringID [r0] by the string representation of the target [r1] (aka its name). Any message with the string manipulator '[string:StringID]' will use that string".
        
        The game uses various placeholder tags in its strings, which you can read about here: https://textbox.skytemple.org/.
        
        r0: string ID (unclear what this means)
        r1: entity pointer
        r2: ?
    - name: UpdateMapSurveyorFlag
      address:
        EU: 0x22E375C
        NA: 0x22E2DD8
      description: |-
        Sets the Map Surveyor flag in the dungeon struct to true if a team member has Map Surveyor, sets it to false otherwise.
        
        This function has two variants: in the EU ROM, it will return true if the flag was changed. The NA version will return the new value of the flag instead.
        
        return: bool
    - name: PointCameraToMonster
      address:
        EU: 0x22E3804
        NA: 0x22E2E54
        JP: 0x22E44C4
      description: |-
        Points the camera to the specified monster.
        
        r0: Entity pointer
        r1: ?
    - name: UpdateCamera
      address:
        EU: 0x22E3874
        NA: 0x22E2EC4
        JP: 0x22E4534
      description: |-
        Called every frame. Sets the camera to the right coordinates depending on the monster it points to.
        
        It also takes care of updating the minimap, checking which elements should be shown on it, as well as whether the screen should be black due to the blinker status.
        
        r0: ?
    - name: ItemIsActive
      address:
        EU:
          - 0x22E3CBC
          - 0x22EECC8
          - 0x22F6350
          - 0x23002C4
          - 0x23030F8
          - 0x2308948
          - 0x230B450
          - 0x230EFEC
          - 0x2310284
          - 0x2311A94
          - 0x2312658
          - 0x2315B9C
          - 0x2348750
        NA:
          - 0x22E330C
          - 0x22EE318
          - 0x22F5994
          - 0x22FF898
          - 0x23026CC
          - 0x2307F1C
          - 0x230A9DC
          - 0x230E578
          - 0x230F810
          - 0x2311034
          - 0x2311BF8
          - 0x231513C
          - 0x2347B50
        JP:
          - 0x2300CA8
          - 0x2316614
      description: |-
        Checks if a monster is holding a certain item that isn't disabled by Klutz.
        
        r0: entity pointer
        r1: item ID
        return: bool
    - name: GetVisibilityRange
      address:
        EU: 0x22E3CEC
        NA: 0x22E333C
      description: |-
        Returns dungeon::display_data::visibility_range. If the visibility range is 0, returns 2 instead.
        
        return: Visibility range of the current floor, or 2 if the visibility is 0.
    - name: PlayEffectAnimationEntity
      address:
        EU: 0x22E3F94
        NA: 0x22E35E4
        JP: 0x22E4C54
      description: |-
        Just a guess. This appears to be paired often with GetEffectAnimationField0x19, and also has calls AnimationHasMoreFrames in a loop alongside AdvanceFrame(66) calls.
        
        The third parameter skips the loop entirely. It seems like in this case the function might just preload some animation frames for later use??
        
        r0: entity pointer
        r1: Effect ID
        r2: appears to be a flag for actually running the animation now? If this is 0, the AdvanceFrame loop is skipped entirely.
        others: ?
        return: status code, or maybe the number of frames or something? Either way, -1 seems to indicate the animation being finished or something?
    - name: PlayEffectAnimationPos
      address:
        EU: 0x22E418C
        NA: 0x22E37DC
      description: |-
        Takes a position struct in r0 and converts it to a pixel position struct before calling PlayEffectAnimationPixelPos
        
        r0: Position where the effect should be played
        r1: Effect ID
        r2: Unknown flag (same as the one in PlayEffectAnimationEntity)
        return: Result of call to PlayEffectAnimationPixelPos
    - name: PlayEffectAnimationPixelPos
      address:
        EU: 0x22E41D0
        NA: 0x22E3820
      description: |-
        Seems like a variant of PlayEffectAnimationEntity that uses pixel coordinates as its first parameter instead of an entity pointer.
        
        r0: Pixel position where the effect should be played
        r1: Effect ID
        r2: Unknown flag (same as the one in PlayEffectAnimationEntity)
        return: Same as PlayEffectAnimationEntity
    - name: AnimationDelayOrSomething
      address:
        EU: 0x22E4290
        NA: 0x22E38E0
      description: |-
        Called whenever most (all?) animations are played. Does not return until the animation is over.
        
        Might wait until the animation is done? Contains several loops that call AdvanceFrame.
        
        r0: ?
    - name: UpdateStatusIconFlags
      address:
        EU: 0x22E4464
        NA: 0x22E3AB4
        JP: 0x22E5124
      description: |-
        Sets a monster's status_icon_flags bitfield according to its current status effects. Does not affect a Sudowoodo in the "permanent sleep" state (statuses::sleep == 0x7F).
        
        Some of the status effect in monster::statuses are used as an index to access an array, where every group of 8 bytes represents a bitmask. All masks are added in a bitwise OR and then stored in monster::status_icon.
        
        Also sets icon flags for statuses::exposed, statuses::grudge, critical HP and lowered stats with explicit checks, and applies the effect of the Identifier Orb (see dungeon::identify_orb_flag).
        
        r0: entity pointer
    - name: PlayEffectAnimation0x171Full
      address:
        EU: 0x22E49C8
        NA: 0x22E4018
        JP: 0x22E5688
      description: |-
        Just a guess. Calls PlayEffectAnimation with data from animation ID 0x171, with the third parameter of PlayEffectAnimation set to true.
        
        r0: entity pointer
    - name: PlayEffectAnimation0x171
      address:
        EU: 0x22E4A1C
        NA: 0x22E406C
        JP: 0x22E56DC
      description: |-
        Just a guess. Calls PlayEffectAnimation with data from animation ID 0x171.
        
        r0: entity pointer
    - name: ShowPpRestoreEffect
      address:
        EU: 0x22E5314
        NA: 0x22E4964
        JP: 0x22E5FD4
      description: |-
        Displays the graphical effect on a monster that just recovered PP.
        
        r0: entity pointer
    - name: PlayEffectAnimation0x1A9
      address:
        NA:
          - 0x22E6130
          - 0x22E617C
          - 0x22E61C8
          - 0x22E6214
          - 0x22E64C4
          - 0x22E6510
      description: |-
        Just a guess. Calls PlayEffectAnimation with data from animation ID 0x1A9.
        
        r0: entity pointer
    - name: PlayEffectAnimation0x18E
      address:
        EU: 0x22E6D88
        NA: 0x22E63D8
        JP: 0x22E7A48
      description: |-
        Just a guess. Calls PlayEffectAnimation with data from animation ID 0x18E.
        
        r0: entity pointer
    - name: LoadMappaFileAttributes
      address:
        EU: 0x22E796C
        NA: 0x22E6FBC
        JP: 0x22E862C
      description: |-
        Note: unverified, ported from Irdkwia's notes
        
<<<<<<< HEAD
        This function processes the spawn list of the current floor, checking which species can spawn, capping the amount of spawnable species on the floor to 14, randomly choosing which 14 species will spawn and ensuring that the sprite size of all the species combined does not exceed the maximum of 0x58000 bytes (352 KB). Kecleon and the Decoy are always included in the random selection.
        When loading fixed rooms from the hidden staircase, the game forces the number of spawnable species to 0.
=======
        This function processes the monster spawn list of the current floor, checking which species can spawn, capping the amount of spawnable species on the floor to 14, randomly choosing which 14 species will spawn and ensuring that the sprite size of all the species combined does not exceed the maximum of 0x58000 bytes (352 KB). Kecleon and the Decoy are always included in the random selection.
        The function also processes the floor's item spawn lists.
>>>>>>> 59c959a7
        
        r0: quick_saved
        r1: bool force spawnable species to 0
        r2: special_process
    - name: GetItemIdToSpawn
      address:
        EU: 0x22E8474
        NA: 0x22E7AC4
      description: |-
        Randomly picks an item to spawn using one of the floor's item spawn lists and returns its ID.
        
        If the function fails to properly choose an item (due to, for example, a corrupted item list), ITEM_POKE is returned.
        
        r0: Which item list to use
        return: Item ID
    - name: MonsterSpawnListPartialCopy
      address:
        EU: 0x22E8610
        NA: 0x22E7C60
      description: |-
        Copies all entries in the floor's monster spawn list that have a sprite size >= 6 to the specified buffer.
        
        The parameter in r1 can be used to specify how many entries are already present in the buffer. Entries added by this function will be placed after those, and the total returned in r1 will account for existing entries as well.
        
        r0: [output] Buffer where the result will be stored
        r1: Current amount of entries in the buffer
        return: New amount of entries in the buffer
    - name: IsOnMonsterSpawnList
      address:
        EU: 0x22E86FC
        NA: 0x22E7D4C
        JP: 0x22E93B4
      description: |-
        Returns true if the specified monster is included in the floor's monster spawn list (the modified list after a maximum of 14 different species were chosen, not the raw list read from the mappa file).
        
        r0: Monster ID
        return: bool
    - name: GetMonsterIdToSpawn
      address:
        EU: 0x22E8750
        NA: 0x22E7DA0
        JP: 0x22E9408
      description: |-
        Randomly picks a monster to spawn using the floor's monster spawn list and returns its ID.
        
        r0: the spawn weight to use (0 for normal, 1 for monster house)
        return: monster ID
    - name: GetMonsterLevelToSpawn
      address:
        EU: 0x22E8808
        NA: 0x22E7E58
        JP: 0x22E94C0
      description: |-
        Get the level of the monster to be spawned, given its id.
        
        r0: monster ID
        return: Level of the monster to be spawned, or 1 if the specified ID can't be found on the floor's spawn table.
    - name: GetDirectionTowardsPosition
      address:
        EU: 0x22E99D0
        NA: 0x22E9020
        JP: 0x22EA688
      description: |-
        Gets the direction in which a monster should move to go from the origin position to the target position
        
        r0: Origin position
        r1: Target position
        return: Direction in which to move to reach the target position from the origin position
    - name: GetChebyshevDistance
      address:
        EU: 0x22E9A3C
        NA: 0x22E908C
        JP: 0x22EA6F4
      description: |-
        Returns the Chebyshev distance between two positions. Calculated as max(abs(x0-x1), abs(y0-y1)).
        
        r0: Position A
        r1: Position B
        return: Chebyshev Distance between position A and position B
    - name: IsPositionActuallyInSight
      address:
        EU: 0x22E9A7C
        NA: 0x22E90CC
        JP: 0x22EA734
      description: |-
        Checks if a given target position is in sight from a given origin position.
        If the origin position is on a hallway or r2 is true, checks if both positions are within <dungeon::display_data::visibility_range> tiles of each other.
        If the origin position is on a room, checks that the target position is within the boundaries of said room.
        
        r0: Origin position
        r1: Target position
        r2: True to assume the entity standing on the origin position has the dropeye status
        return: True if the target position is in sight from the origin position
    - name: IsPositionInSight
      address:
        EU: 0x22E9B54
        NA: 0x22E91A4
        JP: 0x22EA80C
      description: |-
        Checks if a given target position is in sight from a given origin position.
        There's multiple factors that affect this check, but generally, it's true if both positions are in the same room (by checking if the target position is within the boundaries of the room where the origin position is) or within 2 tiles of each other.
        
        r0: Origin position
        r1: Target position
        r2: True to assume the entity standing on the origin position has the dropeye status
        return: True if the target position is in sight from the origin position
    - name: GetLeader
      address:
        EU: 0x22E9F30
        NA: 0x22E9580
        JP: 0x22EABE8
      description: |-
        Gets the pointer to the entity that is currently leading the team, or null if none of the first 4 entities is a valid monster with its is_team_leader flag set. It also sets LEADER_PTR to the result before returning it.
        
        return: Pointer to the current leader of the team or null if there's no valid leader.
    - name: GetLeaderMonster
      address:
        EU: 0x22E9FC8
        NA: 0x22E9618
        JP: 0x22EAC80
      description: |-
        Returns a pointer to the monster data of the current leader.
        
        No params.
    - name: FindNearbyUnoccupiedTile
      address:
        EU: 0x22EA1F4
        NA: 0x22E9844
        JP: 0x22EAEAC
      description: |-
        Searches for an unoccupied tile near some origin.
        
        A tile is considered "unoccupied" if it's not a key door, and has no object or monster on it. In "random room" mode, the tile must also not be in a hallway, and must not have the stairs.
        
        The first unoccupied tile found is returned. The search order is randomized in "random room" mode, otherwise the search order is fixed based on the input displacement array.
        
        r0: [output] position
        r1: origin position
        r2: array of displacements from the origin position to consider
        r3: number of elements in displacements array
        stack[0]: random room mode flag
        return: whether a tile was successfully found
    - name: FindClosestUnoccupiedTileWithin2
      address:
        NA: 0x22E99F0
      description: |-
        Searches for the closest unoccupied tile within 2 steps of the given origin.
        
        Calls FindNearbyUnoccupiedTile with DISPLACEMENTS_WITHIN_2_SMALLEST_FIRST.
        
        r0: [output] position
        r1: origin position
        r2: random room mode flag
        return: whether a tile was successfully found
    - name: FindFarthestUnoccupiedTileWithin2
      address:
        NA: 0x22E9A0C
      description: |-
        Searches for the farthest unoccupied tile within 2 steps of the given origin.
        
        Calls FindNearbyUnoccupiedTile with DISPLACEMENTS_WITHIN_2_LARGEST_FIRST.
        
        r0: [output] position
        r1: origin position
        r2: random room mode flag
        return: whether a tile was successfully found
    - name: FindUnoccupiedTileWithin3
      address:
        EU: 0x22EA3D8
        NA: 0x22E9A28
        JP: 0x22EB090
      description: |-
        Searches for an unoccupied tile within 3 steps of the given origin.
        
        Calls FindNearbyUnoccupiedTile with DISPLACEMENTS_WITHIN_3.
        
        r0: [output] position
        r1: origin position
        r2: random room mode flag
        return: whether a tile was successfully found
    - name: TickStatusTurnCounter
      address:
        EU: 0x22EA3F4
        NA: 0x22E9A44
        JP: 0x22EB0AC
      description: |-
        Ticks down a turn counter for a status condition. If the counter equals 0x7F, it will not be decreased.
        
        r0: pointer to the status turn counter
        return: new counter value
    - name: AdvanceFrame
      address:
        EU: 0x22EA990
        NA: 0x22E9FE0
        JP: 0x22EB648
      description: |-
        Advances one frame. Does not return until the next frame starts.
        
        r0: ? - Unused by the function
    - name: SetDungeonRngPreseed23Bit
      address:
        EU: 0x22EB318
        NA: 0x22EA968
        JP: 0x22EBFD0
      description: |-
        Sets the preseed in the global dungeon PRNG state, using 23 bits from the input. See GenerateDungeonRngSeed for more information.
        
        Given the input preseed23, the actual global preseed is set to (preseed23 & 0xFFFFFF | 1), so only bits 1-23 of the input are used.
        
        r0: preseed23
    - name: GenerateDungeonRngSeed
      address:
        EU: 0x22EB330
        NA: 0x22EA980
        JP: 0x22EBFE8
      description: |-
        Generates a seed with which to initialize the dungeon PRNG.
        
        The seed is calculated by starting with a different seed, the "preseed" x0 (defaults to 1, but can be set by other functions). The preseed is iterated twice with the same recurrence relation used in the primary LCG to generate two pseudorandom 32-bit numbers x1 and x2. The output seed is then computed as
          seed = (x1 & 0xFF0000) | (x2 >> 0x10) | 1
        The value x1 is then saved as the new preseed.
        
        This method of seeding the dungeon PRNG appears to be used only sometimes, depending on certain flags in the data for a given dungeon.
        
        return: RNG seed
    - name: GetDungeonRngPreseed
      address:
        EU: 0x22EB37C
        NA: 0x22EA9CC
        JP: 0x22EC034
      description: |-
        Gets the current preseed stored in the global dungeon PRNG state. See GenerateDungeonRngSeed for more information.
        
        return: current dungeon RNG preseed
    - name: SetDungeonRngPreseed
      address:
        EU: 0x22EB38C
        NA: 0x22EA9DC
        JP: 0x22EC044
      description: |-
        Sets the preseed in the global dungeon PRNG state. See GenerateDungeonRngSeed for more information.
        
        r0: preseed
    - name: InitDungeonRng
      address:
        EU: 0x22EB39C
        NA: 0x22EA9EC
        JP: 0x22EC054
      description: |-
        Initialize (or reinitialize) the dungeon PRNG with a given seed. The primary LCG and the five secondary LCGs are initialized jointly, and with the same seed.
        
        r0: seed
    - name: DungeonRand16Bit
      address:
        EU: 0x22EB3D0
        NA: 0x22EAA20
        JP: 0x22EC088
      description: |-
        Computes a pseudorandom 16-bit integer using the dungeon PRNG.
        
        Note that the dungeon PRNG is only used in dungeon mode (as evidenced by these functions being in overlay 29). The game uses another lower-quality PRNG (see arm9.yml) for other needs.
        
        Random numbers are generated with a linear congruential generator (LCG). The game actually maintains 6 separate sequences that can be used for generation: a primary LCG and 5 secondary LCGs. The generator used depends on parameters set on the global PRNG state.
        
        All dungeon LCGs have a modulus of 2^32 and a multiplier of 1566083941 (see DUNGEON_PRNG_LCG_MULTIPLIER). The primary LCG uses an increment of 1, while the secondary LCGs use an increment of 2531011 (see DUNGEON_PRNG_LCG_INCREMENT_SECONDARY). So, for example, the primary LCG uses the recurrence relation:
          x = (1566083941*x_prev + 1) % 2^32
        
        Since the dungeon LCGs generate 32-bit integers rather than 16-bit, the primary LCG yields 16-bit values by taking the upper 16 bits of the computed 32-bit value. The secondary LCGs yield 16-bit values by taking the lower 16 bits of the computed 32-bit value.
        
        All of the dungeon LCGs have a hard-coded default seed of 1, but in practice the seed is set with a call to InitDungeonRng during dungeon initialization.
        
        return: pseudorandom int on the interval [0, 65535]
    - name: DungeonRandInt
      address:
        EU: 0x22EB448
        NA: 0x22EAA98
        JP: 0x22EC100
      description: |-
        Compute a pseudorandom integer under a given maximum value using the dungeon PRNG.
        
        r0: high
        return: pseudorandom integer on the interval [0, high - 1]
    - name: DungeonRandRange
      address:
        EU: 0x22EB470
        NA: 0x22EAAC0
        JP: 0x22EC128
      description: |-
        Compute a pseudorandom value between two integers using the dungeon PRNG.
        
        r0: x
        r1: y
        return: pseudorandom integer on the interval [min(x, y), max(x, y) - 1]
    - name: DungeonRandOutcome
      address:
        EU:
          - 0x22EB4D0
          - 0x22EB500
        NA:
          - 0x22EAB20
          - 0x22EAB50
        JP:
          - 0x22EC188
          - 0x22EC1B8
      description: |-
        Returns the result of a possibly biased coin flip (a Bernoulli random variable) with some success probability p, using the dungeon PRNG.
        
        r0: success percentage (100*p)
        return: true with probability p, false with probability (1-p)
    - name: CalcStatusDuration
      address:
        EU: 0x22EB530
        NA: 0x22EAB80
        JP: 0x22EC1E8
      description: |-
        Seems to calculate the duration of a volatile status on a monster.
        
        r0: entity pointer
        r1: pointer to a turn range (an array of two shorts {lower, higher})
        r2: flag for whether or not to factor in the Self Curer IQ skill and the Natural Cure ability
        return: number of turns for the status condition
    - name: DungeonRngUnsetSecondary
      address:
        EU: 0x22EB5E4
        NA: 0x22EAC34
        JP: 0x22EC29C
      description: |-
        Sets the dungeon PRNG to use the primary LCG for subsequent random number generation, and also resets the secondary LCG index back to 0.
        
        Similar to DungeonRngSetPrimary, but DungeonRngSetPrimary doesn't modify the secondary LCG index if it was already set to something other than 0.
        
        No params.
    - name: DungeonRngSetSecondary
      address:
        EU: 0x22EB5FC
        NA: 0x22EAC4C
        JP: 0x22EC2B4
      description: |-
        Sets the dungeon PRNG to use one of the 5 secondary LCGs for subsequent random number generation.
        
        r0: secondary LCG index
    - name: DungeonRngSetPrimary
      address:
        EU: 0x22EB614
        NA: 0x22EAC64
      description: |-
        Sets the dungeon PRNG to use the primary LCG for subsequent random number generation.
        
        No params.
    - name: MusicTableIdxToMusicId
      address:
        EU: 0x22EB6B0
        NA: 0x22EAD00
      description: |-
        Used to convert an index that refers to a MUSIC_ID_TABLE entry to a regular music ID.
        
        r0: Music table index
        return: Music ID
    - name: ChangeDungeonMusic
      address:
        EU: 0x22EB7C4
        NA: 0x22EAE14
        JP: 0x22EC47C
      description: |-
        Replace the currently playing music with the provided music
        
        r0: music ID
    - name: TrySwitchPlace
      address:
        EU: 0x22EBB28
        NA: 0x22EB178
        JP: 0x22EC7E0
      description: |-
        The user entity attempts to switch places with the target entity (i.e. by the effect of the Switcher Orb). 
        
        The function checks for the Suction Cups ability for both the user and the target, and for the Mold Breaker ability on the user.
        
        r0: pointer to user entity
        r1: pointer to target entity
    - name: SetLeaderActionFields
      address:
        EU: 0x22EBD78
        NA: 0x22EB3C8
      description: |-
        Sets the leader's monster::action::action_id to the specified value.
        
        Also sets monster::action::action_use_idx and monster::action::field_0xA to 0, as well as monster::action::field_0x10 and monster::action::field_0x12 to -1.
        
        r0: ID of the action to set
    - name: ClearMonsterActionFields
      address:
        EU: 0x22EBDA4
        NA: 0x22EB3F4
        JP: 0x22ECA5C
      description: |-
        Clears the fields related to AI in the monster's data struct, setting them all to 0.
        Specifically, monster::action::action_id, monster::action::action_use_idx and monster::action::field_0xA are cleared.
        
        r0: Pointer to the monster's action field
    - name: SetMonsterActionFields
      address:
        EU: 0x22EBDB8
        NA: 0x22EB408
        JP: 0x22ECA70
      description: |-
        Sets some the fields related to AI in the monster's data struct.
        Specifically, monster::action::action_id, monster::action::action_use_idx and monster::action::field_0xA. The last 2 are always set to 0.
        
        r0: Pointer to the monster's action field
        r1: Value to set monster::action::action_id to.
    - name: SetActionPassTurnOrWalk
      address:
        EU: 0x22EBDCC
        NA: 0x22EB41C
        JP: 0x22ECA84
      description: |-
        Sets a monster's action to action::ACTION_PASS_TURN or action::ACTION_WALK, depending on the result of GetCanMoveFlag for the monster's ID.
        
        r0: Pointer to the monster's action field
        r1: Monster ID
    - name: GetItemToUseByIndex
      address:
        EU: 0x22EBDFC
        NA: 0x22EB44C
      description: |-
        Returns a pointer to the item that is about to be used by a monster given its index.
        
        r0: Entity pointer
        r1: Item index
        return: Pointer to the item
    - name: GetItemToUse
      address:
        EU: 0x22EBEFC
        NA: 0x22EB54C
      description: |-
        Returns a pointer to the item that is about to be used by a monster.
        
        r0: Entity pointer
        r1: Parameter index in monster::action_data::action_parameters. Will be used to use to determine the index of the used item.
        r2: Unused
        return: Pointer to the item
    - name: GetItemAction
      address:
        EU: 0x22EBF88
        NA: 0x22EB5D8
        JP: 0x22ECC40
      description: |-
        Returns the action ID that corresponds to an item given its ID.
        
        The action is based on the category of the item (see ITEM_CATEGORY_ACTIONS), unless the specified ID is 0x16B, in which case ACTION_UNK_35 is returned.
        Some items can have unexpected actions, such as thrown items, which have ACTION_NOTHING. This is done to prevent duplicate actions from being listed in the menu (since items always have a "throw" option), since a return value of ACTION_NOTHING prevents the option from showing up in the menu.
        
        r0: Item ID
        return: Action ID associated with the specified item
    - name: RemoveUsedItem
      address:
        EU: 0x22EBFBC
        NA: 0x22EB60C
      description: |-
        Removes an item from the bag or from the floor after using it
        
        r0: Pointer to the entity that used the item
        r1: Parameter index in monster::action_data::action_parameters. Will be used to use to determine the index of the used item.
    - name: AddDungeonSubMenuOption
      address:
        EU: 0x22EC1CC
        NA: 0x22EB81C
        JP: 0x22ECE84
      description: |-
        Adds an option to the list of actions that can be taken on a pokémon, item or move to the currently active sub-menu on dungeon mode (team, moves, items, etc.).
        
        r0: Action ID
        r1: True if the option should be enabled, false otherwise
    - name: DisableDungeonSubMenuOption
      address:
        EU: 0x22EC2A4
        NA: 0x22EB8F4
        JP: 0x22ECF5C
      description: |-
        Disables an option that was addeed to a dungeon sub-menu.
        
        r0: Action ID of the option that should be disabled
    - name: SetActionRegularAttack
      address:
        EU: 0x22EC600
        NA: 0x22EBC50
        JP: 0x22ED2B8
      description: |-
        Sets a monster's action to action::ACTION_REGULAR_ATTACK, with a specified direction.
        
        r0: Pointer to the monster's action field
        r1: Direction in which to use the move. Gets stored in monster::action::direction.
    - name: SetActionUseMovePlayer
      address:
        EU: 0x22EC648
        NA: 0x22EBC98
      description: |-
        Sets a monster's action to action::ACTION_USE_MOVE_PLAYER, with a specified monster and move index.
        
        r0: Pointer to the monster's action field
        r1: Index of the monster that is using the move on the entity list. Gets stored in monster::action::action_use_idx.
        r2: Index of the move to use (0-3). Gets stored in monster::action::field_0xA.
    - name: SetActionUseMoveAi
      address:
        EU: 0x22EC66C
        NA: 0x22EBCBC
        JP: 0x22ED324
      description: |-
        Sets a monster's action to action::ACTION_USE_MOVE_AI, with a specified direction and move index.
        
        r0: Pointer to the monster's action field
        r1: Index of the move to use (0-3). Gets stored in monster::action::action_use_idx.
        r2: Direction in which to use the move. Gets stored in monster::action::direction.
    - name: RunFractionalTurn
      address:
        EU: 0x22EC6B8
        NA: 0x22EBD08
        JP: 0x22ED370
      description: |-
        The main function which executes the actions that take place in a fractional turn. Called in a loop by RunDungeon while IsFloorOver returns false.
        
        r0: first loop flag (true when the function is first called during a floor)
    - name: RunLeaderTurn
      address:
        EU: 0x22ECCB8
        NA: 0x22EC308
        JP: 0x22ED970
      description: |-
        Handles the leader's turn. Includes a movement speed check that might cause it to return early if the leader isn't fast enough to act in this fractional turn. If that check (and some others) pass, the function does not return until the leader performs an action.
        
        r0: ?
        return: true if the leader has performed an action
    - name: TrySpawnMonsterAndActivatePlusMinus
      address:
        EU: 0x22ED08C
        NA: 0x22EC6DC
        JP: 0x22EDD44
      description: |-
        Called at the beginning of RunFractionalTurn. Executed only if FRACTIONAL_TURN_SEQUENCE[fractional_turn * 2] is not 0.
        
        First it calls TrySpawnMonsterAndTickSpawnCounter, then tries to activate the Plus and Minus abilities for both allies and enemies, and finally calls TryForcedLoss.
        
        No params.
    - name: IsFloorOver
      address:
        EU: 0x22ED198
        NA: 0x22EC7E8
        JP: 0x22EDE50
      description: |-
        Checks if the current floor should end, and updates dungeon::floor_loop_status if required.
        If the player has been defeated, sets dungeon::floor_loop_status to floor_loop_status::FLOOR_LOOP_LEADER_FAINTED.
        If dungeon::end_floor_flag is 1 or 2, sets dungeon::floor_loop_status to floor_loop_status::FLOOR_LOOP_NEXT_FLOOR.
        
        return: true if the current floor should end
    - name: DecrementWindCounter
      address:
        EU: 0x22ED4F8
        NA: 0x22ECB48
        JP: 0x22EE1AC
      description: |-
        Decrements dungeon::wind_turns and displays a wind warning message if required.
        
        No params.
    - name: SetForcedLossReason
      address:
        EU: 0x22ED9B8
        NA: 0x22ED008
        JP: 0x22EE66C
      description: |-
        Sets dungeon::forced_loss_reason to the specified value
        
        r0: Forced loss reason
    - name: GetForcedLossReason
      address:
        EU: 0x22ED9CC
        NA: 0x22ED01C
        JP: 0x22EE680
      description: |-
        Returns dungeon::forced_loss_reason
        
        return: forced_loss_reason
    - name: BindTrapToTile
      address:
        EU: 0x22EE208
        NA: 0x22ED858
        JP: 0x22EEEBC
      description: |-
        Sets the given tile's associated object to be the given trap, and sets the visibility of the trap.
        
        r0: tile pointer
        r1: entity pointer
        r2: visibility flag
    - name: SpawnEnemyTrapAtPos
      address:
        EU: 0x22EE320
        NA: 0x22ED970
        JP: 0x22EEFD4
      description: |-
        A convenience wrapper around SpawnTrap and BindTrapToTile. Always passes 0 for the team parameter (making it an enemy trap).
        
        r0: trap ID
        r1: x position
        r2: y position
        r3: flags
        stack[0]: visibility flag
    - name: PrepareTrapperTrap
      address:
        NA: 0x22EDBD4
      description: |-
        Saves the relevant information in the dungeon struct to later place a trap at the
        location of the entity. (Only called with trap ID 0x19 (TRAP_NONE), but could be used 
        with others).
        
        r0: entity pointer
        r1: trap ID
        r2: team (see struct trap::team)
    - name: TrySpawnTrap
      address:
        NA: 0x22EDCBC
      description: |-
        Checks if the a trap can be placed on the tile. If the trap ID is >= TRAP_NONE (the
        last value for a trap), randomly select another trap (except for wonder tile). After
        30 failed attempts to select a non-wonder tile trap ID, default to chestnut trap.
        If the checks pass, spawn the trap.
        
        r0: position
        r1: trap ID
        r2: team (see struct trap::team)
        r3: visibility flag
        return: true if a trap was spawned succesfully
    - name: TrySpawnTrapperTrap
      address:
        NA: 0x22EDDD4
      description: |-
        If the flag for a trapper trap is set, handles spawning a trap based upon the
        information inside the dungeon struct. Uses the entity for logging a message
        depending on success or failure.
        
        r0: entity pointer
        return: true if a trap was spawned succesfully
    - name: TryTriggerTrap
      address:
        EU: 0x22EE950
        NA: 0x22EDFA0
      description: |-
        Called whenever a monster steps on a trap.
        
        The function will try to trigger it. Nothing will happen if the pokémon has the same team as the trap. The attempt to trigger the trap can also fail due to IQ skills, due to the trap failing to work (random chance), etc.
        
        r0: Entity who stepped on the trap
        r1: Trap position
        r2: ?
        r3: ?
    - name: ApplyMudTrapEffect
      address:
        NA: 0x22EE36C
      description: |-
        Randomly lowers attack, special attack, defense, or special defense of the defender by 3 stages.
        
        r0: attacker entity pointer
        r1: defender entity pointer
    - name: ApplyStickyTrapEffect
      address:
        NA: 0x22EE434
      description: |-
        If the defender is the leader, randomly try to make something in the bag sticky. Otherwise, try to make the item the monster is holding sticky.
        
        r0: attacker entity pointer
        r1: defender entity pointer
    - name: ApplyGrimyTrapEffect
      address:
        NA: 0x22EE62C
      description: |-
        If the defender is the leader, randomly try to turn food items in the toolbox into
        grimy food. Otherwise, try to make the food item the monster is holding grimy food.
        
        r0: attacker entity pointer
        r1: defender entity pointer
    - name: ApplyPitfallTrapEffect
      address:
        NA: 0x22EE820
      description: |-
        If the defender is the leader, end the current floor unless it has a rescue point.
        Otherwise, make the entity faint and ignore reviver seeds. If not called by a random
        trap, break the grate on the pitfall trap.
        
        r0: attacker entity pointer
        r1: defender entity pointer
        r2: tile pointer
        r3: bool caused by random trap
    - name: ApplySummonTrapEffect
      address:
        NA: 0x22EE994
      description: |-
        Randomly spawns 2-4 enemy monsters around the position. The entity is only used for
        logging messages.
        
        r0: entity pointer
        r1: position
    - name: ApplyPpZeroTrapEffect
      address:
        NA: 0x22EEA30
      description: |-
        Tries to reduce the PP of one of the defender's moves to 0.
        
        r0: attacker entity pointer
        r1: defender entity pointer
    - name: ApplyPokemonTrapEffect
      address:
        NA: 0x22EEB18
      description: |-
        Turns item in the same room as the tile at the position (usually just the entities's
        position) into monsters. If the position is in a hallway, convert items in a 3x3 area
        centered on the position into monsters.
        
        r0: entity pointer
        r1: position
    - name: ApplyTripTrapEffect
      address:
        NA: 0x22EED2C
      description: |-
        Tries to drop the defender's item and places it on the floor.
        
        r0: attacker entity pointer
        r1: defender entity pointer
    - name: ApplyStealthRockTrapEffect
      address:
        NA: 0x22EEE50
      description: |-
        Tries to apply the damage from the stealth rock trap but does nothing if the defender is a rock type.
        
        r0: attacker entity pointer
        r1: defender entity pointer
    - name: ApplyToxicSpikesTrapEffect
      address:
        NA: 0x22EEEEC
      description: |-
        Tries to inflict 10 damage on the defender and then tries to poison them.
        
        r0: attacker entity pointer
        r1: defender entity pointer
    - name: ApplyRandomTrapEffect
      address:
        NA: 0x22EEF40
      description: |-
        Selects a random trap that isn't a wonder tile and isn't a random trap and calls
        ApplyTrapEffect on all monsters that is different from the trap's team.
        
        r0: Triggered trap
        r1: User
        r2: Target, normally same as user
        r3: Tile that contains the trap
        stack[0]: position
    - name: ApplyGrudgeTrapEffect
      address:
        NA: 0x22EF074
      description: |-
        Spawns several monsters around the position and gives all monsters on the floor the
        grudge status condition.
        
        r0: entity pointer
        r1: position
    - name: ApplyTrapEffect
      address:
        EU: 0x22EFB08
        NA: 0x22EF154
      description: |-
        Performs the effect of a triggered trap.
        
        The trap's animation happens before this function is called.
        
        r0: Triggered trap
        r1: User
        r2: Target, normally same as user
        r3: Tile that contains the trap
        stack[0]: position
        stack[1]: trap ID
        stack[2]: bool caused by random trap
        return: True if the trap should be destroyed after the effect is applied
    - name: RevealTrapsNearby
      address:
        NA: 0x22EF5D8
      description: |-
        Reveals traps within the monster's viewing range.
        
        r0: entity pointer
    - name: ShouldRunMonsterAi
      address:
        NA: 0x22EF9EC
      description: |-
        Checks a monster's monster_behavior to see whether or not the monster should use AI. Only called on monsters with
        a monster_behavior greater than or equal to BEHAVIOR_FIXED_ENEMY. Returns false for BEHAVIOR_FIXED_ENEMY, 
        BEHAVIOR_WANDERING_ENEMY_0x8, BEHAVIOR_SECRET_BAZAAR_KIRLIA, BEHAVIOR_SECRET_BAZAAR_MIME_JR,
        BEHAVIOR_SECRET_BAZAAR_SWALOT, BEHAVIOR_SECRET_BAZAAR_LICKILICKY, and BEHAVIOR_SECRET_BAZAAR_SHEDINJA.
        
        r0: monster entity pointer
        return: bool
    - name: DebugRecruitingEnabled
      address:
        EU: 0x22F0420
        NA: 0x22EFA6C
        JP: 0x22F1070
      description: |-
        Always returns true. Called by SpecificRecruitCheck.
        
        Seems to be a function used during development to disable recruiting. If it returns false, SpecificRecruitCheck will also return false.
        
        return: true
    - name: TryActivateIqBooster
      address:
        NA: 0x22EFA74
      description: |-
        Increases the IQ of all team members holding the IQ Booster by floor_properties::iq_booster_value amount unless the
        value is 0.
        
        No params.
    - name: IsSecretBazaarNpcBehavior
      address:
        EU: 0x22F04B8
        NA: 0x22EFB04
        JP: 0x22F1108
      description: |-
        Checks if a behavior ID corresponds to one of the Secret Bazaar NPCs.
        
        r0: monster behavior ID
        return: bool
    - name: GetLeaderAction
      address:
        EU: 0x22F1540
        NA: 0x22F0B8C
        JP: 0x22F218C
      description: |-
        Returns a pointer to the action data of the current leader (field 0x4A on its monster struct).
        
        No params.
    - name: GetEntityTouchscreenArea
      address:
        EU: 0x22F1560
        NA: 0x22F0BAC
      description: |-
        Returns the area on the touchscreen that contains the sprite of the specified entity
        
        r0: Entity pointer
        r1: [output] struct where the result should be written
    - name: SetLeaderAction
      address:
        EU: 0x22F1890
        NA: 0x22F0EDC
        JP: 0x22F24DC
      description: |-
        Sets the leader's action field depending on the inputs given by the player.
        
        This function also accounts for other special situations that can force a certain action, such as when the leader is running. The function also takes care of opening the main menu when X is pressed.
        The function generally doesn't return until the player has an action set.
        
        No params.
    - name: ShouldLeaderKeepRunning
      address:
        EU: 0x22F3A44
        NA: 0x22F308C
      description: |-
        Determines if the leader should keep running. Returns false if the leader bumps into something, or if an action that should stop the leader takes place.
        
        return: True if the leader should keep running, false if it should stop.
    - name: CheckLeaderTile
      address:
        EU: 0x22F3FEC
        NA: 0x22F3634
      description: |-
        Checks the tile the leader just stepped on and performs any required actions, such as picking up items, triggering traps, etc.
        
        Contains a switch that checks the type of the tile the leader just stepped on.
        
        No params.
    - name: ChangeLeader
      address:
        EU: 0x22F42F0
        NA: 0x22F3934
        JP: 0x22F4F2C
      description: |-
        Tries to change the current leader to the monster specified by dungeon::new_leader.
        
        Accounts for situations that can prevent changing leaders, such as having stolen from a Kecleon shop. If one of those situations prevents changing leaders, prints the corresponding message to the message log.
        
        No params.
    - name: UseSingleUseItemWrapper
      address:
        EU: 0x22F5C88
        NA: 0x22F52CC
      description: |-
        Same as UseSingleUseItem, but the second parameter is determined automatically from monster::action_data::action_parameter[1]::action_use_idx.
        
        r0: User
    - name: UseSingleUseItem
      address:
        EU: 0x22F5CB4
        NA: 0x22F52F8
      description: |-
        Makes a monster use a single-use item. The item is deleted afterwards.
        
        The item to use is determined by the user's monster::action_data::action_parameter[0].
        
        r0: User (monster who used the item)
        r1: Target (monster that consumes the item)
    - name: UseThrowableItem
      address:
        EU: 0x22F5E78
        NA: 0x22F54BC
      description: |-
        Makes a monster use a throwable item.
        
        The item to use is determined by monster::action_data::action_parameter[0].
        If the item's category is CATEGORY_THROWN_LINE or CATEGORY_THROWN_ARC, the game will attempt to decrement the count of the used item by 1. If it's not or there's only 1 item left, it is destroyed instead.
        
        r0: User (monster who used the item)
    - name: ResetDamageData
      address:
        EU: 0x22F77D0
        NA: 0x22F6E18
        JP: 0x22F83FC
      description: |-
        Zeroes the damage data struct, which is output by the damage calculation function.
        
        r0: damage data pointer
    - name: FreeLoadedAttackSpriteAndMore
      address:
        EU: 0x22F78C8
      description: |-
        Among other things, free another data structure in the attack sprite storage area/data
        
        No params.
    - name: SetAndLoadCurrentAttackAnimation
      address:
        EU: 0x22F7920
      description: |-
        Load given sprite into the currently loaded attack sprite structure, replacing the previous one if already loaded.
        
        r0: pack id
        r1: file index
        return: sprite id in the loaded wan list
    - name: ClearLoadedAttackSprite
      address:
        EU: 0x22F79C0
      description: |-
        Delete the data of the currently loaded attack sprite, if any.
        Doesn’t free the structure, which can continue to be used.
        
        No params.
    - name: GetLoadedAttackSpriteId
      address:
        EU: 0x22F7A08
      description: |-
        Get the sprite ID (in the loaded WAN list) of the currently loaded attack sprite, or 0 if none.
        
        return: sprite ID
    - name: DungeonGetTotalSpriteFileSize
      address:
        EU: 0x22F7A20
        NA: 0x22F7068
        JP: 0x22F8634
      description: |-
        Checks Castform and Cherrim
        
        Note: unverified, ported from Irdkwia's notes
        
        r0: monster ID
        return: sprite file size
    - name: DungeonGetSpriteIndex
      address:
        EU: 0x22F7D40
        NA: 0x22F7388
      description: |-
        Gets the sprite index of the specified monster on this floor
        
        r0: Monster ID
        return: Sprite index of the specified monster ID
    - name: JoinedAtRangeCheck2Veneer
      address:
        EU: 0x22F7D60
        NA: 0x22F73A8
      description: |-
        Likely a linker-generated veneer for arm9::JoinedAtRangeCheck2.
        
        See https://developer.arm.com/documentation/dui0474/k/image-structure-and-generation/linker-generated-veneers/what-is-a-veneer-
        
        No params.
    - name: FloorNumberIsEven
      address:
        EU: 0x22F7D6C
        NA: 0x22F73B4
        JP: 0x22F897C
      description: |-
        Checks if the current dungeon floor number is even (probably to determine whether an enemy spawn should be female).
        
        Has a special check to return false for Labyrinth Cave B10F (the Gabite boss fight).
        
        return: bool
    - name: GetKecleonIdToSpawnByFloor
      address:
        EU: 0x22F7DA4
        NA: 0x22F73EC
        JP: 0x22F89B4
      description: |-
        If the current floor number is even, returns female Kecleon's id (0x3D7), otherwise returns male Kecleon's id (0x17F).
        
        return: monster ID
    - name: StoreSpriteFileIndexBothGenders
      address:
        EU: 0x22F7DC4
        NA: 0x22F740C
        JP: 0x22F89D4
      description: |-
        Note: unverified, ported from Irdkwia's notes
        
        r0: monster ID
        r1: file ID
    - name: LoadMonsterSpriteInner
      address:
        EU: 0x22F7E8C
        NA: 0x22F74D4
        JP: 0x22F8A9C
      description: |-
        This is called by LoadMonsterSprite a bunch of times.
        
        r0: monster ID
    - name: SwapMonsterWanFileIndex
      address:
        EU: 0x22F7F8C
        NA: 0x22F75D4
        JP: 0x22F8B98
      description: |-
        Note: unverified, ported from Irdkwia's notes
        
        r0: src_id
        r1: dst_id
    - name: LoadMonsterSprite
      address:
        EU: 0x22F800C
        NA: 0x22F7654
        JP: 0x22F8C18
      description: |-
        Loads the sprite of the specified monster to use it in a dungeon.
        
        Irdkwia's notes: Handles Castform/Cherrim/Deoxys
        
        r0: monster ID
        r1: ?
    - name: DeleteMonsterSpriteFile
      address:
        EU: 0x22F8120
        NA: 0x22F7768
        JP: 0x22F8D2C
      description: |-
        Note: unverified, ported from Irdkwia's notes
        
        r0: monster ID
    - name: DeleteAllMonsterSpriteFiles
      address:
        EU: 0x22F81BC
        NA: 0x22F7804
        JP: 0x22F8DC4
      description: |-
        Note: unverified, ported from Irdkwia's notes
        
        No params.
    - name: EuFaintCheck
      address:
        EU: 0x22F88E8
      description: |-
        This function is exclusive to the EU ROM. Seems to perform a check to see if the monster who just fainted was a team member who should cause the minimap to be updated (or something like that, maybe related to the Map Surveyor IQ skill) and if it passes, updates the minimap.
        The function ends by calling another 2 functions. In US ROMs, calls to EUFaintCheck are replaced by calls to those two functions. This seems to indicate that this function fixes some edge case glitch that can happen when a team member faints.
        
        r0: False if the fainted entity was a team member
        r1: True to set an unknown byte in the RAM to 1
    - name: HandleFaint
      address:
        EU: 0x22F8938
        NA: 0x22F7F30
        JP: 0x22F94F0
      description: |-
        Handles a fainted pokémon (reviving does not count as fainting).
        
        r0: Fainted entity
        r1: Damage source (move ID or greater than the max move id for other causes)
        r2: Entity responsible of the fainting
    - name: MoveMonsterToPos
      address:
        EU: 0x22F8FFC
        NA: 0x22F85F0
      description: |-
        Moves a monster to the target position. Used both for regular movement and special movement (like teleportation).
        
        r0: Entity pointer
        r1: X target position
        r2: Y target position
        r3: ?
    - name: UpdateAiTargetPos
      address:
        EU: 0x22F9B50
        NA: 0x22F9144
        JP: 0x22FA708
      description: |-
        Given a monster, updates its target_pos field based on its current position and the direction in which it plans to attack.
        
        r0: Entity pointer
    - name: SetMonsterTypeAndAbility
      address:
        EU: 0x22F9BA0
        NA: 0x22F9194
        JP: 0x22FA758
      description: |-
        Checks Forecast ability
        
        Note: unverified, ported from Irdkwia's notes
        
        r0: target entity pointer
    - name: TryActivateSlowStart
      address:
        EU: 0x22F9C48
        NA: 0x22F923C
        JP: 0x22FA800
      description: |-
        Runs a check over all monsters on the field for the ability Slow Start, and lowers the speed of those who have it.
        
        No params
    - name: TryActivateArtificialWeatherAbilities
      address:
        EU: 0x22F9CE4
        NA: 0x22F92D8
        JP: 0x22FA89C
      description: |-
        Runs a check over all monsters on the field for abilities that affect the weather and changes the floor's weather accordingly.
        
        No params
    - name: GetMonsterApparentId
      address:
        EU: 0x22F9E14
        NA: 0x22F9408
        JP: 0x22FA9CC
      description: |-
        Note: unverified, ported from Irdkwia's notes
        
        r0: target entity pointer
        r1: current_id
        return: ?
    - name: TryActivateTraceAndColorChange
      address:
        NA: 0x22F94F0
      description: |-
        Tries to activate the abilities trace and color change if possible. Called after using
        a move.
        
        r0: attacker entity pointer
        r1: defender entity pointer
        r2: move pointer
    - name: DefenderAbilityIsActive
      address:
        EU:
          - 0x22FA0D8
          - 0x2302438
          - 0x230B3B4
          - 0x23125F4
          - 0x23237CC
          - 0x233344C
        NA:
          - 0x22F96CC
          - 0x2301A0C
          - 0x230A940
          - 0x2311B94
          - 0x2322D64
          - 0x2332A0C
        JP: 0x2302F74
      description: |-
        Checks if a defender has an active ability that isn't disabled by an attacker's Mold Breaker.
        
        There are two versions of this function, which share the same logic but have slightly different assembly. This is probably due to differences in compiler optimizations at different addresses.
        
        r0: attacker pointer
        r1: defender pointer
        r2: ability ID to check on the defender
        r3: flag for whether the attacker's ability is enabled
        return: bool
    - name: IsMonster
      address:
        EU:
          - 0x22FA12C
          - 0x230248C
          - 0x230B408
          - 0x23103F4
          - 0x2319510
          - 0x231B434
          - 0x231BD78
          - 0x2323820
          - 0x234E060
        NA:
          - 0x22F9720
          - 0x2301A60
          - 0x230A994
          - 0x230F980
          - 0x2318AB0
          - 0x231A9D4
          - 0x231B318
          - 0x2322DB8
          - 0x234D460
      description: |-
        Checks if an entity is a monster (entity type 1).
        
        r0: entity pointer
        return: bool
    - name: TryActivateConversion2
      address:
        NA: 0x22F9744
      description: |-
        Checks for the conversion2 status and applies the type change if applicable. Called
        after using a move.
        
        r0: attacker entity pointer
        r1: defender entity pointer
        r2: move pointer
    - name: TryActivateTruant
      address:
        EU: 0x22FA1FC
        NA: 0x22F97F0
        JP: 0x22FADA8
      description: |-
        Checks if an entity has the ability Truant, and if so tries to apply the pause status to it.
        
        r0: pointer to entity
    - name: TryPointCameraToMonster
      address:
        EU: 0x22FA2C0
        NA: 0x22F98B4
        JP: 0x22FAE6C
      description: |-
        Attempts to place the camera on top of the specified monster.
        
        If the camera is already on top of the specified entity, the function does nothing.
        
        r0: Entity pointer. Must be a monster, otherwise the function does nothing.
        r1: ?
        r2: ?
    - name: RestorePpAllMovesSetFlags
      address:
        EU: 0x22FA480
        NA: 0x22F9A74
      description: |-
        Restores PP for all moves, clears flags move::f_consume_2_pp, move::flags2_unk5 and move::flags2_unk7, and sets flag move::f_consume_pp.
        Called when a monster is revived.
        
        r0: pointer to entity whose moves will be restored
    - name: BoostIQ
      address:
        NA: 0x22FA144
      description: |-
        Tries to boost the target's IQ.
        
        r0: monster entity pointer
        r1: iq boost
        r2: bool suppress logs
    - name: ShouldMonsterHeadToStairs
      address:
        EU: 0x22FAE3C
        NA: 0x22FA430
        JP: 0x22FB9D8
      description: |-
        Checks if a given monster should try to reach the stairs when controlled by the AI
        
        r0: Entity pointer
        return: True if the monster should try to reach the stairs, false otherwise
    - name: MewSpawnCheck
      address:
        EU: 0x22FAFFC
        NA: 0x22FA5F0
        JP: 0x22FBB98
      description: |-
        If the monster id parameter is 0x97 (Mew), returns false if either dungeon::mew_cannot_spawn or the second parameter are true.
        
        Called before spawning an enemy, appears to be checking if Mew can spawn on the current floor.
        
        r0: monster id
        r1: return false if the monster id is Mew
        return: bool
    - name: TryEndStatusWithAbility
      address:
        NA: 0x22FA7DC
      description: |-
        Checks if any of the defender's active abilities would end one of their current status
        conditions. For example, if the ability Own Tempo will stop confusion.
        
        Called after changing a monster's ability with skill swap, role play, or trace to
        remove statuses the monster should no longer be affected by.
        
        r0: attacker entity pointer
        r1: defender entity pointer
    - name: ExclusiveItemEffectIsActive
      address:
        EU:
          - 0x22FB6A4
          - 0x2300954
          - 0x230B42C
          - 0x2310320
          - 0x2311AC4
          - 0x231524C
          - 0x231A208
          - 0x231B2DC
          - 0x2324380
          - 0x2333428
          - 0x2348780
          - 0x2348EB0
        NA:
          - 0x22FAC98
          - 0x22FFF28
          - 0x230A9B8
          - 0x230F8AC
          - 0x2311064
          - 0x23147EC
          - 0x23197A8
          - 0x231A87C
          - 0x2323918
          - 0x23329E8
          - 0x2347B80
          - 0x23482B0
        JP:
          - 0x2315CC0
          - 0x2349638
      description: |-
        Checks if a monster is a team member under the effects of a certain exclusive item effect.
        
        r0: entity pointer
        r1: exclusive item effect ID
        return: bool
    - name: GetTeamMemberWithIqSkill
      address:
        EU: 0x22FBA04
        NA: 0x22FAFF8
        JP: 0x22FC580
      description: |-
        Returns an entity pointer to the first team member which has the specified iq skill.
        
        r0: iq skill id
        return: pointer to entity
    - name: TeamMemberHasEnabledIqSkill
      address:
        EU: 0x22FBA70
        NA: 0x22FB064
        JP: 0x22FC5EC
      description: |-
        Returns true if any team member has the specified iq skill.
        
        r0: iq skill id
        return: bool
    - name: TeamLeaderIqSkillIsEnabled
      address:
        EU: 0x22FBA8C
        NA: 0x22FB080
        JP: 0x22FC608
      description: |-
        Returns true the leader has the specified iq skill.
        
        r0: iq skill id
        return: bool
    - name: CountMovesOutOfPp
      address:
        EU: 0x22FBAB4
        NA: 0x22FB0A8
      description: |-
        Returns how many of a monster's move are out of PP.
        
        r0: entity pointer
        return: number of moves out of PP
    - name: HasSuperEffectiveMoveAgainstUser
      address:
        EU: 0x22FBB18
        NA: 0x22FB10C
        JP: 0x22FC694
      description: |-
        Checks if the target has at least one super effective move against the user.
        
        r0: User
        r1: Target
        r2: If true, moves with a max Ginseng boost != 99 will be ignored
        return: True if the target has at least one super effective move against the user, false otherwise.
    - name: TryEatItem
      address:
        EU: 0x22FBC20
        NA: 0x22FB214
      description: |-
        The user attempts to eat an item from the target.
        
        The function tries to eat the target's held item first. If that's not possible and the target is part of the team, it attempts to eat a random edible item from the bag instead.
        Fun fact: The code used to select the random bag item that will be eaten is poorly coded. As a result, there's a small chance of the first edible item in the bag being picked instead of a random one. The exact chance of this happening is (N/B)^B, where N is the amount of non-edible items in the bag and B is the total amount of items in the bag.
        
        r0: User
        r1: Target
        return: True if the attempt was successful
    - name: CheckSpawnThreshold
      address:
        EU: 0x22FBFF8
        NA: 0x22FB5EC
        JP: 0x22FCAC0
      description: |-
        Checks if a given monster ID can spawn in dungeons.
        
        The function returns true if the monster's spawn threshold value is <= SCENARIO_BALANCE_FLAG
        
        r0: monster ID
        return: True if the monster can spawn, false otherwise
    - name: HasLowHealth
      address:
        EU: 0x22FC01C
        NA: 0x22FB610
        JP: 0x22FCAE4
      description: |-
        Checks if the entity passed is a valid monster, and if it's at low health (below 25% rounded down)
        
        r0: entity pointer
        return: bool
    - name: AreEntitiesAdjacent
      address:
        EU: 0x22FC084
        NA: 0x22FB678
        JP: 0x22FCB4C
      description: |-
        Checks whether two entities are adjacent or not.
        
        The function checks all 8 possible directions.
        
        r0: First entity
        r1: Second entity
        return: True if both entities are adjacent, false otherwise.
    - name: IsSpecialStoryAlly
      address:
        EU: 0x22FC4CC
        NA: 0x22FBAD0
        JP: 0x22FCFA4
      description: |-
        Checks if a monster is a special story ally.
        
        This is a hard-coded check that looks at the monster's "Joined At" field. If the value is in the range [DUNGEON_JOINED_AT_BIDOOF, DUNGEON_DUMMY_0xE3], this check will return true.
        
        r0: monster pointer
        return: bool
    - name: IsExperienceLocked
      address:
        EU: 0x22FC4EC
        NA: 0x22FBAF0
        JP: 0x22FCFC4
      description: |-
        Checks if a monster does not gain experience.
        
        This basically just inverts IsSpecialStoryAlly, with the exception of also checking for the "Joined At" field being DUNGEON_CLIENT (is this set for mission clients?).
        
        r0: monster pointer
        return: bool
    - name: InitOtherMonsterData
      address:
        EU: 0x22FC854
        NA: 0x22FBE58
      description: |-
        Initializes stats, IQ skills and moves for a given monster
        
        Might only be used when spawning fixed room monsters.
        
        r0: Entity pointer
        r1: Fixed room monster stats index
        r2: Spawn direction? (when calling this function while spawning a fixed room monster, this is the parameter value associated to the spawn action, after converting it to a direction.)
    - name: InitEnemySpawnStats
      address:
        EU: 0x22FC954
        NA: 0x22FBF58
      description: |-
        Initializes dungeon::enemy_spawn_stats. Might do something else too.
        
        No params.
    - name: InitEnemyStatsAndMoves
      address:
        EU: 0x22FCC30
        NA: 0x22FC234
      description: |-
        Initializes the HP, Atk, Sp. Atk, Def, Sp. Def and moveset of a newly spawned enemy. Might do something else too.
        
        r0: Pointer to the monster's move list
        r1: Pointer to the monster's current HP
        r2: Pointer to the monster's offensive stats
        r3: Pointer to the monster's defensive stats
    - name: SpawnTeam
      address:
        EU: 0x22FCF08
        NA: 0x22FC50C
        JP: 0x22FD8FC
      description: |-
        Seems to initialize and spawn the team when entering a dungeon.
        
        r0: ?
    - name: SpawnInitialMonsters
      address:
        EU: 0x22FD774
        NA: 0x22FCD78
        JP: 0x22FE16C
      description: |-
        Tries to spawn monsters on all the tiles marked for monster spawns. This includes normal enemies and mission targets (rescue targets, outlaws, etc.).
        
        A random initial position is selected as a starting point. Tiles are then swept over left-to-right, top-to-bottom, wrapping around when the map boundary is reached, until all tiles have been checked. The first marked tile encountered in the sweep is reserved for the mission target, but the actual spawning of the target is done last.
        
        No params.
    - name: SpawnMonster
      address:
        EU: 0x22FDA80
        NA: 0x22FD084
        JP: 0x22FE478
      description: |-
        Spawns the given monster on a tile.
        
        r0: pointer to struct spawned_monster_data
        r1: if true, the monster cannot spawn asleep, otherwise it will randomly be asleep
        return: pointer to entity
    - name: InitTeamMember
      address:
        EU: 0x22FDDB0
        NA: 0x22FD3B4
        JP: 0x22FE7A8
      description: |-
        Initializes a team member. Run at the start of each floor in a dungeon.
        
        r0: Monster ID
        r1: X position
        r2: Y position
        r3: Pointer to the struct containing the data of the team member to initialize
        stack[0]: ?
        stack[1]: ?
        stack[2]: ?
        stack[3]: ?
        stack[4]: ?
    - name: InitMonster
      address:
        EU: 0x22FE3D0
        NA: 0x22FD9D4
      description: |-
        Initializes the monster struct within the provided entity struct.
        
        r0: ?
        r1: Pointer to the entity whose monster struct should be initialized
        r2: pointer to the entity's spawned_monster_data struct
        r3: (?) Pointer to something
    - name: SubInitMonster
      address:
        EU: 0x22FE7BC
        NA: 0x22FDDC0
        JP: 0x22FF1B0
      description: |-
        Called by InitMonster. Initializes some fields on the monster struct.
        
        r0: pointer to monster to initialize
        r1: some flag
    - name: MarkShopkeeperSpawn
      address:
        EU: 0x22FEB94
        NA: 0x22FE198
        JP: 0x22FF580
      description: |-
        Add a shopkeeper spawn to the list on the dungeon struct. Actual spawning is done later by SpawnShopkeepers.
        
        If an existing entry in dungeon::shopkeeper_spawns exists with the same position, that entry is reused for the new spawn data. Otherwise, a new entry is appended to the array.
        
        r0: x position
        r1: y position
        r2: monster ID
        r3: monster behavior
    - name: SpawnShopkeepers
      address:
        EU: 0x22FEC48
        NA: 0x22FE24C
        JP: 0x22FF634
      description: |-
        Spawns all the shopkeepers in the dungeon struct's shopkeeper_spawns array.
        
        No params.
    - name: GetMaxHpAtLevel
      address:
        EU: 0x22FECF8
        NA: 0x22FE2FC
      description: |-
        Returns the max HP of a monster given its level.
        
        r0: Monster ID
        r1: Monster level
        return: Max HP at the given level
    - name: GetOffensiveStatAtLevel
      address:
        EU: 0x22FED4C
        NA: 0x22FE350
      description: |-
        Returns the Atk / Sp. Atk of a monster given its level, capped to 255.
        
        r0: Monster ID
        r1: Monster level
        r2: Stat index (0: Atk, 1: Sp. Atk)
        return: Atk / Sp. Atk at the given level
    - name: GetDefensiveStatAtLevel
      address:
        EU: 0x22FEDB4
        NA: 0x22FE3B8
      description: |-
        Returns the Def / Sp. Def of a monster given its level, capped to 255.
        
        r0: Monster ID
        r1: Monster level
        r2: Stat index (0: Def, 1: Sp. Def)
        return: Def / Sp. Def at the given level
    - name: GetOutlawSpawnData
      address:
        EU: 0x22FEE1C
        NA: 0x22FE420
        JP: 0x22FF808
      description: |-
        Gets outlaw spawn data for the current floor.
        
        r0: [output] Outlaw spawn data
    - name: ExecuteMonsterAction
      address:
        EU: 0x22FEEDC
        NA: 0x22FE4BC
        JP: 0x22FF8A4
      description: |-
        Executes the set action for the specified monster. Used for both AI actions and player-inputted actions. If the action is not ACTION_NOTHING, ACTION_PASS_TURN, ACTION_WALK or ACTION_UNK_4, the monster's already_acted field is set to true. Includes a switch based on the action ID that performs the action, although some of them aren't handled by said swtich.
        
        r0: Pointer to monster entity
    - name: TryActivateFlashFireOnAllMonsters
      address:
        NA: 0x22FF168
      description: |-
        Checks every monster for apply_flash_fire_boost. If it's true, activates Flash Fire for the monster and sets
        apply_flash_fire_boost back to false.
        
        No params.
    - name: HasStatusThatPreventsActing
      address:
        EU: 0x22FFBF4
        NA: 0x22FF1C8
        JP: 0x23005B8
      description: |-
        Returns true if the monster has any status problem that prevents it from acting
        
        r0: Entity pointer
        return: True if the specified monster can't act because of a status problem, false otherwise.
    - name: GetMobilityTypeCheckSlip
      address:
        EU: 0x2300058
        NA: 0x22FF62C
      description: |-
        Returns the mobility type of a monster species, accounting for STATUS_SLIP.
        
        The function also converts MOBILITY_LAVA and MOBILITY_WATER to other values if required.
        
        r0: Monster species
        r1: True if the monster can walk on water
        return: Mobility type
    - name: GetMobilityTypeCheckSlipAndFloating
      address:
        EU: 0x23000A0
        NA: 0x22FF674
      description: |-
        Returns the mobility type of a monster, accounting for STATUS_SLIP and the result of a call to IsFloating.
        
        r0: Entity pointer
        r1: Monster species
        return: Mobility type
    - name: IsInvalidSpawnTile
      address:
        EU: 0x23000F0
        NA: 0x22FF6C4
        JP: 0x2300AB4
      description: |-
        Checks if a monster cannot spawn on the given tile for some reason.
        
        Reasons include:
        - There's another monster on the tile
        - The tile is an impassable wall
        - The monster does not have the required mobility to stand on the tile
        
        r0: monster ID
        r1: tile pointer
        return: true means the monster CANNOT spawn on this tile
    - name: GetMobilityTypeAfterIqSkills
      address:
        EU: 0x23002F4
        NA: 0x22FF8C8
      description: |-
        Modifies the given mobility type to account for All-Terrain Hiker and Absolute Mover, if the user has them.
        
        r0: Entity pointer
        r1: Mobility type
        return: New mobility type, after accounting for the IQ skills mentioned above
    - name: CannotStandOnTile
      address:
        EU: 0x23006C8
        NA: 0x22FF764
      description: |-
        Checks if a given monster cannot stand on a given tile.
        
        Reasons include:
        - The coordinates of the tile are out of bounds
        - There's another monster on the tile
        - The monster does not have the required mobility to stand on the tile
        
        r0: Entity pointer
        r1: Tile pointer
        return: True if the monster cannot stand on the specified tile, false if it can
    - name: CalcSpeedStage
      address:
        EU: 0x2300820
        NA: 0x22FFDF4
        JP: 0x2301224
      description: |-
        Calculates the speed stage of a monster from its speed up/down counters. The second parameter is the weight of each counter (how many stages it will add/remove), but appears to be always 1. 
        Takes modifiers into account (paralysis, snowy weather, Time Tripper). Deoxys-speed, Shaymin-sky and enemy Kecleon during a thief alert get a flat +1 always.
        
        The calculated speed stage is both returned and saved in the monster's statuses struct.
        
        r0: pointer to entity
        r1: speed counter weight
        return: speed stage
    - name: CalcSpeedStageWrapper
      address:
        EU: 0x2300978
        NA: 0x22FFF4C
      description: |-
        Calls CalcSpeedStage with a speed counter weight of 1.
        
        r0: pointer to entity
        return: speed stage
    - name: GetNumberOfAttacks
      address:
        EU: 0x2300988
        NA: 0x22FFF5C
        JP: 0x230138C
      description: |-
        Returns the number of attacks that a monster can do in one turn (1 or 2).
        
        Checks for the abilities Swift Swim, Chlorophyll, Unburden, and for exclusive items.
        
        r0: pointer to entity
        returns: int
    - name: GetMonsterDisplayNameType
      address:
        EU: 0x2300B34
        NA: 0x2300108
      description: |-
        Determines how the name of a monster should be displayed.
        
        r0: Entity pointer
        return: Display name type
    - name: GetMonsterName
      address:
        EU: 0x2300B90
        NA: 0x2300164
        JP: 0x2301538
      description: |-
        Note: unverified, ported from Irdkwia's notes
        
        r0: buffer
        r1: TargetInfo
    - name: SprintfStatic
      address:
        EU: 0x2300CF4
        NA: 0x23002C8
        JP: 0x23016D0
      description: |-
        Statically defined copy of sprintf(3) in overlay 29. See arm9.yml for more information.
        
        r0: str
        r1: format
        ...: variadic
        return: number of characters printed, excluding the null-terminator
    - name: IsMonsterDrowsy
      address:
        EU: 0x2300EDC
        NA: 0x23004B0
        JP: 0x2301894
      description: |-
        Checks if a monster has the sleep, nightmare, or yawning status. Note that this excludes the napping status.
        
        r0: entity pointer
        return: bool
    - name: MonsterHasNonvolatileNonsleepStatus
      address:
        EU: 0x2300F10
        NA: 0x23004E4
        JP: 0x23018C8
      description: |-
        Checks if a monster has one of the statuses in the "burn" group, which includes the traditionally non-volatile status conditions (except sleep) in the main series: STATUS_BURN, STATUS_POISONED, STATUS_BADLY_POISONED, STATUS_PARALYSIS, and STATUS_IDENTIFYING.
        
        STATUS_IDENTIFYING is probably included based on enum status_id? Unless it's handled differently somehow.
        
        r0: entity pointer
        return: bool
    - name: MonsterHasImmobilizingStatus
      address:
        EU: 0x2300F2C
        NA: 0x2300500
        JP: 0x23018E4
      description: |-
        Checks if a monster has one of the non-self-inflicted statuses in the "freeze" group, which includes status conditions that immobilize the monster: STATUS_FROZEN, STATUS_SHADOW_HOLD, STATUS_WRAPPED, STATUS_PETRIFIED, STATUS_CONSTRICTION, and STATUS_FAMISHED.
        
        r0: entity pointer
        return: bool
    - name: MonsterHasAttackInterferingStatus
      address:
        EU: 0x2300F4C
        NA: 0x2300520
        JP: 0x2301904
      description: |-
        Checks if a monster has one of the statuses in the "cringe" group, which includes status conditions that interfere with the monster's ability to attack: STATUS_CRINGE, STATUS_CONFUSED, STATUS_PAUSED, STATUS_COWERING, STATUS_TAUNTED, STATUS_ENCORE, STATUS_INFATUATED, and STATUS_DOUBLE_SPEED.
        
        STATUS_DOUBLE_SPEED is probably included based on enum status_id? Unless it's handled differently somehow.
        
        r0: entity pointer
        return: bool
    - name: MonsterHasSkillInterferingStatus
      address:
        EU: 0x2300F68
        NA: 0x230053C
        JP: 0x2301920
      description: |-
        Checks if a monster has one of the non-self-inflicted statuses in the "curse" group, which loosely includes status conditions that interfere with the monster's skills or ability to do things: STATUS_CURSED, STATUS_DECOY, STATUS_GASTRO_ACID, STATUS_HEAL_BLOCK, STATUS_EMBARGO.
        
        r0: entity pointer
        return: bool
    - name: MonsterHasLeechSeedStatus
      address:
        EU: 0x2300FB4
        NA: 0x2300588
        JP: 0x230196C
      description: |-
        Checks if a monster is afflicted with Leech Seed.
        
        r0: entity pointer
        return: bool
    - name: MonsterHasWhifferStatus
      address:
        EU: 0x2300FD0
        NA: 0x23005A4
        JP: 0x2301988
      description: |-
        Checks if a monster has the whiffer status.
        
        r0: entity pointer
        return: bool
    - name: IsMonsterVisuallyImpaired
      address:
        EU: 0x2300FEC
        NA: 0x23005C0
        JP: 0x23019A4
      description: |-
        Checks if a monster's vision is impaired somehow. This includes the checks in IsBlinded, as well as STATUS_CROSS_EYED and STATUS_DROPEYE.
        
        r0: entity pointer
        r1: flag for whether to check for the held item
        return: bool
    - name: IsMonsterMuzzled
      address:
        EU: 0x2301028
        NA: 0x23005FC
        JP: 0x23019E0
      description: |-
        Checks if a monster has the muzzled status.
        
        r0: entity pointer
        return: bool
    - name: MonsterHasMiracleEyeStatus
      address:
        EU: 0x2301044
        NA: 0x2300618
        JP: 0x23019FC
      description: |-
        Checks if a monster has the Miracle Eye status.
        
        r0: entity pointer
        return: bool
    - name: MonsterHasNegativeStatus
      address:
        EU: 0x2301060
        NA: 0x2300634
        JP: 0x2301A18
      description: |-
        Checks if a monster has any "negative" status conditions. This includes a wide variety of non-self-inflicted statuses that could traditionally be viewed as actual "status conditions", as well as speed being lowered and moves being sealed.
        
        r0: entity pointer
        r1: flag for whether to check for the held item (see IsMonsterVisuallyImpaired)
        return: bool
    - name: IsMonsterSleeping
      address:
        EU: 0x23011D4
        NA: 0x23007A8
        JP: 0x2301B8C
      description: |-
        Checks if a monster has the sleep, nightmare, or napping status.
        
        r0: entity pointer
        return: bool
    - name: CanMonsterMoveInDirection
      address:
        EU: 0x23018A4
        NA: 0x230105C
      description: |-
        Checks if the given monster can move in the specified direction
        
        Returns false if any monster is standing on the target tile
        
        r0: Monster entity pointer
        r1: Direction to check
        return: bool
    - name: GetDirectionalMobilityType
      address:
        EU: 0x230195C
        NA: 0x2300F30
      description: |-
        Returns the mobility type of a monster, after accounting for things that could affect it.
        
        List of checks: Mobile status, Mobile Scarf, All-Terrain Hiker and Absolute Mover.
        
        If the specified direction is DIR_NONE, direction checks are skipped. If it's not, MOBILITY_INTANGIBLE is only returned if the direction is not diagonal.
        
        r0: Monster entity pointer
        r1: Base mobility type
        r2: Direction of mobility
        return: Final mobility type
    - name: IsMonsterCornered
      address:
        EU: 0x2301B44
        NA: 0x2301118
        JP: 0x230251C
      description: |-
        True if the given monster is cornered (it can't move in any direction)
        
        r0: Entity pointer
        return: True if the monster can't move in any direction, false otherwise.
    - name: CanAttackInDirection
      address:
        EU: 0x2301C60
        NA: 0x2301234
        JP: 0x2302694
      description: |-
        Returns whether a monster can attack in a given direction.
        The check fails if the destination tile is impassable, contains a monster that isn't of type entity_type::ENTITY_MONSTER or if the monster can't directly move from the current tile into the destination tile.
        
        r0: Entity pointer
        r1: Direction
        return: True if the monster can attack into the tile adjacent to them in the specified direction, false otherwise.
    - name: CanAiMonsterMoveInDirection
      address:
        EU: 0x2301D24
        NA: 0x23012F8
        JP: 0x23027B8
      description: |-
        Checks whether an AI-controlled monster can move in the specified direction.
        Accounts for walls, other monsters on the target position and IQ skills that might prevent a monster from moving into a specific location, such as House Avoider, Trap Avoider or Lava Evader.
        
        r0: Entity pointer
        r1: Direction
        r2: [output] True if movement was not possible because there was another monster on the target tile, false otherwise.
        return: True if the monster can move in the specified direction, false otherwise.
    - name: ShouldMonsterRunAway
      address:
        EU: 0x2301FE4
        NA: 0x23015B8
        JP: 0x2302B28
      description: |-
        Checks if a monster should run away from other monsters
        
        r0: Entity pointer
        return: True if the monster should run away, false otherwise
    - name: ShouldMonsterRunAwayVariation
      address:
        EU: 0x23020D4
        NA: 0x23016A8
        JP: 0x2302C18
      description: |-
        Calls ShouldMonsterRunAway and returns its result. It also calls another function if the result was true.
        
        r0: Entity pointer
        r1: ?
        return: Result of the call to ShouldMonsterRunAway
    - name: SafeguardIsActive
      address:
        NA: 0x2301940
      description: |-
        Checks if the monster is under the effect of Safeguard.
        
        r0: user entity pointer
        r1: target entity pointer
        r2: flag to log a message
        return: bool
    - name: LeafGuardIsActive
      address:
        NA: 0x2301994
      description: |-
        Checks if the monster is protected by the ability Leaf Guard.
        
        r0: user entity pointer
        r1: target entity pointer
        r2: flag to log a message
        return: bool
    - name: IsProtectedFromStatDrops
      address:
        NA: 0x2301B2C
      description: |-
        Checks if the target monster is protected from getting their stats dropped by the user.
        
        r0: user entity pointer
        r1: target entity pointer
        r2: flag to log a message
        return: bool
    - name: NoGastroAcidStatus
      address:
        EU: 0x2302708
        NA: 0x2301CDC
        JP: 0x2303234
      description: |-
        Checks if a monster does not have the Gastro Acid status.
        
        r0: entity pointer
        return: bool
    - name: AbilityIsActive
      address:
        EU: 0x230273C
        NA: 0x2301D10
        JP: 0x2303268
      description: |-
        Checks if a monster has a certain ability that isn't disabled by Gastro Acid.
        
        r0: entity pointer
        r1: ability ID
        return: bool
    - name: AbilityIsActiveVeneer
      address:
        EU: 0x23027A4
        NA: 0x2301D78
        JP: 0x23032D0
      description: |-
        Likely a linker-generated veneer for AbilityIsActive.
        
        See https://developer.arm.com/documentation/dui0474/k/image-structure-and-generation/linker-generated-veneers/what-is-a-veneer-
        
        r0: entity pointer
        r1: ability ID
        return: bool
    - name: OtherMonsterAbilityIsActive
      address:
        EU: 0x23027B0
        NA: 0x2301D84
        JP: 0x23032DC
      description: |-
        Checks if there are any other monsters on the floor besides the user that have the specified ability active, subject to the user being on the floor.
        
        It also seems like there might be some other range or validity check, so this might not actually check ALL other monsters?
        
        r0: user entity pointer
        r1: ability ID
        return: bool
    - name: LevitateIsActive
      address:
        EU: 0x2302844
        NA: 0x2301E18
        JP: 0x2303368
      description: |-
        Checks if a monster is levitating (has the effect of Levitate and Gravity is not active).
        
        r0: pointer to entity
        return: bool
    - name: MonsterIsType
      address:
        EU: 0x230287C
        NA: 0x2301E50
        JP: 0x23033A0
      description: |-
        Checks if a monster is a given type.
        
        r0: entity pointer
        r1: type ID
        return: bool
    - name: IsTypeAffectedByGravity
      address:
        EU: 0x23028B4
        NA: 0x2301E88
        JP: 0x23033D8
      description: |-
        Checks if Gravity is active and that the given type is affected (i.e., Flying type).
        
        r0: target entity pointer (unused)
        r1: type ID
        return: bool
    - name: HasTypeAffectedByGravity
      address:
        EU: 0x23028D8
        NA: 0x2301EAC
        JP: 0x23033FC
      description: |-
        Checks if Gravity is active and that the given monster is of an affected type (i.e., Flying type).
        
        r0: target entity pointer
        r1: type ID
        return: bool
    - name: CanSeeInvisibleMonsters
      address:
        EU: 0x2302918
        NA: 0x2301EEC
        JP: 0x230343C
      description: |-
        Returns whether a certain monster can see other invisible monsters.
        To be precise, this function returns true if the monster is holding Goggle Specs or if it has the status status::STATUS_EYEDROPS.
        
        r0: Entity pointer
        return: True if the monster can see invisible monsters.
    - name: HasDropeyeStatus
      address:
        EU: 0x230297C
        NA: 0x2301F50
        JP: 0x23034A0
      description: |-
        Returns whether a certain monster is under the effect of status::STATUS_DROPEYE.
        
        r0: Entity pointer
        return: True if the monster has dropeye status.
    - name: IqSkillIsEnabled
      address:
        EU: 0x23029AC
        NA: 0x2301F80
        JP: 0x23034D0
      description: |-
        Checks if a monster has a certain IQ skill enabled.
        
        r0: entity pointer
        r1: IQ skill ID
        return: bool
    - name: UpdateIqSkills
      address:
        EU: 0x23029E8
        NA: 0x2301FBC
        JP: 0x230350C
      description: |-
        Updates the IQ skill flags of a monster.
        
        If the monster is a team member, copies monster::iq_skill_menu_flags to monster::iq_skill_flags. If the monster is an enemy, enables all the IQ skills it can learn (except a few that are only enabled in enemies that have a certain amount of IQ).
        If the monster is an enemy, it also sets its tactic to TACTIC_GO_AFTER_FOES.
        Called after exiting the IQ skills menu or after an enemy spawns.
        
        r0: monster pointer
    - name: GetMoveTypeForMonster
      address:
        EU: 0x2302CA8
        NA: 0x230227C
        JP: 0x23037CC
      description: |-
        Check the type of a move when used by a certain monster. Accounts for special cases such as Hidden Power, Weather Ball, the regular attack...
        
        r0: Entity pointer
        r1: Pointer to move data
        return: Type of the move
    - name: GetMovePower
      address:
        EU: 0x2302D48
        NA: 0x230231C
        JP: 0x230386C
      description: |-
        Gets the power of a move, factoring in Ginseng/Space Globe boosts.
        
        r0: user pointer
        r1: move pointer
        return: move power
    - name: UpdateStateFlags
      address:
        EU: 0x2302DEC
        NA: 0x23023C0
      description: |-
        Updates monster::state_flags and monster::prev_state_flags with new values.
        
        r0: monster pointer
        r1: bitmask for bits to update
        r2: whether to set the bits indicated by the mask to 1 or 0
        return: whether or not any of the masked bits changed from the previous state
    - name: IsProtectedFromNegativeStatus
      address:
        NA: 0x2302430
      description: |-
        Checks if the target monster is protected from getting a negative status condition.
        
        r0: user entity pointer
        r1: target entity pointer
        r2: flag to log a message
        return: bool
    - name: AddExpSpecial
      address:
        EU: 0x2302F68
        NA: 0x230253C
        JP: 0x2303A8C
      description: |-
        Adds to a monster's experience points, subject to experience boosting effects.
        
        This function appears to be called only under special circumstances. Possibly when granting experience from damage (e.g., Joy Ribbon)?
        
        Interestingly, the parameter in r0 isn't actually used. This might be a compiler optimization to avoid shuffling registers, since this function might be called alongside lots of other functions that have both the attacker and defender as the first two arguments.
        
        r0: attacker pointer
        r1: defender pointer
        r2: base experience gain, before boosts
    - name: EnemyEvolution
      address:
        EU: 0x2303128
        NA: 0x23026FC
        JP: 0x2303C4C
      description: |-
        Checks if any enemies on the floor should evolve and attempts to evolve it. The
        entity pointer passed seems to get replaced by a generic placeholder entity if the
        entity pointer passed is invalid.
        
        r0: entity pointer
    - name: LevelUpItemEffect
      address:
        NA: 0x2302A5C
      description: |-
        Attempts to level up the the target. Calls LevelUp with a few extra checks and messages
        for using as an item. Used for the Joy Seed and Golden Seed.
        
        r0: user entity pointer
        r1: target entity pointer
        r2: number of levels
        r3: bool message flag?
        stack[0]: bool show level up dialog (for example "Hey, I leveled up!" with a portrait)?
    - name: TryDecreaseLevel
      address:
        EU: 0x23039B4
        NA: 0x2302F88
        JP: 0x23044D4
      description: |-
        Decrease the target monster's level if possible.
        
        r0: user entity pointer
        r1: target entity pointer
        r2: number of levels to decrease
        return: success flag
    - name: LevelUp
      address:
        EU: 0x2303A68
        NA: 0x230303C
        JP: 0x2304588
      description: |-
        Attempts to level up the the target. Fails if the target's level can't be raised. The show show level up dialog bool does nothing for monsters not on the team.
        
        r0: user entity pointer
        r1: target entity pointer
        r2: bool message flag?
        r3: bool show level up dialog (for example "Hey, I leveled up!" with a portrait)?
        return: success flag
    - name: GetMonsterMoves
      address:
        EU: 0x2304544
        NA: 0x2303B18
      description: |-
        Determines the moveset of a newly spawned monster given its species and level.
        
        The function loops the monster's learnset, adding moves to the list in level-up order. Once all four slots are filled up, a random existing move gets replaced to make room for the new one. This means that the monster will always have the latest move it can learn given its level.
        
        r0: [output] Pointer to move ID list (4 entries, 2 bytes each)
        r1: Monster ID
        r2: Monster level
    - name: EvolveMonster
      address:
        EU: 0x23046A8
        NA: 0x2303C7C
        JP: 0x23051CC
      description: |-
        Makes the specified monster evolve into the specified species. Has a special case when
        a monster evolves into Ninjask and tries to spawn a Shedinja as well.
        
        r0: user entity pointer?
        r1: target pointer to the entity to evolve
        r2: Species to evolve into
    - name: GetSleepAnimationId
      address:
        EU: 0x23054E0
        NA: 0x2304AB4
        JP: 0x2306004
      description: |-
        Returns the animation id to be applied to a monster that has the sleep, napping, nightmare or bide status.
        
        Returns a different animation for sudowoodo and for monsters with infinite sleep turns (0x7F).
        
        r0: pointer to entity
        return: animation ID
    - name: DisplayActions
      address:
        EU: 0x2305A0C
        NA: 0x2304FE0
        JP: 0x2306530
      description: |-
        Graphically displays any pending actions that have happened but haven't been shown on screen yet. All actions are displayed at the same time. For example, this delayed display system is used to display multiple monsters moving at once even though they take turns sequentially.
        
        r0: Pointer to an entity. Can be null.
        returns: Seems to be true if there were any pending actions to display.
    - name: CheckNonLeaderTile
      address:
        EU: 0x23060C0
        NA: 0x2305694
      description: |-
        Similar to CheckLeaderTile, but for other monsters.
        
        Used both for enemies and team members.
        
        r0: Entity pointer
    - name: EndNegativeStatusCondition
      address:
        NA: 0x23058C4
      description: |-
        Cures the target's negative status conditions. The game rarely (if not never) calls
        this function with the bool to remove the wrapping status false.
        
        r0: pointer to user
        r1: pointer to target
        r2: bool play animation
        r3: bool log failure message
        stack[0]: bool remove wrapping status
        return: bool succesfully removed negative status
    - name: EndNegativeStatusConditionWrapper
      address:
        NA: 0x2305C28
      description: |-
        Calls EndNegativeStatusCondition with remove wrapping status false.
        
        r0: pointer to user
        r1: pointer to target
        r2: bool play animation
        r3: bool log failure message
        return: bool succesfully removed negative status
    - name: TransferNegativeStatusCondition
      address:
        NA: 0x2305C3C
      description: |-
        Transfers all negative status conditions the user has and gives then to the target.
        
        r0: user entity pointer
        r1: target entity pointer
    - name: EndSleepClassStatus
      address:
        NA: 0x2305FDC
      description: |-
        Cures the target's sleep, sleepless, nightmare, yawn or napping status due to the action of the user, and prints the event to the log.
        
        r0: pointer to user
        r1: pointer to target
    - name: EndBurnClassStatus
      address:
        NA: 0x23061A8
      description: |-
        Cures the target's burned, poisoned, badly poisoned or paralysis status due to the action of the user, and prints the event to the log.
        
        r0: pointer to user
        r1: pointer to target
    - name: EndFrozenClassStatus
      address:
        EU: 0x2306C84
        NA: 0x2306258
        JP: 0x23077A8
      description: |-
        Cures the target's freeze, shadow hold, ingrain, petrified, constriction or wrap (both as user and as target) status due to the action of the user.
        
        r0: pointer to user
        r1: pointer to target
        r2: if true, the event will be printed to the log
    - name: EndCringeClassStatus
      address:
        EU: 0x2306E00
        NA: 0x23063D4
        JP: 0x2307904
      description: |-
        Cures the target's cringe, confusion, cowering, pause, taunt, encore or infatuated status due to the action of the user, and prints the event to the log.
        
        r0: pointer to user
        r1: pointer to target
    - name: EndReflectClassStatus
      address:
        NA: 0x23064F4
      description: |-
        Removes the target's reflect, safeguard, light screen, counter, magic coat, wish, protect, mirror coat, endure, mini counter?, mirror move, conversion 2, vital throw, mist, metal burst, aqua ring or lucky chant status due to the action of the user, and prints the event to the log.
        
        r0: pointer to user
        r1: pointer to target
    - name: TryRemoveSnatchedMonsterFromDungeonStruct
      address:
        NA: 0x23066D8
      description: |-
        If the target is afflicted with snatch, change dungeon::snatch_monster and dungeon::snatch_status_unique_id back
        to NULL and 0 respectively. This function does not actually remove the status and visual flags for snatch from
        the monster, it simply removes it from the dungeon struct. After calling, the user should ensure the monster
        does not still have the snatch status.
        
        r0: pointer to user
        r1: pointer to target
    - name: EndCurseClassStatus
      address:
        NA: 0x2306728
      description: |-
        Removes the target's curse (1), decoy (2), snatch (3), gastro acid (4), heal block (5), or embargo (6) status
        due to the action of the user, and prints the event to the log.
        
        r0: pointer to user
        r1: pointer to target
        r2: curse class status being afflicted after (0 is the status is only being removed)
        r3: flag to log a message
    - name: EndLeechSeedClassStatus
      address:
        NA: 0x23068C4
      description: |-
        Cures the target's leech seed or destiny bond status due to the action of the user, and prints the event to the log.
        
        r0: pointer to user
        r1: pointer to target
    - name: EndSureShotClassStatus
      address:
        NA: 0x2306950
      description: |-
        Removes the target's sure shot, whiffer, set damage or focus energy status due to the action of the user, and prints the event to the log.
        
        r0: pointer to user
        r1: pointer to target
    - name: EndInvisibleClassStatus
      address:
        NA: 0x2306A00
      description: |-
        Removes the target's invisible, transformed, mobile, or slip status due to the action of the user, and prints
        the event to the log.
        
        r0: pointer to user
        r1: pointer to target
        r2: flag to not log a message when removing slip status
    - name: EndBlinkerClassStatus
      address:
        NA: 0x2306B28
      description: |-
        Removes the target's blinker, cross-eyed, eyedrops, or dropeye status due to the action of the user, and
        prints the event to the log.
        
        r0: pointer to user
        r1: pointer to target
    - name: EndMuzzledStatus
      address:
        NA: 0x2306BF8
      description: |-
        Removes the target's muzzled status due to the action of the user, and prints the event to the log.
        
        r0: pointer to user
        r1: pointer to target
    - name: EndMiracleEyeStatus
      address:
        NA: 0x2306C64
      description: |-
        Removes the target's miracle eye status due to the action of the user, and prints the event to the log.
        
        r0: pointer to user
        r1: pointer to target
    - name: EndMagnetRiseStatus
      address:
        NA: 0x2306CD0
      description: |-
        Removes the target's magnet rise status due to the action of the user, and prints the event to the log.
        
        r0: pointer to user
        r1: pointer to target
    - name: TransferNegativeBlinkerClassStatus
      address:
        NA: 0x23078EC
      description: |-
        Tries to transfer the the negative blinker class status conditions from the user to
        the target.
        
        r0: user entity pointer
        r1: target entity pointer
        return: Whether or not the status could be transferred
    - name: EndFrozenStatus
      address:
        NA: 0x2307C78
      description: |-
        Cures the target's freeze status due to the action of the user.
        
        r0: user entity pointer
        r1: target entity pointer
    - name: EndProtectStatus
      address:
        NA: 0x2307D18
      description: |-
        Ends the target's protect status due to the action of the user.
        
        r0: user entity pointer
        r1: target entity pointer
    - name: TryRestoreRoostTyping
      address:
        NA: 0x2307D54
      description: |-
        Tries to restore the target's original typings before the Roost effect took place. Does nothing if the target
        is not affected by Roost.
        
        r0: user entity pointer
        r1: target entity pointer
    - name: TryTriggerMonsterHouse
      address:
        EU: 0x2308978
        NA: 0x2307F4C
        JP: 0x2309480
      description: |-
        Triggers a Monster House for an entity, if the right conditions are met.
        
        Conditions: entity is valid and on the team, the tile is a Monster House tile, and the Monster House hasn't already been triggered.
        
        This function sets the monster_house_triggered flag on the dungeon struct, spawns a bunch of enemies around the triggering entity (within a 4 tile radius), and handles the "dropping down" animation for these enemies. If the allow outside enemies flag is set, the enemy spawns can be on any free tile (no monster) with open terrain, including in hallways. Otherwise, spawns are confined within the room boundaries.
        
        r0: entity for which the Monster House should be triggered
        r1: allow outside enemies flag (in practice this is always set to dungeon_generation_info::force_create_monster_house)
    - name: RunMonsterAi
      address:
        EU: 0x2308D6C
        NA: 0x2308340
      description: |-
        Runs the AI for a single monster to determine whether the monster can act and which action it should perform if so
        
        r0: Pointer to monster
        r1: ?
    - name: ApplyDamageAndEffects
      address:
        EU: 0x2309068
        NA: 0x230863C
        JP: 0x2309C1C
      description: |-
        Calls ApplyDamage, then performs various "post-damage" effects such as counter damage, statuses from abilities that activate on contact, and probably some other stuff.
        
        Note that this doesn't include the effect of Illuminate, which is specifically handled elsewhere.
        
        r0: attacker pointer
        r1: defender pointer
        r2: damage_data pointer
        r3: False Swipe flag (see ApplyDamage)
        stack[0]: experience flag (see ApplyDamage)
        stack[1]: Damage source (see HandleFaint)
        stack[2]: defender response flag. If true, the defender can respond to the attack with various effects. If false, the only post-damage effect that can happen is the Rage attack boost.
    - name: ApplyDamage
      address:
        EU: 0x2309A0C
        NA: 0x2308FE0
        JP: 0x230A598
      description: |-
        Applies damage to a monster. Displays the damage animation, lowers its health and handles reviving if applicable.
        The EU version has some additional checks related to printing fainting messages under specific circumstances.
        
        r0: Attacker pointer
        r1: Defender pointer
        r2: Pointer to the damage_data struct that contains info about the damage to deal
        r3: False Swipe flag, causes the defender's HP to be set to 1 if it would otherwise have been 0
        stack[0]: experience flag, controls whether or not experience will be granted upon a monster fainting, and whether enemy evolution might be triggered
        stack[1]: Damage source (see HandleFaint)
        return: True if the target fainted (reviving does not count as fainting)
    - name: AftermathCheck
      address:
        EU: 0x230B480
        NA: 0x230AA0C
        JP: 0x230BF88
      description: |-
        Checks if the defender has the Aftermath ability and tries to activate it if so (50% chance).
        
        The ability won't trigger if the damage source is DAMAGE_SOURCE_EXPLOSION.
        
        r0: Attacker pointer
        r1: Defender pointer
        r2: Damage source
        return: True if Aftermath was activated, false if it wasn't
    - name: GetTypeMatchupBothTypes
      address:
        EU: 0x230B500
        NA: 0x230AA8C
        JP: 0x230C004
      description: |-
        Gets the type matchup for a given combat interaction, accounting for both of the user's types.
        
        Calls GetTypeMatchup twice and combines the result.
        
        r0: attacker pointer
        r1: defender pointer
        r2: attack type
        return: enum type_matchup
    - name: ScrappyShouldActivate
      address:
        EU: 0x230B5CC
        NA: 0x230AB58
        JP: 0x230C0D0
      description: |-
        Checks whether Scrappy should activate.
        
        Scrappy activates when the ability is active on the attacker, the move type is Normal or Fighting, and the defender is a Ghost type.
        
        r0: attacker pointer
        r1: defender pointer
        r2: move type ID
        return: bool
    - name: IsTypeIneffectiveAgainstGhost
      address:
        EU: 0x230B664
        NA: 0x230ABF0
        JP: 0x230C168
      description: |-
        Checks whether a type is normally ineffective against Ghost, i.e., it's Normal or Fighting.
        
        r0: type ID
        return: bool
    - name: GhostImmunityIsActive
      address:
        EU: 0x230B678
        NA: 0x230AC04
        JP: 0x230C17C
      description: |-
        Checks whether the defender's typing would give it Ghost immunities.
        
        This only checks one of the defender's types at a time. It checks whether the defender has the exposed status and whether the attacker has the Scrappy-like exclusive item effect, but does NOT check whether the attacker has the Scrappy ability.
        
        r0: attacker pointer
        r1: defender pointer
        r2: defender type index (0 the defender's first type, 1 for the defender's second type)
        return: bool
    - name: GetTypeMatchup
      address:
        EU: 0x230B6CC
        NA: 0x230AC58
        JP: 0x230C1D0
      description: |-
        Gets the type matchup for a given combat interaction.
        
        Note that the actual monster's types on the attacker and defender pointers are not used; the pointers are only used to check conditions. The actual type matchup table lookup is done solely using the attack and target type parameters.
        
        This factors in some conditional effects like exclusive items, statuses, etc. There's some weirdness with the Ghost type; see the comment for struct type_matchup_table.
        
        r0: attacker pointer
        r1: defender pointer
        r2: target type index (0 the target's first type, 1 for the target's second type)
        r3: attack type
        return: enum type_matchup
    - name: CalcTypeBasedDamageEffects
      address:
        EU: 0x230B778
        NA: 0x230AD04
      description: |-
        Calculates type-based effects on damage.
        
        Loosely, this includes type matchup effects (including modifications due to abilities, IQ skills, and exclusive items), STAB, pinch abilities like Overgrow, weather/floor condition effects on certain types, and miscellaneous effects like Charge.
        
        r0: [output] damage multiplier due to type effects.
        r1: attacker pointer
        r2: defender pointer
        r3: attack power
        stack[0]: attack type
        stack[1]: [output] struct containing info about the damage calculation (only the critical_hit, type_matchup, and field_0xF fields are modified)
        stack[2]: flag for whether Erratic Player and Technician effects should be excluded. CalcDamage only passes in true if the move is the regular attack or a projectile.
        return: whether or not the Type-Advantage Master IQ skill should activate if the attacker has it. In practice, this corresponds to when the attack is super-effective, but technically true is also returned when the defender is an invalid entity.
    - name: CalcDamage
      address:
        EU: 0x230C620
        NA: 0x230BBAC
        JP: 0x230D100
      description: |-
        The damage calculation function.
        
        At a high level, the damage formula is:
          M * [(153/256)*(A + P) - 0.5*D + 50*ln(10*[L + (A - D)/8 + 50]) - 311]
        where:
          - A is the offensive stat (attack or special attack) with relevant modifiers applied (stat stages, certain items, certain abilities, etc.)
          - D is the defensive stat (defense or special defense) with relevant modifiers applied (stat stages, certain items, certain abilities, etc.)
          - L is the attacker's level
          - P is the move power with relevant modifiers applied
          - M is an aggregate damage multiplier from a variety of things, such as type-effectiveness, STAB, critical hits (which are also rolled in this function), certain items, certain abilities, certain statuses, etc.
        
        The calculations are done primarily with 64-bit fixed point arithmetic, and a bit of 32-bit fixed point arithmetic. There's also rounding/truncation/clamping at various steps in the process.
        
        r0: attacker pointer
        r1: defender pointer
        r2: attack type
        r3: attack power
        stack[0]: crit chance
        stack[1]: [output] struct containing info about the damage calculation
        stack[2]: damage multiplier (as a binary fixed-point number with 8 fraction bits)
        stack[3]: move ID
        stack[4]: flag to account for certain effects (Flash Fire, Reflect, Light Screen, aura bows, Def. Scarf, Zinc Band). Only ever set to false when computing recoil damage for Jump Kick/Hi Jump Kick missing, which is based on the damage that would have been done if the move didn't miss.
    - name: ApplyDamageAndEffectsWrapper
      address:
        NA: 0x230D11C
      description: |-
        A wrapper for ApplyDamageAndEffects used for applying damage from sources such as statuses, traps, liquid ooze,
        hunger, and possibly more.
        
        r0: monster entity pointer
        r1: damage amount
        r2: damage message
        r3: damage source
    - name: CalcRecoilDamageFixed
      address:
        EU: 0x230DC00
        NA: 0x230D18C
        JP: 0x230E6CC
      description: |-
        Appears to calculate recoil damage to a monster.
        
        This function wraps CalcDamageFixed using the monster as both the attacker and the defender, after doing some basic checks (like if the monster is already at 0 HP) and applying a boost from the Reckless ability if applicable.
        
        r0: entity pointer
        r1: fixed damage
        r2: ?
        r3: [output] struct containing info about the damage calculation
        stack[0]: move ID (interestingly, this doesn't seem to be used by the function)
        stack[1]: attack type
        stack[2]: damage source
        stack[3]: damage message
        others: ?
    - name: CalcDamageFixed
      address:
        EU: 0x230DCB4
        NA: 0x230D240
        JP: 0x230E780
      description: |-
        Appears to calculate damage from a fixed-damage effect.
        
        r0: attacker pointer
        r1: defender pointer
        r2: fixed damage
        r3: experience flag (see ApplyDamage)
        stack[0]: [output] struct containing info about the damage calculation
        stack[1]: attack type
        stack[2]: move category
        stack[3]: damage source
        stack[4]: damage message
        others: ?
    - name: CalcDamageFixedNoCategory
      address:
        EU: 0x230DE1C
        NA: 0x230D3A8
        JP: 0x230E8E4
      description: |-
        A wrapper around CalcDamageFixed with the move category set to none.
        
        r0: attacker pointer
        r1: defender pointer
        r2: fixed damage
        r3: experience flag (see ApplyDamage)
        stack[0]: [output] struct containing info about the damage calculation
        stack[1]: attack type
        stack[2]: damage source
        stack[3]: damage message
        others: ?
    - name: CalcDamageFixedWrapper
      address:
        EU: 0x230DE68
        NA: 0x230D3F4
        JP: 0x230E930
      description: |-
        A wrapper around CalcDamageFixed.
        
        r0: attacker pointer
        r1: defender pointer
        r2: fixed damage
        r3: experience flag (see ApplyDamage)
        stack[0]: [output] struct containing info about the damage calculation
        stack[1]: attack type
        stack[2]: move category
        stack[3]: damage source
        stack[4]: damage message
        others: ?
    - name: UpdateShopkeeperModeAfterAttack
      address:
        EU: 0x230DEB4
        NA: 0x230D440
        JP: 0x230E97C
      description: |-
        Updates the shopkeeper mode of a monster in response to being struck by an attack.
        
        If the defender is in normal shopkeeper mode (not aggressive), nothing happens. Otherwise, the mode is set to SHOPKEEPER_MODE_ATTACK_TEAM if the attacker is a team member, or SHOPKEEPER_MODE_ATTACK_ENEMIES otherwise.
        
        r0: attacker pointer
        r1: defender pointer
    - name: UpdateShopkeeperModeAfterTrap
      address:
        NA: 0x230D47C
      description: |-
        Updates the shopkeeper mode of a monster in response to stepping on a trap.
        
        If in the normal shopkeeper mode (not aggressive), nothing happens. Otherwise, the mode is set to SHOPKEEPER_MODE_ATTACK_TEAM if the trap is from a team member or SHOPKEEPER_MODE_ATTACK_ENEMIES otherwise.
        
        r0: shopkeeper pointer
        r1: bool non team member trap
    - name: ResetDamageCalcDiagnostics
      address:
        EU: 0x230DF9C
        NA: 0x230D528
        JP: 0x230EA64
      description: |-
        Resets the damage calculation diagnostic info stored on the dungeon struct. Called unconditionally at the start of CalcDamage.
        
        No params.
    - name: SpecificRecruitCheck
      address:
        EU: 0x230E588
        NA: 0x230DB14
        JP: 0x230F054
      description: |-
        Checks if a specific monster can be recruited. Called by RecruitCheck.
        
        Will return false if dungeon::recruiting_enabled is false, if the monster is Mew and dungeon::dungeon_objective is OBJECTIVE_RESCUE or if the monster is any of the special Deoxys forms or any of the 3 regis.
        If this function returns false, RecruitCheck will return false as well.
        
        r0: Monster ID
        return: True if the monster can be recruited
    - name: RecruitCheck
      address:
        EU: 0x230E644
        NA: 0x230DBD0
        JP: 0x230F110
      description: |-
        Determines if a defeated enemy will attempt to join the team
        
        r0: user entity pointer
        r1: target entity pointer
        return: True if the target will attempt to join the team
    - name: TryRecruit
      address:
        EU: 0x230EAD8
        NA: 0x230E064
      description: |-
        Asks the player if they would like to recruit the enemy that was just defeated and handles the recruitment if they accept.
        
        r0: user entity pointer
        r1: monster to recruit entity pointer
        return: True if the monster was recruited, false if it wasn't
    - name: TrySpawnMonsterAndTickSpawnCounter
      address:
        EU: 0x230F130
        NA: 0x230E6BC
        JP: 0x230FBF8
      description: |-
        First ticks up the spawn counter, and if it's equal or greater than the spawn cooldown, it will try to spawn an enemy if the number of enemies is below the spawn cap.
        
        If the spawn counter is greater than 900, it will instead perform the special spawn caused by the ability Illuminate.
        
        No params.
    - name: TryNonLeaderItemPickUp
      address:
        EU: 0x230FBD8
        NA: 0x230F164
        JP: 0x23106A0
      description: |-
        Similar to TryLeaderItemPickUp, but for other monsters.
        
        Used both for enemies and team members.
        
        r0: entity pointer
    - name: AuraBowIsActive
      address:
        EU: 0x231013C
        NA: 0x230F6C8
        JP: 0x2310C04
      description: |-
        Checks if a monster is holding an aura bow that isn't disabled by Klutz.
        
        r0: entity pointer
        return: bool
    - name: ExclusiveItemOffenseBoost
      address:
        EU: 0x23101EC
        NA: 0x230F778
      description: |-
        Gets the exclusive item boost for attack/special attack for a monster
        
        r0: entity pointer
        r1: move category index (0 for physical, 1 for special)
        return: boost
    - name: ExclusiveItemDefenseBoost
      address:
        EU: 0x23101FC
        NA: 0x230F788
      description: |-
        Gets the exclusive item boost for defense/special defense for a monster
        
        r0: entity pointer
        r1: move category index (0 for physical, 1 for special)
        return: boost
    - name: TeamMemberHasItemActive
      address:
        NA: 0x230F798
      description: |-
        Checks if any team member is holding a certain item and puts them into the array given.
        
        r0: [output] pointer to array of monsters (expected to have space for at least 4 pointers)
        r1: item ID
        return: number of team members with the item active
    - name: TeamMemberHasExclusiveItemEffectActive
      address:
        EU: 0x23102B4
        NA: 0x230F840
        JP: 0x2310D7C
      description: |-
        Checks if any team member is under the effects of a certain exclusive item effect.
        
        r0: exclusive item effect ID
        return: bool
    - name: TrySpawnEnemyItemDrop
      address:
        EU: 0x231044C
        NA: 0x230F9D8
        JP: 0x2310F14
      description: |-
        Determine what item a defeated enemy should drop, if any, then (probably?) spawn that item underneath them.
        
        This function is called at the time when an enemy is defeated from ApplyDamage.
        
        r0: attacker entity (who defeated the enemy)
        r1: defender entity (who was defeated)
    - name: TickNoSlipCap
      address:
        EU: 0x2310604
        NA: 0x230FB90
        JP: 0x23110CC
      description: |-
        Checks if the entity is a team member and holds the No-Slip Cap, and if so attempts to make one item in the bag sticky.
        
        r0: pointer to entity
    - name: TickStatusAndHealthRegen
      address:
        EU: 0x2311AE8
        NA: 0x2311088
        JP: 0x23125B0
      description: |-
        Applies the natural HP regen effect by taking modifiers into account (Poison Heal, Heal Ribbon, weather-related regen). Then it ticks down counters for volatile status effects, and heals them if the counter reached zero.
        
        r0: pointer to entity
    - name: InflictSleepStatusSingle
      address:
        EU: 0x2312284
        NA: 0x2311824
        JP: 0x2312D3C
      description: |-
        This is called by TryInflictSleepStatus.
        
        r0: entity pointer
        r1: number of turns
    - name: TryInflictSleepStatus
      address:
        EU: 0x2312338
        NA: 0x23118D8
        JP: 0x2312DF0
      description: |-
        Inflicts the Sleep status condition on a target monster if possible.
        
        r0: user entity pointer
        r1: target entity pointer
        r2: number of turns
        r3: flag to log a message on failure
    - name: IsProtectedFromSleepClassStatus
      address:
        NA: 0x23119E4
      description: |-
        Checks if the monster is immune to sleep class status conditions.
        
        r0: user entity pointer
        r1: target entity pointer
        r2: ignore safeguard
        r3: ignore other protections (exclusive items + leaf guard)
        stack[0]: flag to log a message on failure
        return: bool
    - name: TryInflictNightmareStatus
      address:
        EU: 0x23126AC
        NA: 0x2311C4C
        JP: 0x2313158
      description: |-
        Inflicts the Nightmare status condition on a target monster if possible.
        
        r0: user entity pointer
        r1: target entity pointer
        r2: number of turns
    - name: TryInflictNappingStatus
      address:
        EU: 0x23127C0
        NA: 0x2311D60
        JP: 0x2313268
      description: |-
        Inflicts the Napping status condition (from Rest) on a target monster if possible.
        
        r0: user entity pointer
        r1: target entity pointer
        r2: number of turns
    - name: TryInflictYawningStatus
      address:
        EU: 0x23128D0
        NA: 0x2311E70
        JP: 0x2313374
      description: |-
        Inflicts the Yawning status condition on a target monster if possible.
        
        r0: user entity pointer
        r1: target entity pointer
        r2: number of turns
    - name: TryInflictSleeplessStatus
      address:
        EU: 0x23129E0
        NA: 0x2311F80
        JP: 0x2313484
      description: |-
        Inflicts the Sleepless status condition on a target monster if possible.
        
        r0: user entity pointer
        r1: target entity pointer
    - name: TryInflictPausedStatus
      address:
        EU: 0x2312ACC
        NA: 0x231206C
        JP: 0x2313570
      description: |-
        Inflicts the Paused status condition on a target monster if possible.
        
        r0: user entity pointer
        r1: target entity pointer
        r2: ?
        r3: number of turns
        stack[0]: flag to log a message on failure
        stack[1]: flag to only perform the check for inflicting without actually inflicting
        return: Whether or not the status could be inflicted
    - name: TryInflictInfatuatedStatus
      address:
        EU: 0x2312C0C
        NA: 0x23121AC
        JP: 0x23136B0
      description: |-
        Inflicts the Infatuated status condition on a target monster if possible.
        
        r0: user entity pointer
        r1: target entity pointer
        r2: flag to log a message on failure
        r3: flag to only perform the check for inflicting without actually inflicting
        return: Whether or not the status could be inflicted
    - name: TryInflictBurnStatus
      address:
        EU: 0x2312D98
        NA: 0x2312338
        JP: 0x2313838
      description: |-
        Inflicts the Burn status condition on a target monster if possible.
        
        r0: user entity pointer
        r1: target entity pointer
        r2: flag to apply some special effect alongside the burn?
        r3: flag to log a message on failure
        stack[0]: flag to only perform the check for inflicting without actually inflicting
        return: Whether or not the status could be inflicted
    - name: TryInflictBurnStatusWholeTeam
      address:
        EU: 0x2313078
        NA: 0x2312618
        JP: 0x2313B14
      description: |-
        Inflicts the Burn status condition on all team members if possible.
        
        No params.
    - name: TryInflictPoisonedStatus
      address:
        EU: 0x23130C4
        NA: 0x2312664
        JP: 0x2313B60
      description: |-
        Inflicts the Poisoned status condition on a target monster if possible.
        
        r0: user entity pointer
        r1: target entity pointer
        r2: flag to log a message on failure
        r3: flag to only perform the check for inflicting without actually inflicting
        return: Whether or not the status could be inflicted
    - name: TryInflictBadlyPoisonedStatus
      address:
        EU: 0x231339C
        NA: 0x231293C
        JP: 0x2313E34
      description: |-
        Inflicts the Badly Poisoned status condition on a target monster if possible.
        
        r0: user entity pointer
        r1: target entity pointer
        r2: flag to log a message on failure
        r3: flag to only perform the check for inflicting without actually inflicting
        return: Whether or not the status could be inflicted
    - name: TryInflictFrozenStatus
      address:
        EU: 0x2313658
        NA: 0x2312BF8
        JP: 0x23140EC
      description: |-
        Inflicts the Frozen status condition on a target monster if possible.
        
        r0: user entity pointer
        r1: target entity pointer
        r2: flag to log a message on failure
    - name: TryInflictConstrictionStatus
      address:
        EU: 0x2313880
        NA: 0x2312E20
        JP: 0x2314310
      description: |-
        Inflicts the Constriction status condition on a target monster if possible.
        
        r0: user entity pointer
        r1: target entity pointer
        r2: animation ID
        r3: flag to log a message on failure
    - name: TryInflictShadowHoldStatus
      address:
        EU: 0x23139D8
        NA: 0x2312F78
        JP: 0x2314468
      description: |-
        Inflicts the Shadow Hold (AKA Immobilized) status condition on a target monster if possible.
        
        r0: user entity pointer
        r1: target entity pointer
        r2: flag to only perform the check for inflicting without actually inflicting
    - name: TryInflictIngrainStatus
      address:
        EU: 0x2313B90
        NA: 0x2313130
        JP: 0x231461C
      description: |-
        Inflicts the Ingrain status condition on a target monster if possible.
        
        r0: user entity pointer
        r1: target entity pointer
    - name: TryInflictWrappedStatus
      address:
        EU: 0x2313C54
        NA: 0x23131F4
        JP: 0x23146E0
      description: |-
        Inflicts the Wrapped status condition on a target monster if possible.
        
        This also gives the user the Wrap status (Wrapped around foe).
        
        r0: user entity pointer
        r1: target entity pointer
    - name: FreeOtherWrappedMonsters
      address:
        EU: 0x2313E50
        NA: 0x23133F0
        JP: 0x23148DC
      description: |-
        Frees from the wrap status all monsters which are wrapped by/around the monster passed as parameter.
        
        r0: pointer to entity
    - name: TryInflictPetrifiedStatus
      address:
        EU: 0x2313ECC
        NA: 0x231346C
        JP: 0x2314958
      description: |-
        Inflicts the Petrified status condition on a target monster if possible.
        
        r0: user entity pointer
        r1: target entity pointer
    - name: LowerOffensiveStat
      address:
        EU: 0x231405C
        NA: 0x23135FC
        JP: 0x2314AE8
      description: |-
        Lowers the specified offensive stat on the target monster.
        
        r0: user entity pointer
        r1: target entity pointer
        r2: stat index
        r3: number of stages
        stack[0]: flag to check for being protected from stat drops
        stack[1]: flag to log a message on failure for IsProtectedFromStatDrops
    - name: LowerDefensiveStat
      address:
        EU: 0x2314274
        NA: 0x2313814
        JP: 0x2314CFC
      description: |-
        Lowers the specified defensive stat on the target monster.
        
        r0: user entity pointer
        r1: target entity pointer
        r2: stat index
        r3: number of stages
        stack[0]: flag to check for being protected from stat drops
        stack[1]: flag to log a message on failure for IsProtectedFromStatDrops
    - name: BoostOffensiveStat
      address:
        EU: 0x23143FC
        NA: 0x231399C
        JP: 0x2314E84
      description: |-
        Boosts the specified offensive stat on the target monster.
        
        r0: user entity pointer
        r1: target entity pointer
        r2: stat index
        r3: number of stages
    - name: BoostDefensiveStat
      address:
        EU: 0x2314568
        NA: 0x2313B08
        JP: 0x2314FF0
      description: |-
        Boosts the specified defensive stat on the target monster.
        
        r0: user entity pointer
        r1: target entity pointer
        r2: stat index
        r3: number of stages
    - name: FlashFireShouldActivate
      address:
        EU: 0x23146D4
        NA: 0x2313C74
        JP: 0x231515C
      description: |-
        Checks whether Flash Fire should activate, assuming the defender is being hit by a Fire-type move.
        
        This checks that the defender is valid and Flash Fire is active, and that Normalize isn't active on the attacker.
        
        r0: attacker pointer
        r1: defender pointer
        return: 2 if Flash Fire should activate and raise the defender's boost level, 1 if Flash Fire should activate but the defender's boost level is maxed out, 0 otherwise.
    - name: ActivateFlashFire
      address:
        NA: 0x2313CE4
      description: |-
        Actually applies the Flash Fire boost with a message log and animation. Passes the same monster for attacker and
        defender, but the attacker goes unused.
        
        r0: attacker pointer?
        r1: defender pointer
    - name: ApplyOffensiveStatMultiplier
      address:
        EU: 0x23147A0
        NA: 0x2313D40
        JP: 0x2315224
      description: |-
        Applies a multiplier to the specified offensive stat on the target monster.
        
        This affects struct monster_stat_modifiers::offensive_multipliers, for moves like Charm and Memento.
        
        r0: user entity pointer
        r1: target entity pointer
        r2: stat index
        r3: multiplier
        stack[0]: ?
    - name: ApplyDefensiveStatMultiplier
      address:
        EU: 0x23149C4
        NA: 0x2313F64
        JP: 0x2315444
      description: |-
        Applies a multiplier to the specified defensive stat on the target monster.
        
        This affects struct monster_stat_modifiers::defensive_multipliers, for moves like Screech.
        
        r0: user entity pointer
        r1: target entity pointer
        r2: stat index
        r3: multiplier
        stack[0]: ?
    - name: BoostHitChanceStat
      address:
        EU: 0x2314B44
        NA: 0x23140E4
        JP: 0x23155C4
      description: |-
        Boosts the specified hit chance stat (accuracy or evasion) on the target monster.
        
        r0: user entity pointer
        r1: target entity pointer
        r2: stat index
    - name: LowerHitChanceStat
      address:
        EU: 0x2314C8C
        NA: 0x231422C
        JP: 0x231570C
      description: |-
        Lowers the specified hit chance stat (accuracy or evasion) on the target monster.
        
        r0: user entity pointer
        r1: target entity pointer
        r2: stat index
        r3: ? (Irdkwia's notes say this is the number of stages, but I'm pretty sure that's incorrect)
    - name: TryInflictCringeStatus
      address:
        EU: 0x2314E48
        NA: 0x23143E8
        JP: 0x23158C4
      description: |-
        Inflicts the Cringe status condition on a target monster if possible.
        
        r0: user entity pointer
        r1: target entity pointer
        r2: flag to log a message on failure
        r3: flag to only perform the check for inflicting without actually inflicting
        return: Whether or not the status could be inflicted
    - name: TryInflictParalysisStatus
      address:
        EU: 0x2314FA4
        NA: 0x2314544
        JP: 0x2315A1C
      description: |-
        Inflicts the Paralysis status condition on a target monster if possible.
        
        r0: user entity pointer
        r1: target entity pointer
        r2: flag to log a message on failure
        r3: flag to only perform the check for inflicting without actually inflicting
        return: Whether or not the status could be inflicted
    - name: BoostSpeed
      address:
        EU: 0x2315270
        NA: 0x2314810
        JP: 0x2315CE4
      description: |-
        Boosts the speed of the target monster.
        
        If the number of turns specified is 0, a random turn count will be selected using the default SPEED_BOOST_TURN_RANGE.
        
        r0: user entity pointer
        r1: target entity pointer
        r2: number of stages
        r3: number of turns
        stack[0]: flag to log a message on failure
    - name: BoostSpeedOneStage
      address:
        EU: 0x231539C
        NA: 0x231493C
        JP: 0x2315E10
      description: |-
        A wrapper around BoostSpeed with the number of stages set to 1.
        
        r0: user entity pointer
        r1: target entity pointer
        r2: number of turns
        r3: flag to log a message on failure
    - name: LowerSpeed
      address:
        EU: 0x23153B4
        NA: 0x2314954
        JP: 0x2315E28
      description: |-
        Lowers the speed of the target monster.
        
        r0: user entity pointer
        r1: target entity pointer
        r2: number of stages
        r3: flag to log a message on failure
    - name: TrySealMove
      address:
        EU: 0x231551C
        NA: 0x2314ABC
        JP: 0x2315F90
      description: |-
        Seals one of the target monster's moves. The move to be sealed is randomly selected.
        
        r0: user entity pointer
        r1: target entity pointer
        r2: flag to log a message on failure
        return: Whether or not a move was sealed
    - name: BoostOrLowerSpeed
      address:
        EU: 0x231568C
        NA: 0x2314C2C
        JP: 0x2316100
      description: |-
        Randomly boosts or lowers the speed of the target monster by one stage with equal probability.
        
        r0: user entity pointer
        r1: target entity pointer
    - name: ResetHitChanceStat
      address:
        EU: 0x23156EC
        NA: 0x2314C8C
        JP: 0x2316160
      description: |-
        Resets the specified hit chance stat (accuracy or evasion) back to normal on the target monster.
        
        r0: user entity pointer
        r1: target entity pointer
        r2: stat index
        r3: ?
    - name: ExclusiveItemEffectIsActiveWithLogging
      address:
        EU: 0x23157A0
        NA: 0x2314D40
        JP: 0x2316214
      description: |-
        Calls ExclusiveItemEffectIsActive, then logs the specified message if indicated.
        
        r0: user entity pointer
        r1: target entity pointer
        r2: whether a message should be logged if the effect is active
        r3: message ID to be logged if the effect is active
        stack[0]: exclusive item effect ID
        return: bool, same as ExclusiveItemEffectIsActive
    - name: TryActivateQuickFeet
      address:
        EU: 0x231587C
        NA: 0x2314E1C
        JP: 0x23162F0
      description: |-
        Activate the Quick Feet ability on the defender, if the monster has it and it's active.
        
        r0: attacker pointer
        r1: defender pointer
        return: bool, whether or not the ability was activated
    - name: TryInflictTerrifiedStatus
      address:
        NA: 0x2314E60
      description: |-
        Inflicts the Terrified status condition on a target monster if possible.
        
        r0: user entity pointer
        r1: target entity pointer
    - name: TryInflictGrudgeStatus
      address:
        NA: 0x2314EB8
      description: |-
        Inflicts the Grudge status condition on a target monster if possible.
        
        r0: user entity pointer
        r1: target entity pointer
        r2: flag to log a message
        return: Whether or not the status could be inflicted
    - name: TryInflictConfusedStatus
      address:
        EU: 0x2315998
        NA: 0x2314F38
        JP: 0x2316410
      description: |-
        Inflicts the Confused status condition on a target monster if possible.
        
        r0: user entity pointer
        r1: target entity pointer
        r2: flag to log a message on failure
        r3: flag to only perform the check for inflicting without actually inflicting
        return: Whether or not the status could be inflicted
    - name: TryInflictCoweringStatus
      address:
        EU: 0x2315BCC
        NA: 0x231516C
        JP: 0x2316644
      description: |-
        Inflicts the Cowering status condition on a target monster if possible.
        
        r0: user entity pointer
        r1: target entity pointer
        r2: flag to log a message on failure
        r3: flag to only perform the check for inflicting without actually inflicting
        return: Whether or not the status could be inflicted
    - name: TryRestoreHp
      address:
        EU: 0x2315CCC
        NA: 0x231526C
        JP: 0x2316744
      description: |-
        Restore HP of the target monster if possible.
        
        r0: user entity pointer
        r1: target entity pointer
        r2: HP to restore
        return: success flag
    - name: TryIncreaseHp
      address:
        EU: 0x2315D44
        NA: 0x23152E4
        JP: 0x23167BC
      description: |-
        Restore HP and possibly boost max HP of the target monster if possible.
        
        r0: user entity pointer
        r1: target entity pointer
        r2: HP to restore
        r3: max HP boost
        stack[0]: flag to log a message on failure
        return: Success flag
    - name: RevealItems
      address:
        EU: 0x2316070
        NA: 0x2315610
        JP: 0x2316AE8
      description: |-
        Note: unverified, ported from Irdkwia's notes
        
        r0: user entity pointer
        r1: target entity pointer
    - name: RevealStairs
      address:
        EU: 0x2316100
        NA: 0x23156A0
        JP: 0x2316B78
      description: |-
        Note: unverified, ported from Irdkwia's notes
        
        r0: user entity pointer
        r1: target entity pointer
    - name: RevealEnemies
      address:
        EU: 0x23161BC
        NA: 0x231575C
        JP: 0x2316C34
      description: |-
        Note: unverified, ported from Irdkwia's notes
        
        r0: user entity pointer
        r1: target entity pointer
    - name: TryInflictLeechSeedStatus
      address:
        EU: 0x231624C
        NA: 0x23157EC
        JP: 0x2316CC4
      description: |-
        Inflicts the Leech Seed status condition on a target monster if possible.
        
        r0: user entity pointer
        r1: target entity pointer
        r2: flag to log a message on failure
        r3: flag to only perform the check for inflicting without actually inflicting
        return: Whether or not the status could be inflicted
    - name: TryInflictDestinyBondStatus
      address:
        EU: 0x23164B0
        NA: 0x2315A50
        JP: 0x2316F28
      description: |-
        Inflicts the Destiny Bond status condition on a target monster if possible.
        
        r0: user entity pointer
        r1: target entity pointer
    - name: TryInflictSureShotStatus
      address:
        NA: 0x2315B70
      description: |-
        Inflicts the Sure Shot status condition on a target monster if possible.
        
        r0: user entity pointer
        r1: target entity pointer
    - name: TryInflictWhifferStatus
      address:
        NA: 0x2315C00
      description: |-
        Inflicts the Whiffer status condition on a target monster if possible.
        
        r0: user entity pointer
        r1: target entity pointer
    - name: TryInflictSetDamageStatus
      address:
        NA: 0x2315CE8
      description: |-
        Inflicts the Set Damage status condition on a target monster if possible.
        
        r0: user entity pointer
        r1: target entity pointer
    - name: TryInflictFocusEnergyStatus
      address:
        NA: 0x2315D84
      description: |-
        Inflicts the Focus Energy status condition on a target monster if possible.
        
        r0: user entity pointer
        r1: target entity pointer
    - name: TryInflictDecoyStatus
      address:
        NA: 0x2315E24
      description: |-
        Inflicts the Decoy status condition on a target monster if possible.
        
        r0: user entity pointer
        r1: target entity pointer
        return: Whether or not the status could be inflicted
    - name: TryInflictCurseStatus
      address:
        NA: 0x23160DC
      description: |-
        Inflicts the Curse status condition on a target monster if possible and if the user is
        a ghost type. Otherwise, just boost the user's defense and attack then lower the user's
        speed.
        
        r0: user entity pointer
        r1: target entity pointer
    - name: TryInflictSnatchStatus
      address:
        NA: 0x2316280
      description: |-
        Inflicts the Snatch status condition on a target monster if possible.
        
        r0: user entity pointer
        r1: target entity pointer
    - name: TryInflictTauntStatus
      address:
        NA: 0x23163A8
      description: |-
        Inflicts the Taunt status condition on a target monster if possible.
        
        r0: user entity pointer
        r1: target entity pointer
        return: Whether or not the status could be inflicted
    - name: TryInflictStockpileStatus
      address:
        NA: 0x23164D8
      description: |-
        Inflicts the Stockpile condition on a target monster if possible. Won't boost the level
        of stockpiling above 3.
        
        r0: user entity pointer
        r1: target entity pointer
        return: Whether or not the status could be inflicted or boosted
    - name: TryInflictInvisibleStatus
      address:
        EU: 0x2316FDC
        NA: 0x231657C
      description: |-
        Attempts to turn the target invisible.
        
        The user pointer is only used when calling LogMessage functions.
        
        r0: user entity pointer
        r1: target entity pointer
    - name: TryInflictPerishSongStatus
      address:
        NA: 0x231662C
      description: |-
        Inflicts the Perish Song status condition on a target monster if possible.
        
        r0: user entity pointer
        r1: target entity pointer
        r2: flag to only perform the check for inflicting without actually inflicting
        return: Whether or not the status could be inflicted
    - name: TryInflictEncoreStatus
      address:
        NA: 0x2316720
      description: |-
        Inflicts the Encore status condition on a target monster if possible.
        
        r0: user entity pointer
        r1: target entity pointer
        r2: flag to only perform the check for inflicting without actually inflicting
        return: Whether or not the status could be inflicted
    - name: TryDecreaseBelly
      address:
        NA: 0x23168D8
      description: |-
        Tries to reduce the belly size of the target. Only when max belly shrink is 0, the
        current belly is reduced by belly to lose. If both are non-zero, only the max belly
        shrink is applied.
        
        r0: user entity pointer
        r1: target entity pointer
        r2: belly to lose
        r3: max belly shrink
    - name: TryIncreaseBelly
      address:
        NA: 0x2316BB0
      description: |-
        Restore belly and possibly boost max belly of the target monster if possible.
        
        r0: user entity pointer
        r1: target entity pointer
        r2: belly to restore
        r3: max belly boost (if belly is full)
        stack[0]: flag to log a message
    - name: TryInflictMuzzledStatus
      address:
        NA: 0x2317124
      description: |-
        Inflicts the Muzzled status condition on a target monster if possible.
        
        r0: user entity pointer
        r1: target entity pointer
        r2: flag to only perform the check for inflicting without actually inflicting
        return: Whether or not the status could be inflicted
    - name: TryTransform
      address:
        EU: 0x2317C7C
        NA: 0x231721C
      description: |-
        Attempts to transform the target into the species of a random monster contained in the list returned by MonsterSpawnListPartialCopy.
        
        The user pointer is only used when calling LogMessage functions.
        
        r0: user entity pointer
        r1: target entity pointer
    - name: TryInflictMobileStatus
      address:
        NA: 0x231740C
      description: |-
        Inflicts the Mobile status condition on a target monster if possible.
        
        r0: user entity pointer
        r1: target entity pointer
    - name: TryInflictExposedStatus
      address:
        NA: 0x23174C8
      description: |-
        Inflicts the Exposed status condition on a target monster if possible. Only applies to
        Ghost types and monsters with raised evasion. If the animation effect ID is 0,
        defaults to animation ID 0xE (this fallback animation likely can't be seen in normal
        play).
        
        r0: user entity pointer
        r1: target entity pointer
        r2: animation effect ID
        r3: flag to only perform the check for inflicting without actually inflicting
        return: Whether or not the status could be inflicted
    - name: TryActivateIdentifyCondition
      address:
        NA: 0x2317648
      description: |-
        Sets the flag for the identify orb which causes monsters holding items to be shown with
        a blue exclamation mark status icon.
        
        r0: user entity pointer
        r1: target entity pointer
    - name: TryInflictBlinkerStatus
      address:
        NA: 0x23176CC
      description: |-
        Inflicts the Blinker status condition on a target monster if possible.
        
        r0: user entity pointer
        r1: target entity pointer
        r2: flag to only perform the check for inflicting without actually inflicting
        r3: flag to log a message on failure
        return: Whether or not the status could be inflicted
    - name: IsBlinded
      address:
        EU: 0x2318244
        NA: 0x23177E4
        JP: 0x2318CB4
      description: |-
        Returns true if the monster has the blinded status (see statuses::blinded), or if it is not the leader and is holding Y-Ray Specs.
        
        r0: pointer to entity
        r1: flag for whether to check for the held item
        return: bool
    - name: TryInflictCrossEyedStatus
      address:
        NA: 0x2317844
      description: |-
        Inflicts the Cross-Eyed status condition on a target monster if possible.
        
        r0: user entity pointer
        r1: target entity pointer
        r2: flag to only perform the check for inflicting without actually inflicting
        return: Whether or not the status could be inflicted
    - name: TryInflictEyedropStatus
      address:
        NA: 0x231795C
      description: |-
        Inflicts the Eyedrop status condition on a target monster if possible.
        
        r0: user entity pointer
        r1: target entity pointer
    - name: TryInflictSlipStatus
      address:
        NA: 0x2317A0C
      description: |-
        Inflicts the Slip status condition on a target monster if possible.
        
        r0: user entity pointer
        r1: target entity pointer
        return: Whether or not the status could be inflicted
    - name: TryInflictDropeyeStatus
      address:
        NA: 0x2317AF4
      description: |-
        Inflicts the Dropeye status condition on a target monster if possible.
        
        r0: user entity pointer
        r1: target entity pointer
        return: Whether or not the status could be inflicted
    - name: RestoreAllMovePP
      address:
        EU: 0x2318680
        NA: 0x2317C20
        JP: 0x23190F0
      description: |-
        Restores the PP of all the target's moves by the specified amount.
        
        r0: user entity pointer
        r1: target entity pointer
        r2: PP to restore
        r3: flag to suppress message logging
    - name: RestoreOneMovePP
      address:
        NA: 0x2317D58
      description: |-
        Restores the PP the target's move in the specified move slot by the specified amount.
        
        r0: user entity pointer
        r1: target entity pointer
        r2: move index
        r3: PP to restore
        stack[0]: flag to log message
    - name: RestoreRandomMovePP
      address:
        NA: 0x2317E88
      description: |-
        Restores the PP of a random one of the target's moves by the specified amount.
        
        r0: user entity pointer
        r1: target entity pointer
        r2: PP to restore
        r3: flag to log message
    - name: ApplyProteinEffect
      address:
        NA: 0x2317F50
      description: |-
        Tries to boost the target's attack stat.
        
        r0: user entity pointer
        r1: target entity pointer
        r2: attack boost
    - name: ApplyCalciumEffect
      address:
        NA: 0x2317FE4
      description: |-
        Tries to boost the target's special attack stat.
        
        r0: user entity pointer
        r1: target entity pointer
        r2: special attack boost
    - name: ApplyIronEffect
      address:
        NA: 0x2318078
      description: |-
        Tries to boost the target's defense stat.
        
        r0: user entity pointer
        r1: target entity pointer
        r2: defense boost
    - name: ApplyZincEffect
      address:
        NA: 0x231810C
      description: |-
        Tries to boost the target's special defense stat.
        
        r0: user entity pointer
        r1: target entity pointer
        r2: special defense boost
    - name: TryInflictLongTossStatus
      address:
        NA: 0x23181A0
      description: |-
        Inflicts the Long Toss status condition on a target monster if possible.
        
        r0: user entity pointer
        r1: target entity pointer
    - name: TryInflictPierceStatus
      address:
        NA: 0x2318210
      description: |-
        Inflicts the Pierce status condition on a target monster if possible.
        
        r0: user entity pointer
        r1: target entity pointer
    - name: TryInflictGastroAcidStatus
      address:
        NA: 0x231827C
      description: |-
        Inflicts the Gastro Acid status condition on a target monster if possible.
        
        r0: user entity pointer
        r1: target entity pointer
        r2: flag to log message
        r3: flag to only perform the check for inflicting without actually inflicting
        return: Whether or not the status could be inflicted
    - name: SetAquaRingHealingCountdownTo4
      address:
        EU: 0x2318E20
        NA: 0x23183C0
        JP: 0x2319890
      description: |-
        Sets the countdown for Aqua Ring healing countdown to a global value (0x4).
        
        r0: pointer to entity
    - name: ApplyAquaRingHealing
      address:
        NA: 0x23183E8
      description: |-
        Applies the passive healing gained from the Aqua Ring status.
        
        r0: pointer to entity
    - name: TryInflictAquaRingStatus
      address:
        NA: 0x231845C
      description: |-
        Inflicts the Aqua Ring status condition on a target monster if possible.
        
        r0: user entity pointer
        r1: target entity pointer
    - name: TryInflictLuckyChantStatus
      address:
        NA: 0x2318508
      description: |-
        Inflicts the Lucky Chant status condition on a target monster if possible.
        
        r0: user entity pointer
        r1: target entity pointer
    - name: TryInflictHealBlockStatus
      address:
        NA: 0x23185A8
      description: |-
        Inflicts the Heal Block status condition on a target monster if possible.
        
        r0: user entity pointer
        r1: target entity pointer
        r2: flag to log message
        r3: flag to only perform the check for inflicting without actually inflicting
        return: Whether or not the status could be inflicted
    - name: MonsterHasEmbargoStatus
      address:
        EU: 0x231912C
        NA: 0x23186CC
      description: |-
        Returns true if the monster has the Embargo status condition.
        
        r0: pointer to entity
        return: bool
    - name: LogItemBlockedByEmbargo
      address:
        EU: 0x2319160
        NA: 0x2318700
      description: |-
        Logs the error message when the usage of an item is blocked by Embargo.
        
        r0: pointer to entity
    - name: TryInflictEmbargoStatus
      address:
        NA: 0x231872C
      description: |-
        Inflicts the Embargo status condition on a target monster if possible.
        
        r0: user entity pointer
        r1: target entity pointer
        r2: flag to log message
        r3: flag to only perform the check for inflicting without actually inflicting
        return: Whether or not the status could be inflicted
    - name: TryInflictMiracleEyeStatus
      address:
        NA: 0x2318850
      description: |-
        Inflicts the Miracle Eye status condition on a target monster if possible.
        
        r0: user entity pointer
        r1: target entity pointer
        r2: flag to only perform the check for inflicting without actually inflicting
    - name: TryInflictMagnetRiseStatus
      address:
        NA: 0x2318984
      description: |-
        Inflicts the Magnet Rise status condition on a target monster if possible.
        
        r0: user entity pointer
        r1: target entity pointer
    - name: IsFloating
      address:
        EU: 0x23194AC
        NA: 0x2318A4C
        JP: 0x2319F1C
      description: |-
        Checks if a monster is currently floating for reasons other than its typing or ability.
        
        In particular, this checks for Gravity and Magnet Rise.
        
        r0: entity pointer
        return: bool
    - name: TryInflictSafeguardStatus
      address:
        NA: 0x2318E70
      description: |-
        Inflicts the Safeguard status condition on a target monster if possible.
        
        r0: user entity pointer
        r1: target entity pointer
    - name: TryInflictMistStatus
      address:
        NA: 0x2318F10
      description: |-
        Inflicts the Mist status condition on a target monster if possible.
        
        r0: user entity pointer
        r1: target entity pointer
    - name: TryInflictWishStatus
      address:
        NA: 0x2318FAC
      description: |-
        Inflicts the Wish status condition on a target monster if possible.
        
        r0: user entity pointer
        r1: target entity pointer
    - name: TryInflictMagicCoatStatus
      address:
        NA: 0x231904C
      description: |-
        Inflicts the Magic Coat status condition on a target monster if possible.
        
        r0: user entity pointer
        r1: target entity pointer
    - name: TryInflictLightScreenStatus
      address:
        NA: 0x23190EC
      description: |-
        Inflicts the Light Screen status condition on a target monster if possible.
        
        r0: user entity pointer
        r1: target entity pointer
    - name: TryInflictReflectStatus
      address:
        NA: 0x231918C
      description: |-
        Inflicts the Reflect status condition on a target monster if possible.
        
        r0: user entity pointer
        r1: target entity pointer
    - name: TryInflictProtectStatus
      address:
        NA: 0x231922C
      description: |-
        Inflicts the Protect status condition on a target monster if possible.
        
        r0: user entity pointer
        r1: target entity pointer
    - name: TryInflictMirrorCoatStatus
      address:
        NA: 0x23192DC
      description: |-
        Inflicts the Mirror Coat status condition on a target monster if possible.
        
        r0: user entity pointer
        r1: target entity pointer
    - name: TryInflictEndureStatus
      address:
        NA: 0x2319378
      description: |-
        Inflicts the Endure status condition on a target monster if possible.
        
        r0: user entity pointer
        r1: target entity pointer
    - name: TryInflictMirrorMoveStatus
      address:
        NA: 0x2319418
      description: |-
        Inflicts the Mirror Move status condition on a target monster if possible.
        
        r0: user entity pointer
        r1: target entity pointer
    - name: TryInflictConversion2Status
      address:
        NA: 0x23194B8
      description: |-
        Inflicts the Conversion2 status condition on a target monster if possible.
        
        r0: user entity pointer
        r1: target entity pointer
    - name: TryInflictVitalThrowStatus
      address:
        NA: 0x2319584
      description: |-
        Inflicts the Vital Throw status condition on a target monster if possible.
        
        r0: user entity pointer
        r1: target entity pointer
    - name: TryResetStatChanges
      address:
        NA: 0x2319624
      description: |-
        Tries to reset the stat changes of the defender.
        
        r0: attacker entity pointer
        r1: defender entity pointer
        r3: bool to force animation
    - name: MirrorMoveIsActive
      address:
        NA: 0x2319748
      description: |-
        Checks if the monster is under the effect of Mirror Move.
        
        Returns 1 if the effects is a status, 2 if it comes from an exclusive item, 0 otherwise.
        
        r0: pointer to entity
        return: int
    - name: MistIsActive
      address:
        NA: 0x23197CC
      description: |-
        Checks if the monster is under the effect of Mist.
        
        Returns 1 if the effects is a status, 2 if it comes from an exclusive item, 0 otherwise.
        
        r0: pointer to entity
        return: int
    - name: Conversion2IsActive
      address:
        EU: 0x231A274
        NA: 0x2319814
        JP: 0x231ACE4
      description: |-
        Checks if the monster is under the effect of Conversion 2 (its type was changed).
        
        Returns 1 if the effects is a status, 2 if it comes from an exclusive item, 0 otherwise.
        
        r0: pointer to entity
        return: int
    - name: AiConsiderMove
      address:
        EU: 0x231A2E0
        NA: 0x2319880
        JP: 0x231AD50
      description: |-
        The AI uses this function to check if a move has any potential targets, to calculate the list of potential targets and to calculate the move's special weight.
        This weight will be higher if the pokémon has weak-type picker and the target is weak to the move (allies only, enemies always get a result of 1 even if the move is super effective). More things could affect the result.
        This function also sets the flag can_be_used on the ai_possible_move struct if it makes sense to use it.
        More research is needed. There's more documentation about this special weight. Does all the documented behavior happen in this function?
        
        r0: ai_possible_move struct for this move
        r1: Entity pointer
        r2: Move pointer
        return: Move's calculated special weight
    - name: TryAddTargetToAiTargetList
      address:
        EU: 0x231AA10
        NA: 0x2319FB0
        JP: 0x231B480
      description: |-
        Checks if the specified target is eligible to be targeted by the AI and if so adds it to the list of targets. This function also fills an array that seems to contain the directions in which the user should turn to look at each of the targets in the list, as well as a third unknown array.
        
        r0: Number of existing targets in the list
        r1: Move's AI range field
        r2: User entity pointer
        r3: Target entity pointer
        stack[0]: Move pointer
        stack[1]: check_all_conditions parameter to pass to IsAiTargetEligible
        return: New number of targets in the target list
    - name: IsAiTargetEligible
      address:
        EU: 0x231AB04
        NA: 0x231A0A4
        JP: 0x231B574
      description: |-
        Checks if a given target is eligible to be targeted by the AI with a certain move
        
        r0: Move's AI range field
        r1: User entity pointer
        r2: Target entity pointer
        r3: Move pointer
        stack[0]: True to check all the possible move_ai_condition values, false to only check for move_ai_condition::AI_CONDITION_RANDOM (if the move has a different ai condition, the result will be false).
        return: True if the target is eligible, false otherwise
    - name: IsTargetInRange
      address:
        EU: 0x231B0F4
        NA: 0x231A694
        JP: 0x231BB64
      description: |-
        Returns true if the target is within range of the user's move, false otherwise.
        
        If the user does not have Course Checker, it simply checks if the distance between user and target is less or equal than the move range.
        Otherwise, it will iterate through all tiles in the direction specified, checking for walls or other monsters in the way, and return false if they are found.
        
        r0: user pointer
        r1: target pointer
        r2: direction ID
        r3: move range (in number of tiles)
    - name: ShouldUsePp
      address:
        EU: 0x231B200
        NA: 0x231A7A0
        JP: 0x231BC70
      description: |-
        Checks if a monster should use PP when using a move. It also displays the corresponding animation if PP Saver triggers and prints the required messages to the message log.
        
        r0: entity pointer
        return: True if the monster should not use PP, false if it should.
    - name: GetEntityMoveTargetAndRange
      address:
        EU: 0x231B70C
        NA: 0x231ACAC
        JP: 0x231C17C
      description: |-
        Gets the move target-and-range field when used by a given entity. See struct move_target_and_range in the C headers.
        
        r0: entity pointer
        r1: move pointer
        r2: AI flag (same as GetMoveTargetAndRange)
        return: move target and range
    - name: GetEntityNaturalGiftInfo
      address:
        EU: 0x231B8F0
        NA: 0x231AE90
        JP: 0x231C360
      description: |-
        Gets the relevant entry in NATURAL_GIFT_ITEM_TABLE based on the entity's held item, if possible.
        
        r0: entity pointer
        return: pointer to a struct natural_gift_item_info, or null if none was found
    - name: GetEntityWeatherBallType
      address:
        EU: 0x231B96C
        NA: 0x231AF0C
        JP: 0x231C3DC
      description: |-
        Gets the current Weather Ball type for the given entity, based on the apparent weather.
        
        r0: entity pointer
        return: type ID
    - name: ActivateMotorDrive
      address:
        NA: 0x231B060
      description: |-
        Displays the message and applies the speed boost for the ability Motor Drive.
        
        r0: monster pointer
    - name: TryActivateFrisk
      address:
        NA: 0x231B0A4
      description: |-
        Tries to activate the Frisk ability on the defender. The attacker has to be on the team and the defender has to be
        holding an item or be able to drop a treasure box.
        
        r0: attacker pointer
        r1: defender pointer
    - name: TryActivateBadDreams
      address:
        NA: 0x231B1B8
      description: |-
        Tries to apply the damage from Bad Dreams to all sleeping monsters in the room.
        
        r0: monster pointer
    - name: ActivateStench
      address:
        NA: 0x231B33C
      description: |-
        Activate the Stench ability on the monster.
        
        r0: monster pointer
    - name: TryActivateSteadfast
      address:
        NA: 0x231B364
      description: |-
        Activate the Steadfast ability on the defender, if the monster has it and it's active.
        
        r0: attacker pointer
        r1: defender pointer
    - name: IsInSpawnList
      address:
        EU: 0x231BE5C
        NA: 0x231B3FC
        JP: 0x231C8C8
      description: |-
        Note: unverified, ported from Irdkwia's notes
        
        r0: spawn_list_ptr
        r1: monster ID
        return: bool
    - name: ChangeShayminForme
      address:
        EU: 0x231BF4C
        NA: 0x231B4EC
        JP: 0x231C9B8
      description: |-
        forme:
          1: change from Land to Sky
          2: change from Sky to Land
        result:
          0: not Shaymin
          1: not correct Forme
          2: frozen
          3: ok
        
        Note: unverified, ported from Irdkwia's notes
        
        r0: Target
        r1: forme
        return: result
    - name: ApplyItemEffect
      address:
        EU: 0x231C0EC
        NA: 0x231B68C
        JP: 0x231CB58
      description: |-
        Seems to apply an item's effect via a giant switch statement?
        
        r3: attacker pointer
        stack[0]: defender pointer
        stack[1]: thrown item pointer
        others: ?
    - name: ApplyCheriBerryEffect
      address:
        NA: 0x231CBEC
      description: |-
        Tries to heal the paralysis status condition. Prints a message on failure.
        
        r0: user entity pointer
        r1: target entity pointer
    - name: ApplyPechaBerryEffect
      address:
        NA: 0x231CC18
      description: |-
        Tries to heal the poisoned and badly poisoned status condition. Prints a message on
        failure.
        
        r0: user entity pointer
        r1: target entity pointer
    - name: ApplyRawstBerryEffect
      address:
        NA: 0x231CC4C
      description: |-
        Tries to heal the burn status condition. Prints a message on failure.
        
        r0: user entity pointer
        r1: target entity pointer
    - name: ApplyHungerSeedEffect
      address:
        NA: 0x231CC94
      description: |-
        Empties the targets belly to cause Hungry Pal status in non-leader monsters and
        Famished in the leader monster.
        
        r0: user entity pointer
        r1: target entity pointer
    - name: ApplyVileSeedEffect
      address:
        NA: 0x231CD80
      description: |-
        Reduces the targets defense and special defense stages to the lowest level.
        
        r0: attacker pointer
        r1: defender pointer
    - name: ApplyViolentSeedEffect
      address:
        EU: 0x231D884
        NA: 0x231CE1C
      description: |-
        Boosts the target's offensive stats stages to the max.
        
        r0: user entity pointer
        r1: target entity pointer
    - name: ApplyGinsengEffect
      address:
        NA: 0x231CE68
      description: |-
        Boosts the power of the move at the top of the target's Move List. Appears to have a
        leftover check to boost the power of a move by 3 instead of 1 that always fails because
        the chance is 0.
        
        r0: user entity pointer
        r1: target entity pointer
    - name: ApplyBlastSeedEffect
      address:
        NA: 0x231CF84
      description: |-
        If thrown, unfreeze and deal fixed damage to the defender. If not thrown, try to find 
        a monster in front of the attacker. If a monster is found unfreeze and dedal fixed 
        damage to the defender. Appears to have a leftover check for if the current fixed room is a boss fight and loads a different pointer for the damage when used in a boss room.
        However, this isn't noticeable because both the normal and boss damage is the same.
        
        r0: user entity pointer
        r1: target entity pointer
        r2: bool thrown
    - name: ApplyGummiBoostsDungeonMode
      address:
        EU: 0x231DB28
        NA: 0x231D0C0
        JP: 0x231E588
      description: |-
        Applies the IQ and possible stat boosts from eating a Gummi to the target monster.
        
        r0: user entity pointer
        r1: target entity pointer
        r2: Gummi type ID
        r3: Stat boost amount, if a random stat boost occurs
    - name: CanMonsterUseItem
      address:
        EU: 0x231DF0C
        NA: 0x231D4A4
      description: |-
        Checks whether a monster can use a certain item.
        
        Returns false if the item is sticky, or if the monster is under the STATUS_MUZZLED status and the item is edible.
        Also prints failure messages if required.
        
        r0: Monster entity pointer
        r1: Item pointer
        return: True if the monster can use the item, false otherwise
    - name: ApplyGrimyFoodEffect
      address:
        NA: 0x231D534
      description: |-
        Randomly inflicts poison, shadow hold, burn, paralysis, or an offensive stat debuff
        to the target. If the survivalist iq skill or gluttony ability is active, the target
        has a 50% chance not to be affected.
        
        r0: user entity pointer
        r1: target entity pointer
    - name: ApplyMixElixirEffect
      address:
        NA: 0x231D680
      description: |-
        If the target monster is a Linoone, restores all the PP of all the target's moves.
        
        r0: user entity pointer
        r1: target entity pointer
    - name: ApplyDoughSeedEffect
      address:
        NA: 0x231D6E0
      description: |-
        If the target monster is a team member, set dough_seed_extra_poke_flag to true to 
        make extra poke spawn on the next floor. Otherwise, do nothing.
        
        r0: user entity pointer
        r1: target entity pointer
    - name: ApplyViaSeedEffect
      address:
        NA: 0x231D74C
      description: |-
        Tries to randomly teleport the target with a message for eating the seed.
        
        r0: user entity pointer
        r1: target entity pointer
    - name: ApplyGravelyrockEffect
      address:
        NA: 0x231D7C0
      description: |-
        Restores 10 hunger to the target and will raise the target's IQ if they are a bonsly
        or sudowoodo.
        
        r0: user entity pointer
        r1: target entity pointer
    - name: ApplyGonePebbleEffect
      address:
        NA: 0x231D838
      description: |-
        Causes a few visual effects, temporarily changes the dungeon music to the Goodnight
        track, and gives the target the enduring status.
        
        r0: user entity pointer
        r1: target entity pointer
    - name: ApplyGracideaEffect
      address:
        NA: 0x231D9C0
      description: |-
        If the target is Shaymin, attempt to change the target's form to Shaymin Sky Forme. Otherwise, do nothing.
        
        r0: user entity pointer
        r1: target entity pointer
    - name: ShouldTryEatItem
      address:
        EU: 0x231F3F8
        NA: 0x231E990
      description: |-
        Checks if a given item should be eaten by the TryEatItem effect.
        
        Returns false if the ID is lower than 0x45, greater than 0x8A or if it's listed in the EAT_ITEM_EFFECT_IGNORE_LIST array.
        
        r0: Item ID
        return: True if the item should be eaten by TryEatItem.
    - name: GetMaxPpWrapper
      address:
        EU: 0x231F458
        NA: 0x231E9F0
        JP: 0x231FE9C
      description: |-
        Gets the maximum PP for a given move. A wrapper around the function in the ARM 9 binary.
        
        r0: move pointer
        return: max PP for the given move, capped at 99
    - name: MoveIsNotPhysical
      address:
        EU: 0x231F480
        NA: 0x231EA18
        JP: 0x231FEC4
      description: |-
        Checks if a move isn't a physical move.
        
        r0: move ID
        return: bool
    - name: CategoryIsNotPhysical
      address:
        EU: 0x231F498
        NA: 0x231EA30
        JP: 0x231FEDC
      description: |-
        Checks that a move category is not CATEGORY_PHYSICAL.
        
        r0: move category ID
        return: bool
    - name: TryDrought
      address:
        EU: 0x231FFFC
        NA: 0x231F594
      description: |-
        Attempts to drain all water from the current floor.
        
        Fails if orbs are disabled on the floor or if the current tileset has the is_water_tileset flag set.
        
        r0: user pointer
    - name: TryPounce
      address:
        EU: 0x2320688
        NA: 0x231FC20
        JP: 0x23210CC
      description: |-
        Makes the target monster execute the Pounce action in a given direction if possible.
        
        If the direction ID is 8, the target will pounce in the direction it's currently facing.
        
        r0: user entity pointer
        r1: target entity pointer
        r2: direction ID
    - name: TryBlowAway
      address:
        EU: 0x2320848
        NA: 0x231FDE0
        JP: 0x232128C
      description: |-
        Blows away the target monster in a given direction if possible.
        
        r0: user entity pointer
        r1: target entity pointer
        r2: direction ID
    - name: TryExplosion
      address:
        EU: 0x2320EB0
        NA: 0x2320448
      description: |-
        Creates an explosion if possible.
        
        The target monster is considered the source of the explosion.
        
        r0: user entity pointer
        r1: target entity pointer
        r2: coordinates where the explosion should take place (center)
        r3: explosion radius (only works correctly with 1 and 2)
        stack[0]: damage type
        stack[1]: damage source
    - name: TryAftermathExplosion
      address:
        EU: 0x23211F0
        NA: 0x2320788
      description: |-
        Creates the explosion for the ability aftermath if possible.
        
        The target monster is considered the source of the explosion.
        
        r0: user entity pointer
        r1: target entity pointer
        r2: coordinates where the explosion should take place (center)
        r3: explosion radius (only works correctly with 1 and 2)
        stack[0]: damage type
        stack[1]: damage source (normally DAMAGE_SOURCE_EXPLOSION)
    - name: TryWarp
      address:
        EU: 0x2321770
        NA: 0x2320D08
        JP: 0x23221B4
      description: |-
        Makes the target monster warp if possible.
        
        r0: user entity pointer
        r1: target entity pointer
        r2: warp type
        r3: position (if warp type is position-based)
    - name: EnsureCanStandCurrentTile
      address:
        EU: 0x2321B6C
        NA: 0x2321104
      description: |-
        Checks that the given monster is standing on a tile it can stand on given its movement type, and warps it to a random location if it's not.
        
        r0: Entity pointer
    - name: TryActivateNondamagingDefenderAbility
      address:
        NA: 0x2321A78
      description: |-
        Applies the effects of a defender's ability on an attacker. After a move is used,
        this function is called to see if any of the bitflags for an ability were set and
        applies the corresponding effect. (The way leech seed removes certain statuses is
        also handled here.)
        
        r0: entity pointer
    - name: TryActivateNondamagingDefenderExclusiveItem
      address:
        NA: 0x2321CF0
      description: |-
        Applies the effects of a defender's item on an attacker. After a move is used,
        this function is called to see if any of the bitflags for an item were set and
        applies the corresponding effect.
        
        r0: attacker entity pointer
        r1: defender entity pointer
    - name: GetMoveRangeDistance
      address:
        EU: 0x2322D0C
        NA: 0x23222A4
      description: |-
        Returns the maximum reach distance of a move, based on its AI range value.
        
        If the move doesn't have an AI range value of RANGE_FRONT_10, RANGE_FRONT_WITH_CORNER_CUTTING or RANGE_FRONT_2_WITH_CORNER_CUTTING, returns 0.
        If r2 is true, the move is a two-turn move and the user isn't charging said move, returns 0.
        
        r0: User entity pointer
        r1: Move pointer
        r2: True to perform the two-turn move check
        return: Maximum reach distance of the move, in tiles.
    - name: MoveHitCheck
      address:
        EU: 0x23246B0
        NA: 0x2323C48
        JP: 0x23250E8
      description: |-
        Determines if a move used hits or misses the target. It gets called twice per target, once with r3 = false and a second time with r3 = true.
        
        r0: Attacker
        r1: Defender
        r2: Pointer to move data
        r3: False if the move's first accuracy (accuracy1) should be used, true if its second accuracy (accuracy2) should be used instead.
        stack[0]: If true, always hit if the attacker and defender are the same. Otherwise, moves can miss no matter what the attacker and defender are.
        returns: True if the move hits, false if it misses.
    - name: IsHyperBeamVariant
      address:
        EU: 0x2324F9C
        NA: 0x2324534
        JP: 0x23259C4
      description: |-
        Checks if a move is a Hyper Beam variant that requires a a turn to recharge.
        
        Include moves: Frenzy Plant, Hydro Cannon, Hyper Beam, Blast Burn, Rock Wrecker, Giga Impact, Roar of Time
        
        r0: move
        return: bool
    - name: IsChargingTwoTurnMove
      address:
        EU: 0x232500C
        NA: 0x23245A4
      description: |-
        Checks if a monster is currently charging the specified two-turn move.
        
        r0: User entity pointer
        r1: Move pointer
        return: True if the user is charging the specified two-turn move, false otherwise.
    - name: HasMaxGinsengBoost99
      address:
        EU: 0x2325200
        NA: 0x2324798
        JP: 0x2325C28
      description: |-
        Checks if a move has a max Ginseng boost value of 99
        
        r0: Move
        return: True if the move's max Ginseng boost is 99, false otherwise.
    - name: TwoTurnMoveForcedMiss
      address:
        EU: 0x23252BC
        NA: 0x2324854
      description: |-
        Checks if a move should miss a monster due to the monster being in the middle of Fly, Bounce, Dive, Dig, Shadow Force, or some other two-turn move that grants pseudo-invincibility.
        
        r0: entity pointer
        r1: move
        return: true if the move should miss
    - name: DungeonRandOutcomeUserTargetInteraction
      address:
        EU: 0x232539C
        NA: 0x2324934
        JP: 0x2325DC4
      description: |-
        Like DungeonRandOutcome, but specifically for user-target interactions.
        
        This modifies the underlying random process depending on factors like Serene Grace, and whether or not either entity has fainted.
        
        r0: user entity pointer
        r1: target entity pointer
        r2: base success percentage (100*p). 0 is treated specially and guarantees success.
        returns: True if the random check passed, false otherwise.
    - name: DungeonRandOutcomeUserAction
      address:
        EU: 0x2325488
        NA: 0x2324A20
        JP: 0x2325EAC
      description: |-
        Like DungeonRandOutcome, but specifically for user actions.
        
        This modifies the underlying random process to factor in Serene Grace (and checks whether the user is a valid entity).
        
        r0: entity pointer
        r1: base success percentage (100*p). 0 is treated specially and guarantees success.
        returns: True if the random check passed, false otherwise.
    - name: CanAiUseMove
      address:
        EU: 0x23254DC
        NA: 0x2324A74
        JP: 0x2325F00
      description: |-
        Checks if an AI-controlled monster can use a move.
        Will return false if the any of the flags move::f_exists, move::f_subsequent_in_link_chain or move::f_disabled is true. The function does not check if the flag move::f_enabled_for_ai is set. This function also returns true if the call to CanMonsterUseMove is true.
        The function contains a loop that is supposed to check other moves after the specified one, but the loop breaks after it finds a move that isn't linked, which is always true given the checks in place at the start of the function.
        
        r0: Entity pointer
        r1: Move index
        r2: extra_checks parameter when calling CanMonsterUseMove
        return: True if the AI can use the move (not accounting for move::f_enabled_for_ai)
    - name: CanMonsterUseMove
      address:
        EU: 0x232558C
        NA: 0x2324B24
        JP: 0x2325FB0
      description: |-
        Checks if a monster can use the given move.
        Will always return true for the regular attack. Will return false if the move if the flag move::f_disabled is true, if the flag move::f_sealed is true. More things will be checked if the extra_checks parameter is true.
        
        r0: Entity pointer
        r1: Move pointer
        r2: True to check whether the move is out of PP, whether it can be used under the taunted status and whether the encore status prevents using the move
        return: True if the monster can use the move, false otherwise.
    - name: UpdateMovePp
      address:
        EU: 0x23257F4
        NA: 0x2324D8C
        JP: 0x2326218
      description: |-
        Updates the PP of any moves that were used by a monster, if PP should be consumed.
        
        r0: entity pointer
        r1: flag for whether or not PP should be consumed
    - name: GetDamageSourceWrapper
      address:
        EU: 0x23258AC
        NA: 0x2324E44
        JP: 0x23262D0
      description: |-
        Wraps GetDamageSource (in arm9) for a move info struct rather than a move ID.
        
        r0: move info pointer
        r1: item ID
        return: damage source
    - name: LowerSshort
      address:
        EU: 0x23258CC
        NA: 0x2324E64
        JP: 0x23262F0
      description: |-
        Gets the lower 2 bytes of a 4-byte number and interprets it as a signed short.
        
        r0: 4-byte number x
        return: (short) x
    - name: PlayMoveAnimation
      address:
        NA: 0x23256B4
      description: |-
        Handles the process of getting and playing all the animations for a move. Waits
        until the animation has no more frames before returning.
        
        r0: Pointer to the entity that used the move
        r1: Pointer to the entity that is the target
        r2: Move pointer
        r3: position
    - name: GetMoveAnimationId
      address:
        EU: 0x2326578
        NA: 0x2325B10
        JP: 0x2326F9C
      description: |-
        Returns the move animation ID that should be played for a move.
        It contains a check for weather ball. After that, if the parameter should_play_alternative_animation is false, the move ID is returned. If it's true, there's a bunch of manual ID checks that result on a certain hardcoded return value.
        
        r0: Move ID
        r1: Apparent weather for the monster who used the move
        r2: Result of ShouldMovePlayADifferentAnimation
        return: Move animation ID
    - name: ShouldMovePlayAlternativeAnimation
      address:
        EU: 0x23266E0
        NA: 0x2325C78
        JP: 0x2327104
      description: |-
        Checks whether a moved used by a monster should play its alternative animation. Includes checks for Curse, Snore, Sleep Talk, Solar Beam and 2-turn moves.
        
        r0: Pointer to the entity that used the move
        r1: Move pointer
        return: True if the move should play its alternative animation
    - name: ExecuteMoveEffect
      address:
        EU: 0x232F2A4
        NA: 0x232E864
        JP: 0x232FC60
      description: |-
        Handles the effects that happen after a move is used. Includes a loop that is run for each target, mutiple ability checks and the giant switch statement that executes the effect of the move used given its ID.
        
        r0: pointer to some struct
        r1: attacker pointer
        r2: pointer to move data
        r3: ?
        stack[0]: ?
    - name: DoMoveDamageInlined
      address:
        EU: 0x23334B0
        NA: 0x2332A70
        JP: 0x2333E60
      description: |-
        Exactly the same as DoMoveDamage, except it appears DealDamage was inlined.
        
        r0: attacker pointer
        r1: defender pointer
        r2: move
        r3: item ID
        return: whether or not damage was dealt
    - name: DealDamage
      address:
        EU: 0x2333560
        NA: 0x2332B20
        JP: 0x2333F10
      description: |-
        Deals damage from a move or item used by an attacking monster on a defending monster.
        
        r0: attacker pointer
        r1: defender pointer
        r2: move
        r3: damage multiplier (as a binary fixed-point number with 8 fraction bits)
        stack[0]: item ID
        return: amount of damage dealt
    - name: DealDamageWithTypeAndPowerBoost
      address:
        EU: 0x23335F8
        NA: 0x2332BB8
        JP: 0x2333FA8
      description: |-
        Same as DealDamage, except with an explicit move type and a base power boost.
        
        r0: attacker pointer
        r1: defender pointer
        r2: move
        r3: damage multiplier (as a binary fixed-point number with 8 fraction bits)
        stack[0]: item ID
        stack[1]: move type
        stack[2]: base power boost
        return: amount of damage dealt
    - name: DealDamageProjectile
      address:
        EU: 0x233368C
        NA: 0x2332C4C
        JP: 0x233403C
      description: |-
        Deals damage from a variable-damage projectile.
        
        r0: entity pointer 1?
        r1: entity pointer 2?
        r2: move pointer
        r3: move power
        stack[0]: damage multiplier (as a binary fixed-point number with 8 fraction bits)
        stack[1]: item ID of the projectile
        return: Calculated damage
    - name: DealDamageWithType
      address:
        EU: 0x233371C
        NA: 0x2332CDC
        JP: 0x23340CC
      description: |-
        Same as DealDamage, except with an explicit move type.
        
        r0: attacker pointer
        r1: defender pointer
        r2: move type
        r3: move
        stack[0]: damage multiplier (as a binary fixed-point number with 8 fraction bits)
        stack[1]: item ID
        return: amount of damage dealt
    - name: PerformDamageSequence
      address:
        EU: 0x23337AC
        NA: 0x2332D6C
        JP: 0x233415C
      description: |-
        Performs the "damage sequence" given the results of the damage calculation. This includes running the accuracy roll with MoveHitCheck, calling ApplyDamageAndEffects, and some other miscellaneous bits of state bookkeeping (including handling the effects of Illuminate).
        
        This is the last function called by DealDamage. The result of this call is the return value of DealDamage and its relatives.
        
        r0: Attacker pointer
        r1: Defender pointer
        r2: Move pointer
        r3: [output] struct containing info about the damage calculation
        stack[0]: Damage source
        return: Calculated damage
    - name: StatusCheckerCheck
      address:
        EU: 0x2333AB4
        NA: 0x2333074
        JP: 0x2334460
      description: |-
        Determines if using a given move against its intended targets would be redundant because all of them already have the effect caused by said move.
        
        r0: Pointer to the entity that is considering using the move
        r1: Move pointer
        return: True if it makes sense to use the move, false if it would be redundant given the effects it causes and the effects that all the targets already have.
    - name: GetApparentWeather
      address:
        EU: 0x2335748
        NA: 0x2334D08
        JP: 0x23360F4
      description: |-
        Get the weather, as experienced by a specific entity.
        
        r0: entity pointer
        return: weather ID
    - name: TryWeatherFormChange
      address:
        EU: 0x2335BB0
        NA: 0x2335170
        JP: 0x233655C
      description: |-
        Tries to change a monster into one of its weather-related alternative forms. Applies to Castform and Cherrim, and checks for their unique abilities.
        
        r0: pointer to entity
    - name: ActivateSportCondition
      address:
        EU: 0x2335E8C
        NA: 0x233544C
        JP: 0x2336838
      description: |-
        Activates the Mud Sport or Water Sport condition on the dungeon floor for some number of turns.
        
        r0: water sport flag (false for Mud Sport, true for Water Sport)
    - name: TryActivateWeather
      address:
        EU: 0x2335F04
        NA: 0x23354C4
      description: |-
        Tries to change the weather based upon the information for each weather type in the
        dungeon struct. Returns whether the weather was succesfully changed or not.
        
        r0: bool to log message and play animation?
        r1: bool to force weather change and animation?
        return: True if the weather changed
    - name: DigitCount
      address:
        EU: 0x23360B0
        NA: 0x2335670
        JP: 0x2336A5C
      description: |-
        Counts the number of digits in a nonnegative integer.
        
        If the number is negative, it is cast to a uint16_t before counting digits.
        
        r0: int
        return: number of digits in int
    - name: LoadTextureUi
      address:
        EU: 0x2336100
        NA: 0x23356C0
        JP: 0x2336AAC
      description: |-
        Note: unverified, ported from Irdkwia's notes
        
        No params.
    - name: DisplayNumberTextureUi
      address:
        EU: 0x23362CC
        NA: 0x2335880
        JP: 0x2336C50
      description: |-
        Note: unverified, ported from Irdkwia's notes
        
        r0: x position
        r1: y position
        r2: number
        r3: ally_mode
        return: xsize
    - name: DisplayCharTextureUi
      address:
        EU: 0x23363D4
        NA: 0x2335988
        JP: 0x2336D58
      description: |-
        Note: unverified, ported from Irdkwia's notes
        
        r0: render_3d_element
        r1: x position
        r2: y position
        r3: char_id
        stack[0]: ?
        return: ?
    - name: DisplayUi
      address:
        EU: 0x233645C
        NA: 0x2335A10
        JP: 0x2336DE0
      description: |-
        Note: unverified, ported from Irdkwia's notes
        
        No params.
    - name: GetTile
      address:
        EU: 0x2336CCC
        NA: 0x23360FC
        JP: 0x23374CC
      description: |-
        Get the tile at some position. If the coordinates are out of bounds, returns a default tile.
        
        r0: x position
        r1: y position
        return: tile pointer
    - name: GetTileSafe
      address:
        EU: 0x2336D34
        NA: 0x2336164
        JP: 0x2337534
      description: |-
        Get the tile at some position. If the coordinates are out of bounds, returns a pointer to a copy of the default tile.
        
        r0: x position
        r1: y position
        return: tile pointer
    - name: IsFullFloorFixedRoom
      address:
        EU: 0x2336DA4
        NA: 0x23361D4
        JP: 0x23375A4
      description: |-
        Checks if the current fixed room on the dungeon generation info corresponds to a fixed, full-floor layout.
        
        The first non-full-floor fixed room is 0xA5, which is for Sealed Chambers.
        
        return: bool
    - name: IsCurrentTilesetBackground
      address:
        EU: 0x2336DD4
        NA: 0x2336204
      description: |-
        Calls IsBackgroundTileset with the current tileset ID
        
        return: True if the current dungeon tileset is a background, false if it's a regular tileset.
    - name: TrySpawnGoldenChamber
      address:
        NA: 0x2336224
      description: |-
        Changes the tileset and fixed room id of the floor for the Golden Chamber if the floor should be a
        Golden Chamber.
        
        No params.
    - name: CountItemsOnFloorForAcuteSniffer
      address:
        NA: 0x2336260
      description: |-
        Counts the number of items on the floor by checking every tile for an item and stores it into
        dungeon::item_sniffer_item_count
        
        No params.
    - name: GetStairsSpawnPosition
      address:
        NA: 0x23363C0
      description: |-
        Gets the spawn position for the stairs and stores it at the passed pointers.
        
        r0: [output] pointer to x coordinate
        r1: [output] pointer to y coordinate
    - name: PositionIsOnStairs
      address:
        NA: 0x23363EC
      description: |-
        Checks if this location is on top of the staircase. In the game it is only used to check if an outlaw has reached
        the staircase.
        
        r0: x coordinate
        r1: y coordinate
        return: bool
    - name: GetStairsRoom
      address:
        EU: 0x2336FF8
        NA: 0x2336428
        JP: 0x23377F8
      description: |-
        Returns the index of the room that contains the stairs
        
        return: Room index
    - name: GetDefaultTileTextureId
      address:
        NA: 0x2336450
      description: |-
        Returns the texture_id of the default tile?
        
        return: texture_id
    - name: DetermineAllTilesWalkableNeighbors
      address:
        NA: 0x2336A4C
      description: |-
        Evaluates the walkable_neighbor_flags for all tiles.
        
        No params.
    - name: DetermineTileWalkableNeighbors
      address:
        NA: 0x2336A84
      description: |-
        Evaluates the walkable_neighbor_flags for the this tile by checking the 8 adjacent tiles.
        
        r0: x coordinate
        r1: y coordinate
    - name: UpdateTrapsVisibility
      address:
        EU: 0x2337B1C
        NA: 0x2336F4C
      description: |-
        Exact purpose unknown. Gets called whenever a trap tile is shown or hidden.
        
        No params.
    - name: DrawTileGrid
      address:
        EU: 0x2337FF8
        NA: 0x2337428
      description: |-
        Draws a grid on the nearby walkable tiles. Triggered by pressing Y.
        
        r0: Coordinates of the entity around which the grid will be drawn
        r1: ?
        r2: ?
        r3: ?
    - name: HideTileGrid
      address:
        EU: 0x233836C
        NA: 0x233779C
      description: |-
        Hides the grid on the nearby walkable tiles. Triggered by releasing Y.
        
        No params.
    - name: DiscoverMinimap
      address:
        EU: 0x233860C
        NA: 0x2337A3C
      description: |-
        Discovers the tiles around the specified position on the minimap.
        
        The discovery radius depends on the visibility range of the floor. If display_data::blinded is true, the function returns early without doing anything.
        
        r0: Position around which the map should be discovered
    - name: PositionHasItem
      address:
        NA: 0x2337B2C
      description: |-
        Checks if the tile at the position has an item on it.
        
        r0: Position to check
        return: bool
    - name: PositionHasMonster
      address:
        NA: 0x2337B68
      description: |-
        Checks if the tile at the position has a monster on it.
        
        r0: Position to check
        return: bool
    - name: TrySmashWall
      address:
        NA: 0x2337B9C
      description: |-
        Checks if the tile at the position is a wall. If so, smash it (turn it into a floor tile), play an animation
        
        r0: Wall position to smash
        return: bool
    - name: IsWaterTileset
      address:
        EU: 0x2338A64
        NA: 0x2337E94
      description: |-
        Returns flag tileset_property::is_water_tileset for the current tileset
        
        return: True if the current tileset is a water tileset
    - name: GetRandomSpawnMonsterID
      address:
        EU: 0x2338B68
        NA: 0x2337F98
        JP: 0x233935C
      description: |-
        Note: unverified, ported from Irdkwia's notes
        
        return: monster ID?
    - name: NearbyAllyIqSkillIsEnabled
      address:
        EU: 0x2338E58
        NA: 0x2338288
        JP: 0x233964C
      description: |-
        Appears to check whether or not the given monster has any allies nearby (within 1 tile) that have the given IQ skill active.
        
        r0: entity pointer
        r1: IQ skill ID
        return: bool
    - name: ResetGravity
      address:
        EU: 0x2338F3C
        NA: 0x233836C
        JP: 0x2339730
      description: |-
        Resets gravity (and the byte after it?) in the dungeon struct back to 0.
        
        No params.
    - name: GravityIsActive
      address:
        EU: 0x2338F60
        NA: 0x2338390
      description: |-
        Checks if gravity is active on the floor.
        
        return: bool
    - name: ShouldBoostKecleonShopSpawnChance
      address:
        EU: 0x2339090
        NA: 0x23384C0
      description: |-
        Gets the boost_kecleon_shop_spawn_chance field on the dungeon struct.
        
        return: bool
    - name: SetShouldBoostKecleonShopSpawnChance
      address:
        EU: 0x23390A8
        NA: 0x23384D8
      description: |-
        Sets the boost_kecleon_shop_spawn_chance field on the dungeon struct to the given value.
        
        r0: bool to set the flag to
    - name: UpdateShouldBoostKecleonShopSpawnChance
      address:
        EU: 0x23390C0
        NA: 0x23384F0
        JP: 0x23398B4
      description: |-
        Sets the boost_kecleon_shop_spawn_chance field on the dungeon struct depending on if a team member has the exclusive item effect for more kecleon shops.
        
        No params.
    - name: SetDoughSeedFlag
      address:
        NA: 0x2338548
      description: |-
        Sets the dough_seed_extra_money_flag field on the dungeon struct to the given value.
        
        r0: bool to set the flag to
    - name: TrySpawnDoughSeedPoke
      address:
        NA: 0x2338560
      description: |-
        Checks the dough_seed_extra_money_flag field on the dungeon struct and tries to spawn
        extra poke if it is set.
        
        No params.
    - name: IsSecretBazaar
      address:
        EU: 0x2339194
        NA: 0x23385C4
      description: |-
        Checks if the current floor is the Secret Bazaar.
        
        return: bool
    - name: ShouldBoostHiddenStairsSpawnChance
      address:
        EU: 0x23391BC
        NA: 0x23385EC
      description: |-
        Gets the boost_hidden_stairs_spawn_chance field on the dungeon struct.
        
        return: bool
    - name: SetShouldBoostHiddenStairsSpawnChance
      address:
        EU: 0x23391D4
        NA: 0x2338604
      description: |-
        Sets the boost_hidden_stairs_spawn_chance field on the dungeon struct to the given value.
        
        r0: bool to set the flag to
    - name: UpdateShouldBoostHiddenStairsSpawnChance
      address:
        EU: 0x23391EC
        NA: 0x233861C
        JP: 0x23399E0
      description: |-
        Sets the boost_hidden_stairs_spawn_chance field on the dungeon struct depending on if a team member has the exclusive item effect for more hidden stairs.
        
        No params.
    - name: IsSecretRoom
      address:
        EU: 0x233922C
        NA: 0x233865C
      description: |-
        Checks if the current floor is the Secret Room fixed floor (from hidden stairs).
        
        return: bool
    - name: IsSecretFloor
      address:
        EU: 0x2339254
        NA: 0x2338684
        JP: 0x2339A48
      description: |-
        Checks if the current floor is a secret bazaar or a secret room.
        
        return: bool
    - name: HiddenStairsPresent
      address:
        EU: 0x23392A8
        NA: 0x23386D8
      description: |-
        Checks if the hidden stairs are present on this floor.
        
        The function checks that dungeon_generation_info::hidden_stairs_pos isn't (-1, -1)
        
        return: True if the hidden stairs are present on this floor, false otherwise.
    - name: HiddenStairsTrigger
      address:
        EU: 0x2339364
        NA: 0x2338794
      description: |-
        Called whenever the leader steps on the hidden stairs.
        
        If the stairs hadn't been revealed yet, plays the corresponding animation.
        
        r0: True to display a message if the stairs are revealed, false to omit it.
    - name: GetDungeonGenInfoUnk0C
      address:
        EU: 0x2339450
        NA: 0x2338880
      description: "return: dungeon_generation_info::field_0xc"
    - name: GetMinimapData
      address:
        EU: 0x2339CE8
        NA: 0x2339118
      description: |-
        Returns a pointer to the minimap_display_data struct in the dungeon struct.
        
        return: minimap_display_data*
    - name: DrawMinimapTile
      address:
        EU: 0x2339DBC
        NA: 0x23391EC
      description: |-
        Draws a single tile on the minimap.
        
        r0: X position
        r1: Y position
    - name: UpdateMinimap
      address:
        EU: 0x233A8B8
        NA: 0x2339CE8
      description: |-
        Graphically updates the minimap
        
        No params.
    - name: SetMinimapDataE447
      address:
        EU: 0x233ADE8
        NA: 0x233A218
        JP: 0x233B5DC
      description: |-
        Sets minimap_display_data::field_0xE447 to the specified value
        
        r0: Value to set the field to
    - name: GetMinimapDataE447
      address:
        EU: 0x233AE00
      description: |-
        Exclusive to the EU ROM. Returns minimap_display_data::field_0xE447.
        
        return: minimap_display_data::field_0xE447
    - name: SetMinimapDataE448
      address:
        EU: 0x233AE14
        NA: 0x233A230
        JP: 0x233B5F4
      description: |-
        Sets minimap_display_data::field_0xE448 to the specified value
        
        r0: Value to set the field to
    - name: InitWeirdMinimapMatrix
      address:
        EU: 0x233AE74
        NA: 0x233A290
      description: |-
        Initializes the matrix at minimap_display_data+0xE000. Seems to overflow said matrix when doing so.
        
        No params.
    - name: InitMinimapDisplayTile
      address:
        EU: 0x233AED4
        NA: 0x233A2F0
      description: |-
        Used to initialize an instance of struct minimap_display_tile
        
        r0: Pointer to struct to init
        r1: Seems to be a pointer to the file that stores minimap icons or something like that
    - name: LoadFixedRoomDataVeneer
      address:
        EU: 0x233B208
        NA: 0x233A624
      description: |-
        Likely a linker-generated veneer for LoadFixedRoomData.
        
        See https://developer.arm.com/documentation/dui0474/k/image-structure-and-generation/linker-generated-veneers/what-is-a-veneer-
        
        No params.
    - name: IsNormalFloor
      address:
        EU: 0x233B238
        NA: 0x233A654
        JP: 0x233BA18
      description: |-
        Checks if the current floor is a normal layout.
        
        "Normal" means any layout that is NOT one of the following:
        - Hidden stairs floors
        - Golden Chamber
        - Challenge Request floor
        - Outlaw hideout
        - Treasure Memo floor
        - Full-room fixed floors (ID < 0xA5) [0xA5 == Sealed Chamber]
        
        return: bool
    - name: GenerateFloor
      address:
        EU: 0x233B2BC
        NA: 0x233A6D8
        JP: 0x233BA9C
      description: |-
        This is the master function that generates the dungeon floor.
        
        Very loosely speaking, this function first tries to generate a valid floor layout. Then it tries to spawn entities in a valid configuration. Finally, it performs cleanup and post-processing depending on the dungeon.
        
        If a spawn configuration is invalid, the entire floor layout is scrapped and regenerated. If the generated floor layout is invalid 10 times in a row, or a valid spawn configuration isn't generated within 10 attempts, the generation algorithm aborts and the default one-room Monster House floor is generated as a fallback.
        
        No params.
    - name: GetTileTerrain
      address:
        EU: 0x233BA5C
        NA: 0x233AE78
        JP: 0x233C23C
      description: |-
        Gets the terrain type of a tile.
        
        r0: tile pointer
        return: terrain ID
    - name: DungeonRand100
      address:
        EU: 0x233BA68
        NA: 0x233AE84
        JP: 0x233C248
      description: |-
        Compute a pseudorandom integer on the interval [0, 100) using the dungeon PRNG.
        
        return: pseudorandom integer
    - name: ClearHiddenStairs
      address:
        EU: 0x233BA78
        NA: 0x233AE94
        JP: 0x233C258
      description: |-
        Clears the tile (terrain and spawns) on which Hidden Stairs are spawned, if applicable.
        
        No params.
    - name: FlagHallwayJunctions
      address:
        EU: 0x233BAF0
        NA: 0x233AF0C
        JP: 0x233C2D0
      description: |-
        Sets the junction flag (bit 3 of the terrain flags) on any hallway junction tiles in some range [x0, x1), [y0, y1). This leaves tiles within rooms untouched.
        
        A hallway tile is considered a junction if it has at least 3 cardinal neighbors with open terrain.
        
        r0: x0
        r1: y0
        r2: x1
        r3: y1
    - name: GenerateStandardFloor
      address:
        EU: 0x233BC0C
        NA: 0x233B028
        JP: 0x233C3EC
      description: |-
        Generate a standard floor with the given parameters.
        
        Broadly speaking, a standard floor is generated as follows:
        1. Generating the grid
        2. Creating a room or hallway anchor in each grid cell
        3. Creating hallways between grid cells
        4. Generating special features (maze room, Kecleon shop, Monster House, extra hallways, room imperfections, secondary structures)
        
        r0: grid size x
        r1: grid size y
        r2: floor properties
    - name: GenerateOuterRingFloor
      address:
        EU: 0x233BD74
        NA: 0x233B190
        JP: 0x233C554
      description: |-
        Generates a floor layout with a 4x2 grid of rooms, surrounded by an outer ring of hallways.
        
        r0: floor properties
    - name: GenerateCrossroadsFloor
      address:
        EU: 0x233C200
        NA: 0x233B61C
        JP: 0x233C9E0
      description: |-
        Generates a floor layout with a mesh of hallways on the interior 3x2 grid, surrounded by a boundary of rooms protruding from the interior like spikes, excluding the corner cells.
        
        r0: floor properties
    - name: GenerateLineFloor
      address:
        EU: 0x233C660
        NA: 0x233BA7C
        JP: 0x233CE40
      description: |-
        Generates a floor layout with 5 grid cells in a horizontal line.
        
        r0: floor properties
    - name: GenerateCrossFloor
      address:
        EU: 0x233C7C0
        NA: 0x233BBDC
        JP: 0x233CFA0
      description: |-
        Generates a floor layout with 5 rooms arranged in a cross ("plus sign") formation.
        
        r0: floor properties
    - name: GenerateBeetleFloor
      address:
        EU: 0x233C958
        NA: 0x233BD74
        JP: 0x233D138
      description: |-
        Generates a floor layout in a "beetle" formation, which is created by taking a 3x3 grid of rooms, connecting the rooms within each row, and merging the central column into one big room.
        
        r0: floor properties
    - name: MergeRoomsVertically
      address:
        EU: 0x233CB14
        NA: 0x233BF30
        JP: 0x233D2F4
      description: |-
        Merges two vertically stacked rooms into one larger room.
        
        r0: x grid coordinate of the rooms to merge
        r1: y grid coordinate of the upper room
        r2: dy, where the lower room has a y grid coordinate of y+dy
        r3: grid to update
    - name: GenerateOuterRoomsFloor
      address:
        EU: 0x233CC60
        NA: 0x233C07C
        JP: 0x233D440
      description: |-
        Generates a floor layout with a ring of rooms on the grid boundary and nothing in the interior.
        
        Note that this function is bugged, and won't properly connect all the rooms together for grid_size_x < 4.
        
        r0: grid size x
        r1: grid size y
        r2: floor properties
    - name: IsNotFullFloorFixedRoom
      address:
        EU: 0x233CEF4
        NA: 0x233C310
        JP: 0x233D6D4
      description: |-
        Checks if a fixed room ID does not correspond to a fixed, full-floor layout.
        
        The first non-full-floor fixed room is 0xA5, which is for Sealed Chambers.
        
        r0: fixed room ID
        return: bool
    - name: GenerateFixedRoom
      address:
        EU: 0x233CF10
        NA: 0x233C32C
      description: |-
        Handles fixed room generation if the floor contains a fixed room.
        
        r0: fixed room ID
        r1: floor properties
        return: bool
    - name: GenerateOneRoomMonsterHouseFloor
      address:
        EU: 0x233D358
        NA: 0x233C774
        JP: 0x233DB34
      description: |-
        Generates a floor layout with just a large, one-room Monster House.
        
        This is the default layout if dungeon generation fails.
        
        No params.
    - name: GenerateTwoRoomsWithMonsterHouseFloor
      address:
        EU: 0x233D428
        NA: 0x233C844
        JP: 0x233DC04
      description: |-
        Generate a floor layout with two rooms (left and right), one of which is a Monster House.
        
        No params.
    - name: GenerateExtraHallways
      address:
        EU: 0x233D5CC
        NA: 0x233C9E8
        JP: 0x233DDA8
      description: |-
        Generate extra hallways on the floor via a series of random walks.
        
        Each random walk starts from a random tile in a random room, leaves the room in a random cardinal direction, and from there tunnels through obstacles through a series of random turns, leaving open terrain in its wake. The random walk stops when it reaches open terrain, goes out of bounds, or reaches an impassable obstruction.
        
        r0: grid to update
        r1: grid size x
        r2: grid size y
        r3: number of extra hallways to generate
    - name: GetGridPositions
      address:
        EU: 0x233DB68
        NA: 0x233CF84
        JP: 0x233E344
      description: |-
        Get the grid cell positions for a given set of floor grid dimensions.
        
        r0: [output] pointer to array of the starting x coordinates of each grid column
        r1: [output] pointer to array of the starting y coordinates of each grid row
        r2: grid size x
        r3: grid size y
    - name: InitDungeonGrid
      address:
        EU: 0x233DBE8
        NA: 0x233D004
        JP: 0x233E3C4
      description: |-
        Initialize a dungeon grid with defaults.
        
        The grid is an array of grid cells stored in column-major order (such that grid cells with the same x value are stored contiguously), with a fixed column size of 15. If the grid size in the y direction is less than this, the last (15 - grid_size_y) entries of each column will be uninitialized.
        
        Note that the grid size arguments define the maximum size of the grid from a programmatic standpoint. However, grid cells can be invalidated if they exceed the configured floor size in the dungeon generation status struct. Thus, the dimensions of the ACTIVE grid can be smaller.
        
        r0: [output] grid (expected to have space for at least (15*(grid_size_x-1) + grid_size_y) dungeon grid cells)
        r1: grid size x
        r2: grid size y
    - name: AssignRooms
      address:
        EU: 0x233DCE8
        NA: 0x233D104
        JP: 0x233E4C4
      description: |-
        Randomly selects a subset of grid cells to become rooms.
        
        The given number of grid cells will become rooms. If any of the selected grid cells are invalid, fewer rooms will be generated. The number of rooms assigned will always be at least 2 and never exceed 36.
        
        Cells not marked as rooms will become hallway anchors. A hallway anchor is a single tile in a non-room grid cell to which hallways will be connected later, thus "anchoring" hallway generation.
        
        r0: grid to update
        r1: grid size x
        r2: grid size y
        r3: number of rooms; if positive, a random value between [n_rooms, n_rooms+2] will be used. If negative, |n_rooms| will be used exactly.
    - name: CreateRoomsAndAnchors
      address:
        EU: 0x233DEFC
        NA: 0x233D318
        JP: 0x233E6D8
      description: |-
        Creates rooms and hallway anchors in each grid cell as designated by AssignRooms.
        
        This function creates a rectangle of open terrain for each room (with some margin relative to the grid cell border). A single open tile is created in hallway anchor cells, and a hallway anchor indicator is set for later reference.
        
        r0: grid to update
        r1: grid size x
        r2: grid size y
        r3: array of the starting x coordinates of each grid column
        stack[0]: array of the starting y coordinates of each grid row
        stack[1]: room bitflags; only uses bit 2 (mask: 0b100), which enables room imperfections
    - name: GenerateSecondaryStructures
      address:
        EU: 0x233E258
        NA: 0x233D674
        JP: 0x233EA34
      description: |-
        Try to generate secondary structures in flagged rooms.
        
        If a valid room with no special features is flagged to have a secondary structure, try to generate a random one in the room, based on the result of a dice roll:
          0: no secondary structure
          1: maze, or a central water/lava "plus sign" as fallback, or a single water/lava tile in the center as a second fallback
          2: checkerboard pattern of water/lava
          3: central pool of water/lava
          4: central "island" with items and a Warp Tile, surrounded by a "moat" of water/lava
          5: horizontal or vertical divider of water/lava splitting the room in two
        
        If the room isn't the right shape, dimension, or otherwise doesn't support the selected secondary structure, it is left untouched.
        
        r0: grid to update
        r1: grid size x
        r2: grid size y
    - name: AssignGridCellConnections
      address:
        EU: 0x233EC40
        NA: 0x233E05C
        JP: 0x233F41C
      description: |-
        Randomly assigns connections between adjacent grid cells.
        
        Connections are created via a random walk with momentum, starting from the grid cell at (cursor x, cursor y). A connection is drawn in a random direction from the current cursor, and this process is repeated a certain number of times (the "floor connectivity" specified in the floor properties). The direction of the random walk has "momentum"; there's a 50% chance it will be the same as the previous step (or rotated counterclockwise if on the boundary). This helps to reduce the number of dead ends and forks in the road caused by the random walk "doubling back" on itself.
        
        If dead ends are disabled in the floor properties, there is an additional phase to remove dead end hallway anchors (only hallway anchors, not rooms) by drawing additional connections. Note that the actual implementation contains a bug: the grid cell validity checks use the wrong index, so connections may be drawn to invalid cells.
        
        r0: grid to update
        r1: grid size x
        r2: grid size y
        r3: cursor x
        stack[0]: cursor y
        stack[1]: floor properties
    - name: CreateGridCellConnections
      address:
        EU: 0x233F020
        NA: 0x233E43C
        JP: 0x233F7FC
      description: |-
        Create grid cell connections either by creating hallways or merging rooms.
        
        When creating a hallway connecting a hallway anchor, the exact anchor coordinates are used as the endpoint. When creating a hallway connecting a room, a random point on the room edge facing the hallway is used as the endpoint. The grid cell boundaries are used as the middle coordinates for kinks (see CreateHallway).
        
        If room merging is enabled, there is a 9.75% chance that two connected rooms will be merged into a single larger room (9.75% comes from two 5% rolls, one for each of the two rooms being merged). A room can only participate in a merge once.
        
        r0: grid to update
        r1: grid size x
        r2: grid size y
        r3: array of the starting x coordinates of each grid column
        stack[0]: array of the starting y coordinates of each grid row
        stack[1]: disable room merging flag
    - name: GenerateRoomImperfections
      address:
        EU: 0x233F918
        NA: 0x233ED34
        JP: 0x23400F4
      description: |-
        Attempt to generate room imperfections for each room in the floor layout, if enabled.
        
        Each room has a 40% chance of having imperfections if its grid cell is flagged to allow room imperfections. Imperfections are generated by randomly growing the walls of the room inwards for a certain number of iterations, starting from the corners.
        
        r0: grid to update
        r1: grid size x
        r2: grid size y
    - name: CreateHallway
      address:
        EU: 0x233FD04
        NA: 0x233F120
        JP: 0x23404E0
      description: |-
        Create a hallway between two points.
        
        If the two points share no coordinates in common (meaning the line connecting them is diagonal), a "kinked" hallway is created, with the kink at a specified "middle" coordinate (in practice the grid cell boundary). For example, with a kinked horizontal hallway, there are two horizontal lines extending out from the endpoints, connected by a vertical line on the middle x coordinate.
        
        If a hallway would intersect with an existing open tile (like an existing hallway), the hallway will only be created up to the point where it intersects with the open tile.
        
        r0: x0
        r1: y0
        r2: x1
        r3: y1
        stack[0]: vertical flag (true for vertical hallway, false for horizontal)
        stack[1]: middle x coordinate for kinked horizontal hallways
        stack[2]: middle y coordinate for kinked vertical hallways
    - name: EnsureConnectedGrid
      address:
        EU: 0x2340008
        NA: 0x233F424
        JP: 0x23407E4
      description: |-
        Ensure the grid forms a connected graph (all valid cells are reachable) by adding hallways to unreachable grid cells.
        
        If a grid cell cannot be connected for some reason, remove it entirely.
        
        r0: grid to update
        r1: grid size x
        r2: grid size y
        r3: array of the starting x coordinates of each grid column
        stack[0]: array of the starting y coordinates of each grid row
    - name: SetTerrainObstacleChecked
      address:
        EU: 0x23404E4
        NA: 0x233F900
        JP: 0x2340CC0
      description: |-
        Set the terrain of a specific tile to be an obstacle (wall or secondary terrain).
        
        Secondary terrain (water/lava) can only be placed in the specified room. If the tile room index does not match, a wall will be placed instead.
        
        r0: tile pointer
        r1: use secondary terrain flag (true for water/lava, false for wall)
        r2: room index
    - name: FinalizeJunctions
      address:
        EU: 0x2340520
        NA: 0x233F93C
        JP: 0x2340CFC
      description: |-
        Finalizes junction tiles by setting the junction flag (bit 3 of the terrain flags) and ensuring open terrain.
        
        Note that this implementation is slightly buggy. This function scans tiles left-to-right, top-to-bottom, and identifies junctions as any open, non-hallway tile (room_index != 0xFF) adjacent to an open, hallway tile (room_index == 0xFF). This interacts poorly with hallway anchors (room_index == 0xFE). This function sets the room index of any hallway anchors to 0xFF within the same loop, so a hallway anchor may or may not be identified as a junction depending on the orientation of connected hallways.
        
        For example, in the following configuration, the "o" tile would be marked as a junction because the neighboring hallway tile to its left comes earlier in iteration, while the "o" tile still has the room index 0xFE, causing the algorithm to mistake it for a room tile:
          xxxxx
          ---ox
          xxx|x
          xxx|x
        However, in the following configuration, the "o" tile would NOT be marked as a junction because it comes earlier in iteration than any of its neighboring hallway tiles, so its room index is set to 0xFF before it can be marked as a junction. This is actually the ONLY possible configuration where a hallway anchor will not be marked as a junction.
          xxxxx
          xo---
          x|xxx
          x|xxx
        
        No params.
    - name: GenerateKecleonShop
      address:
        EU: 0x23407CC
        NA: 0x233FBE8
        JP: 0x2340FA8
      description: |-
        Possibly generate a Kecleon shop on the floor.
        
        A Kecleon shop will be generated with a probability determined by the Kecleon shop spawn chance parameter. A Kecleon shop will be generated in a random room that is valid, connected, has no other special features, and has dimensions of at least 5x4. Kecleon shops will occupy the entire room interior, leaving a one tile margin from the room walls.
        
        r0: grid to update
        r1: grid size x
        r2: grid size y
        r3: Kecleon shop spawn chance (percentage from 0-100)
    - name: GenerateMonsterHouse
      address:
        EU: 0x2340B80
        NA: 0x233FF9C
        JP: 0x234135C
      description: |-
        Possibly generate a Monster House on the floor.
        
        A Monster House will be generated with a probability determined by the Monster House spawn chance parameter, and only if the current floor can support one (no non-Monster-House outlaw missions or special floor types). A Monster House will be generated in a random room that is valid, connected, and is not a merged or maze room.
        
        r0: grid to update
        r1: grid size x
        r2: grid size y
        r3: Monster House spawn chance (percentage from 0-100)
    - name: GenerateMazeRoom
      address:
        EU: 0x2340E08
        NA: 0x2340224
        JP: 0x23415E4
      description: |-
        Possibly generate a maze room on the floor.
        
        A maze room will be generated with a probability determined by the maze room chance parameter. A maze will be generated in a random room that is valid, connected, has odd dimensions, and has no other features.
        
        r0: grid to update
        r1: grid size x
        r2: grid size y
        r3: maze room chance (percentage from 0-100)
    - name: GenerateMaze
      address:
        EU: 0x234103C
        NA: 0x2340458
        JP: 0x2341818
      description: |-
        Generate a maze room within a given grid cell.
        
        A "maze" is generated within the room using a series of random walks to place obstacle terrain (walls or secondary terrain) in a maze-like arrangement. "Maze lines" (see GenerateMazeLine) are generated using every other tile around the room's border, as well as every other interior tile, as a starting point. This ensures that there are stripes of walkable open terrain surrounded by stripes of obstacles (the maze walls).
        
        r0: grid cell pointer
        r1: use secondary terrain flag (true for water/lava, false for walls)
    - name: GenerateMazeLine
      address:
        EU: 0x23412B8
        NA: 0x23406D4
        JP: 0x2341A94
      description: |-
        Generate a "maze line" from a given starting point, within the given bounds.
        
        A "maze line" is a random walk starting from (x0, y0). The random walk proceeds with a stride of 2 in a random direction, laying down obstacles as it goes. The random walk terminates when it gets trapped and there are no more neighboring tiles that are open and in-bounds.
        
        r0: x0
        r1: y0
        r2: xmin
        r3: ymin
        stack[0]: xmax
        stack[1]: ymax
        stack[2]: use secondary terrain flag (true for water/lava, false for walls)
        stack[3]: room index
    - name: SetSpawnFlag5
      address:
        EU: 0x2341460
        NA: 0x234087C
        JP: 0x2341C3C
      description: |-
        Set spawn flag 5 (0b100000 or 0x20) on all tiles in a room.
        
        r0: grid cell
    - name: IsNextToHallway
      address:
        EU: 0x23414B4
        NA: 0x23408D0
        JP: 0x2341C90
      description: |-
        Checks if a tile position is either in a hallway or next to one.
        
        r0: x
        r1: y
        return: bool
    - name: ResolveInvalidSpawns
      address:
        EU: 0x2341558
        NA: 0x2340974
        JP: 0x2341D34
      description: |-
        Resolve invalid spawn flags on tiles.
        
        Spawn flags can be invalid due to terrain. For example, traps can't spawn on obstacles. Spawn flags can also be invalid due to multiple being set on a single tile, in which case one will take precedence. For example, stair spawns trump trap spawns.
        
        No params.
    - name: ConvertSecondaryTerrainToChasms
      address:
        EU: 0x23415F0
        NA: 0x2340A0C
        JP: 0x2341DCC
      description: |-
        Converts all secondary terrain tiles (water/lava) to chasms.
        
        No params.
    - name: EnsureImpassableTilesAreWalls
      address:
        EU: 0x234165C
        NA: 0x2340A78
        JP: 0x2341E38
      description: |-
        Ensures all tiles with the impassable flag are walls.
        
        No params.
    - name: InitializeTile
      address:
        EU: 0x23416B8
        NA: 0x2340AD4
        JP: 0x2341E94
      description: |-
        Initialize a tile struct.
        
        r0: tile pointer
    - name: ResetFloor
      address:
        EU: 0x23416F0
        NA: 0x2340B0C
        JP: 0x2341ECC
      description: |-
        Resets the floor in preparation for a floor generation attempt.
        
        Resets all tiles, resets the border to be impassable, and clears entity spawns.
        
        No params.
    - name: PosIsOutOfBounds
      address:
        EU: 0x2341890
        NA: 0x2340CAC
        JP: 0x234206C
      description: |-
        Checks if a position (x, y) is out of bounds on the map: !((0 <= x <= 55) && (0 <= y <= 31)).
        
        r0: x
        r1: y
        return: bool
    - name: ShuffleSpawnPositions
      address:
        EU: 0x23418C8
        NA: 0x2340CE4
        JP: 0x23420A4
      description: |-
        Randomly shuffle an array of spawn positions.
        
        r0: spawn position array containing bytes {x1, y1, x2, y2, ...}
        r1: number of (x, y) pairs in the spawn position array
    - name: MarkNonEnemySpawns
      address:
        EU: 0x2341930
        NA: 0x2340D4C
        JP: 0x234210C
      description: |-
        Mark tiles for all non-enemy entities, which includes stairs, items, traps, and the player. Note that this only marks tiles; actual spawning is handled later.
        
        Most entities are spawned randomly on a subset of permissible tiles.
        
        Stairs are spawned if they don't already exist on the floor, and hidden stairs of the specified type are also spawned if configured as long as there are at least 2 floors left in the dungeon. Stairs can spawn on any tile that has open terrain, is in a room, isn't in a Kecleon shop, doesn't already have an enemy spawn, isn't a hallway junction, and isn't a special tile like a Key door.
        
        Items are spawned both normally in rooms, as well as in walls and Monster Houses. Normal items can spawn on any tile that has open terrain, is in a room, isn't in a Kecleon shop or Monster House, isn't a hallway junction, and isn't a special tile like a Key door. Buried items can spawn on any wall tile. Monster House items can spawn on any Monster House tile that isn't in a Kecleon shop and isn't a hallway junction.
        
        Traps are similarly spawned both normally in rooms, as well as in Monster Houses. Normal traps can spawn on any tile that has open terrain, is in a room, isn't in a Kecleon shop, doesn't already have an item or enemy spawn, and isn't a special tile like a Key door. Monster House traps follow the same conditions as Monster House items.
        
        The player can spawn on any tile that has open terrain, is in a room, isn't in a Kecleon shop, isn't a hallway junction, doesn't already have an item, enemy, or trap spawn, and isn't a special tile like a Key door.
        
        r0: floor properties
        r1: empty Monster House flag. An empty Monster House is one with no items or traps, and only a small number of enemies.
    - name: MarkEnemySpawns
      address:
        EU: 0x2342054
        NA: 0x2341470
        JP: 0x2342830
      description: |-
        Mark tiles for all enemies, which includes normal enemies and those in Monster Houses. Note that this only marks tiles; actual spawning is handled later in SpawnInitialMonsters.
        
        Normal enemies can spawn on any tile that has open terrain, isn't in a Kecleon shop, doesn't already have another entity spawn, and isn't a special tile like a Key door.
        
        Monster House enemies can spawn on any Monster House tile that isn't in a Kecleon shop, isn't where the player spawns, and isn't a special tile like a Key door.
        
        r0: floor properties
        r1: empty Monster House flag. An empty Monster House is one with no items or traps, and only a small number of enemies.
    - name: SetSecondaryTerrainOnWall
      address:
        EU: 0x2342350
        NA: 0x234176C
        JP: 0x2342B2C
      description: |-
        Set a specific tile to have secondary terrain (water/lava), but only if it's a passable wall.
        
        r0: tile pointer
    - name: GenerateSecondaryTerrainFormations
      address:
        EU: 0x2342390
        NA: 0x23417AC
        JP: 0x2342B6C
      description: |-
        Generate secondary terrain (water/lava) formations.
        
        This includes "rivers" that flow from top-to-bottom (or bottom-to-top), as well as "lakes" both standalone and after rivers. Water/lava formations will never cut through rooms, but they can pass through rooms to the opposite side.
        
        Rivers are generated by a top-down or bottom-up random walk that ends when existing secondary terrain is reached or the walk goes out of bounds. Some rivers also end prematurely in a lake. Lakes are a large collection of secondary terrain generated around a central point.
        
        r0: bit index to test in the floor properties room flag bitvector (formations are only generated if the bit is set)
        r1: floor properties
    - name: StairsAlwaysReachable
      address:
        EU: 0x2342A50
        NA: 0x2341E6C
        JP: 0x234322C
      description: |-
        Checks that the stairs are reachable from every walkable tile on the floor.
        
        This runs a graph traversal algorithm that is very similar to breadth-first search (the order in which nodes are visited is slightly different), starting from the stairs. If any tile is walkable but wasn't reached by the traversal algorithm, then the stairs must not be reachable from that tile.
        
        r0: x coordinate of the stairs
        r1: y coordinate of the stairs
        r2: flag to always return true, but set a special bit on all walkable tiles that aren't reachable from the stairs
        return: bool
    - name: GetNextFixedRoomAction
      address:
        EU: 0x23430B4
        NA: 0x23424D0
      description: |-
        Returns the next action that needs to be performed when spawning a fixed room tile.
        
        return: Next action ID
    - name: ConvertWallsToChasms
      address:
        EU: 0x234312C
        NA: 0x2342548
        JP: 0x2343908
      description: |-
        Converts all wall tiles to chasms.
        
        No params.
    - name: ResetInnerBoundaryTileRows
      address:
        EU: 0x2343760
        NA: 0x2342B7C
        JP: 0x2343F3C
      description: |-
        Reset the inner boundary tile rows (y == 1 and y == 30) to their initial state of all wall tiles, with impassable walls at the edges (x == 0 and x == 55).
        
        No params.
    - name: ResetImportantSpawnPositions
      address:
        EU: 0x234384C
        NA: 0x2342C68
        JP: 0x2344028
      description: |-
        Resets important spawn positions (the player, stairs, and hidden stairs) back to their default values.
        
        r0: dungeon generation info pointer (a field on the dungeon struct)
    - name: SpawnStairs
      address:
        EU: 0x2343870
        NA: 0x2342C8C
        JP: 0x234404C
      description: |-
        Spawn stairs at the given location.
        
        If the hidden stairs type is something other than HIDDEN_STAIRS_NONE, hidden stairs of the specified type will be spawned instead of normal stairs.
        
        If spawning normal stairs and the current floor is a rescue floor, the room containing the stairs will be converted into a Monster House.
        
        If attempting to spawn hidden stairs but the spawn is blocked, the floor generation status's hidden stairs spawn position will be updated, but it won't be transferred to the dungeon generation info struct.
        
        r0: position (two-byte array for {x, y})
        r1: dungeon generation info pointer (a field on the dungeon struct)
        r2: hidden stairs type
    - name: GetHiddenStairsType
      address:
        EU: 0x2343980
        NA: 0x2342D9C
      description: |-
        Gets the hidden stairs type for a given floor.
        
        This function reads the floor properties and resolves any randomness (such as HIDDEN_STAIRS_RANDOM_SECRET_BAZAAR_OR_SECRET_ROOM and the floor_properties::hidden_stairs_spawn_chance) into a concrete hidden stairs type.
        
        r0: dungeon generation info pointer
        r1: floor properties pointer
        return: enum hidden_stairs_type
    - name: GetFinalKecleonShopSpawnChance
      address:
        NA: 0x2342EBC
      description: |-
        Gets the kecleon shop spawn chance for the floor.
        
        When dungeon::boost_kecleon_shop_spawn_chance is false, returns the same value as the input. When it's true, returns the input (chance * 1.2).
        
        r0: base kecleon shop spawn chance, floor_properties::kecleon_shop_spawn_chance
        return: int
    - name: ResetHiddenStairsSpawn
      address:
        EU: 0x2343AEC
        NA: 0x2342F08
        JP: 0x23442CC
      description: |-
        Resets hidden stairs spawn information for the floor. This includes the position on the floor generation status as well as the flag indicating whether the spawn was blocked.
        
        No params.
    - name: PlaceFixedRoomTile
      address:
        EU: 0x2343B14
        NA: 0x2342F30
      description: |-
        Used to spawn a single tile when generating a fixed room. The tile might contain an item or a monster.
        
        r0: Pointer to the tile to spawn
        r1: Fixed room action to perform. Controls what exactly will be spawned. The action is actually 12 bits long, the highest 4 bits are used as a parameter that represents a direction (for example, when spawning a monster).
        r2: Tile X position
        r3: Tile Y position
    - name: FixedRoomActionParamToDirection
      address:
        EU: 0x2344550
        NA: 0x234396C
      description: |-
        Converts the parameter stored in a fixed room action value to a direction ID.
        
        The conversion is performed by subtracting 1 to the value. If the parameter had a value of 0, DIR_NONE is returned.
        
        r0: Parameter value
        return: Direction
    - name: ApplyKeyEffect
      address:
        EU: 0x23448BC
        NA: 0x2343CD8
      description: |-
        Attempts to open a locked door in front of the target if a locked door has not already
        been open on the floor.
        
        r0: user entity pointer
        r1: target entity pointer
    - name: LoadFixedRoomData
      address:
        EU: 0x2344974
        NA: 0x2343D90
        JP: 0x2345154
      description: |-
        Loads fixed room data from BALANCE/fixed.bin into the buffer pointed to by FIXED_ROOM_DATA_PTR.
        
        No params.
    - name: LoadFixedRoom
      address:
        EU: 0x2344A04
        NA: 0x2343E20
        JP: 0x23451E4
      description: "Note: unverified, ported from Irdkwia's notes"
    - name: OpenFixedBin
      address:
        EU: 0x2344C38
        NA: 0x2344054
        JP: 0x2345418
      description: |-
        Note: unverified, ported from Irdkwia's notes
        
        No params.
    - name: CloseFixedBin
      address:
        EU: 0x2344C6C
        NA: 0x2344088
        JP: 0x234544C
      description: |-
        Note: unverified, ported from Irdkwia's notes
        
        No params.
    - name: AreOrbsAllowed
      address:
        EU: 0x2344C90
        NA: 0x23440AC
        JP: 0x2345470
      description: |-
        Checks if orbs are usable in the given fixed room.
        
        Always true if not a full-floor fixed room.
        
        r0: fixed room ID
        return: bool
    - name: AreTileJumpsAllowed
      address:
        EU: 0x2344CC0
        NA: 0x23440DC
        JP: 0x23454A0
      description: |-
        Checks if tile jumps (warping, being blown away, and leaping) are allowed in the given fixed room.
        
        Always true if not a full-floor fixed room.
        
        r0: fixed room ID
        return: bool
    - name: AreTrawlOrbsAllowed
      address:
        EU: 0x2344CF0
        NA: 0x234410C
        JP: 0x23454D0
      description: |-
        Checks if Trawl Orbs work in the given fixed room.
        
        Always true if not a full-floor fixed room.
        
        r0: fixed room ID
        return: bool
    - name: AreOrbsAllowedVeneer
      address:
        EU: 0x2344D20
        NA: 0x234413C
        JP: 0x2345500
      description: |-
        Likely a linker-generated veneer for InitMemAllocTable.
        
        See https://developer.arm.com/documentation/dui0474/k/image-structure-and-generation/linker-generated-veneers/what-is-a-veneer-
        
        r0: fixed room ID
        return: bool
    - name: AreLateGameTrapsEnabled
      address:
        EU: 0x2344D2C
        NA: 0x2344148
        JP: 0x234550C
      description: |-
        Check if late-game traps (Summon, Pitfall, and Pokémon traps) work in the given fixed room.
        
        Or disabled? This function, which Irdkwia's notes label as a disable check, check the struct field labeled in End's notes as an enable flag.
        
        r0: fixed room ID
        return: bool
    - name: AreMovesEnabled
      address:
        EU: 0x2344D44
        NA: 0x2344160
        JP: 0x2345524
      description: |-
        Checks if moves (excluding the regular attack) are usable in the given fixed room.
        
        r0: fixed room ID
        return: bool
    - name: IsRoomIlluminated
      address:
        EU: 0x2344D5C
        NA: 0x2344178
        JP: 0x234553C
      description: |-
        Checks if the given fixed room is fully illuminated.
        
        r0: fixed room ID
        return: bool
    - name: GetMatchingMonsterId
      address:
        EU: 0x2344D74
        NA: 0x2344190
        JP: 0x2345554
      description: |-
        Note: unverified, ported from Irdkwia's notes
        
        r0: monster ID
        r1: ?
        r2: ?
        return: monster ID
    - name: GenerateItemExplicit
      address:
        EU: 0x2344F98
        NA: 0x23443B4
        JP: 0x2345778
      description: |-
        Initializes an item struct with the given information.
        
        This calls InitStandardItem, then explicitly sets the quantity and stickiness. If quantity == 0 for Poké, GenerateCleanItem is used instead.
        
        r0: pointer to item to initialize
        r1: item ID
        r2: quantity
        r3: sticky flag
    - name: GenerateAndSpawnItem
      address:
        EU: 0x2345014
        NA: 0x2344430
        JP: 0x23457F4
      description: |-
        A convenience function that generates an item with GenerateItemExplicit, then spawns it with SpawnItem.
        
        If the check-in-bag flag is set and the player's bag already contains an item with the given ID, a Reviver Seed will be spawned instead.
        
        It seems like this function is only ever called in one place, with an item ID of 0x49 (Reviver Seed).
        
        r0: item ID
        r1: x position
        r2: y position
        r3: quantity
        stack[0]: sticky flag
        stack[1]: check-in-bag flag
    - name: IsHiddenStairsFloor
      address:
        EU: 0x23450F0
        NA: 0x234450C
        JP: 0x23458D0
      description: |-
        Checks if the current floor is either the Secret Bazaar or a Secret Room.
        
        return: bool
    - name: GenerateStandardItem
      address:
        EU: 0x23457B4
        NA: 0x2344BD0
        JP: 0x2345F94
      description: |-
        Wrapper around GenerateItem with quantity set to 0
        
        r0: pointer to item to initialize
        r1: item ID
        r2: stickiness type
    - name: GenerateCleanItem
      address:
        EU: 0x23457C8
        NA: 0x2344BE4
        JP: 0x2345FA8
      description: |-
        Wrapper around GenerateItem with quantity set to 0 and stickiness type set to SPAWN_STICKY_NEVER.
        
        r0: pointer to item to initialize
        r1: item ID
    - name: TryLeaderItemPickUp
      address:
        EU: 0x2345C40
        NA: 0x2345058
        JP: 0x234641C
      description: |-
        Checks the tile at the specified position and determines if the leader should pick up an item.
        
        r0: position
        r1: flag for whether or not a message should be logged upon the leader failing to obtain the item
    - name: SpawnItem
      address:
        EU: 0x2346120
        NA: 0x2345538
        JP: 0x23468FC
      description: |-
        Spawns an item on the floor. Fails if there are more than 64 items already on the floor.
        
        This calls SpawnItemEntity, fills in the item info struct, sets the entity to be visible, binds the entity to the tile it occupies, updates the n_items counter on the dungeon struct, and various other bits of bookkeeping.
        
        r0: position
        r1: item pointer
        r2: some flag?
        return: success flag
    - name: RemoveGroundItem
      address:
        EU: 0x23462A8
        NA: 0x23456BC
      description: |-
        Removes an item lying on the ground.
        
        Also updates dungeon::n_items.
        
        r0: Position where the item is located
        r1: If true, update dungeon::poke_buy_kecleon_shop and dungeon::poke_sold_kecleon_shop
    - name: SpawnDroppedItemWrapper
      address:
        EU: 0x2346628
        NA: 0x2345A3C
        JP: 0x2346E00
      description: |-
        Wraps SpawnDroppedItem in a more convenient interface.
        
        r0: entity
        r1: position
        r2: item
        r3: ?
    - name: SpawnDroppedItem
      address:
        EU: 0x23466C4
        NA: 0x2345AD8
        JP: 0x2346E9C
      description: |-
        Used to spawn an item that was thrown or dropped, with a log message.
        
        Determines where exactly the item will land, if it bounces on a trap, etc.
        Used for thrown items that hit a wall, for certain enemy drops (such as Unown stones or Treasure Boxes), for certain moves (like Pay Day and Knock Off), and possibly other things.
        
        r0: entity that dropped or threw the item
        r1: item entity. Contains the coordinates where the item should try to land first.
        r2: item info
        r3: ?
        stack[0]: pointer to int16_t[2] for x/y direction (corresponding to DIRECTIONS_XY)
        stack[1]: ?
    - name: TryGenerateUnownStoneDrop
      address:
        EU: 0x2346C4C
        NA: 0x2346060
        JP: 0x2347424
      description: |-
        Determine if a defeated monster should drop a Unown Stone, and generate the item if so.
        
        Checks that the current dungeon isn't a Marowak Dojo training maze, and that the monster is an Unown. If so, there's a 21% chance that an Unown Stone will be generated.
        
        r0: [output] item
        r1: monster ID
        return: whether or not an Unown Stone was generated
    - name: HasHeldItem
      address:
        EU: 0x23473D0
        NA: 0x23467E4
        JP: 0x2347B94
      description: |-
        Checks if a monster has a certain held item.
        
        r0: entity pointer
        r1: item ID
        return: bool
    - name: GenerateMoneyQuantity
      address:
        EU: 0x2347420
        NA: 0x2346834
        JP: 0x2347BE4
      description: |-
        Set the quantity code on an item (assuming it's Poké), given some maximum acceptable money amount.
        
        r0: item pointer
        r1: max money amount (inclusive)
    - name: CheckTeamItemsFlags
      address:
        EU: 0x23477CC
        NA: 0x2346BD8
        JP: 0x2347F8C
      description: |-
        Checks whether any of the items in the bag or any of the items carried by team members has any of the specified flags set in its flags field.
        
        r0: Flag(s) to check (0 = f_exists, 1 = f_in_shop, 2 = f_unpaid, etc.)
        return: True if any of the items of the team has the specified flags set, false otherwise.
    - name: AddHeldItemToBag
      address:
        EU: 0x2347B10
        NA: 0x2346F14
      description: |-
        Adds the monster's held item to the bag. This is only called on monsters on the exploration team.
        monster::is_not_team_member should be checked to be false before calling.
        
        r0: monster pointer
    - name: RemoveEmptyItemsInBagWrapper
      address:
        EU: 0x2347C2C
        NA: 0x2347030
      description: |-
        Calls RemoveEmptyItemsInBag, then some other function that seems to update the minimap, the map surveyor flag, and other stuff.
        
        No params.
    - name: GenerateItem
      address:
        EU: 0x2347EC4
        NA: 0x23472C4
        JP: 0x2348684
      description: |-
        Initializes an item struct with the given information.
        
        This wraps InitItem, but with extra logic to resolve the item's stickiness. It also calls GenerateMoneyQuantity for Poké.
        
        r0: pointer to item to initialize
        r1: item ID
        r2: quantity
        r3: stickiness type (enum gen_item_stickiness)
    - name: CheckActiveChallengeRequest
      address:
        EU: 0x2349D4C
        NA: 0x234914C
        JP: 0x234A474
      description: |-
        Checks if there's an active challenge request on the current dungeon.
        
        return: True if there's an active challenge request on the current dungeon in the list of missions.
    - name: GetMissionDestination
      address:
        EU: 0x2349DA4
        NA: 0x23491A4
        JP: 0x234A4CC
      description: |-
        Returns the current mission destination on the dungeon struct.
        
        return: &dungeon::mission_destination
    - name: IsOutlawOrChallengeRequestFloor
      address:
        EU: 0x2349DC4
        NA: 0x23491C4
        JP: 0x234A4EC
      description: |-
        Checks if the current floor is an active mission destination of type MISSION_TAKE_ITEM_FROM_OUTLAW, MISSION_ARREST_OUTLAW or MISSION_CHALLENGE_REQUEST.
        
        return: bool
    - name: IsDestinationFloor
      address:
        EU: 0x2349E08
        NA: 0x2349208
        JP: 0x234A530
      description: |-
        Checks if the current floor is a mission destination floor.
        
        return: bool
    - name: IsCurrentMissionType
      address:
        EU: 0x2349E1C
        NA: 0x234921C
        JP: 0x234A544
      description: |-
        Checks if the current floor is an active mission destination of a given type (and any subtype).
        
        r0: mission type
        return: bool
    - name: IsCurrentMissionTypeExact
      address:
        EU: 0x2349E50
        NA: 0x2349250
        JP: 0x234A578
      description: |-
        Checks if the current floor is an active mission destination of a given type and subtype.
        
        r0: mission type
        r1: mission subtype
        return: bool
    - name: IsOutlawMonsterHouseFloor
      address:
        EU: 0x2349E8C
        NA: 0x234928C
        JP: 0x234A5B4
      description: |-
        Checks if the current floor is a mission destination for a Monster House outlaw mission.
        
        return: bool
    - name: IsGoldenChamber
      address:
        EU: 0x2349EB0
        NA: 0x23492B0
        JP: 0x234A5D8
      description: |-
        Checks if the current floor is a Golden Chamber floor.
        
        return: bool
    - name: IsLegendaryChallengeFloor
      address:
        EU: 0x2349ED4
        NA: 0x23492D4
        JP: 0x234A5FC
      description: |-
        Checks if the current floor is a boss floor for a Legendary Challenge Letter mission.
        
        return: bool
    - name: IsJirachiChallengeFloor
      address:
        EU: 0x2349F14
        NA: 0x2349314
        JP: 0x234A63C
      description: |-
        Checks if the current floor is the boss floor in Star Cave Pit for Jirachi's Challenge Letter mission.
        
        return: bool
    - name: IsDestinationFloorWithMonster
      address:
        EU: 0x2349F4C
        NA: 0x234934C
        JP: 0x234A674
      description: |-
        Checks if the current floor is a mission destination floor with a special monster.
        
        See FloorHasMissionMonster for details.
        
        return: bool
    - name: LoadMissionMonsterSprites
      address:
        EU: 0x2349FF8
        NA: 0x23493F8
        JP: 0x234A720
      description: |-
        Loads the sprites of monsters that appear on the current floor because of a mission, if applicable.
        
        This includes monsters to be rescued, outlaws and its minions.
        
        No params.
    - name: MissionTargetEnemyIsDefeated
      address:
        EU: 0x234A070
        NA: 0x2349470
        JP: 0x234A798
      description: |-
        Checks if the target enemy of the mission on the current floor has been defeated.
        
        return: bool
    - name: SetMissionTargetEnemyDefeated
      address:
        EU: 0x234A090
        NA: 0x2349490
        JP: 0x234A7B8
      description: |-
        Set the flag for whether or not the target enemy of the current mission has been defeated.
        
        r0: new flag value
    - name: IsDestinationFloorWithFixedRoom
      address:
        EU: 0x234A0A4
        NA: 0x23494A4
        JP: 0x234A7CC
      description: |-
        Checks if the current floor is a mission destination floor with a fixed room.
        
        The entire floor can be a fixed room layout, or it can just contain a Sealed Chamber.
        
        return: bool
    - name: GetItemToRetrieve
      address:
        EU: 0x234A0CC
        NA: 0x23494CC
        JP: 0x234A7F4
      description: |-
        Get the ID of the item that needs to be retrieve on the current floor for a mission, if one exists.
        
        return: item ID
    - name: GetItemToDeliver
      address:
        EU: 0x234A0F0
        NA: 0x23494F0
        JP: 0x234A818
      description: |-
        Get the ID of the item that needs to be delivered to a mission client on the current floor, if one exists.
        
        return: item ID
    - name: GetSpecialTargetItem
      address:
        EU: 0x234A11C
        NA: 0x234951C
        JP: 0x234A844
      description: |-
        Get the ID of the special target item for a Sealed Chamber or Treasure Memo mission on the current floor.
        
        return: item ID
    - name: IsDestinationFloorWithItem
      address:
        EU: 0x234A164
        NA: 0x2349564
        JP: 0x234A88C
      description: |-
        Checks if the current floor is a mission destination floor with a special item.
        
        This excludes missions involving taking an item from an outlaw.
        
        return: bool
    - name: IsDestinationFloorWithHiddenOutlaw
      address:
        EU: 0x234A1C4
        NA: 0x23495C4
        JP: 0x234A8EC
      description: |-
        Checks if the current floor is a mission destination floor with a "hidden outlaw" that behaves like a normal enemy.
        
        return: bool
    - name: IsDestinationFloorWithFleeingOutlaw
      address:
        EU: 0x234A1E8
        NA: 0x23495E8
        JP: 0x234A910
      description: |-
        Checks if the current floor is a mission destination floor with a "fleeing outlaw" that runs away.
        
        return: bool
    - name: GetMissionTargetEnemy
      address:
        EU: 0x234A220
        NA: 0x2349620
        JP: 0x234A948
      description: |-
        Get the monster ID of the target enemy to be defeated on the current floor for a mission, if one exists.
        
        return: monster ID
    - name: GetMissionEnemyMinionGroup
      address:
        EU: 0x234A238
        NA: 0x2349638
        JP: 0x234A960
      description: |-
        Get the monster ID of the specified minion group on the current floor for a mission, if it exists.
        
        Note that a single minion group can correspond to multiple actual minions of the same species. There can be up to 2 minion groups.
        
        r0: minion group index (0-indexed)
        return: monster ID
    - name: SetTargetMonsterNotFoundFlag
      address:
        EU: 0x234A2C4
        NA: 0x23496C4
        JP: 0x234A9EC
      description: |-
        Sets dungeon::target_monster_not_found_flag to the specified value.
        
        r0: Value to set the flag to
    - name: GetTargetMonsterNotFoundFlag
      address:
        EU: 0x234A2D8
        NA: 0x23496D8
        JP: 0x234AA00
      description: |-
        Gets the value of dungeon::target_monster_not_found_flag.
        
        return: dungeon::target_monster_not_found_flag
    - name: FloorHasMissionMonster
      address:
        EU: 0x234A348
        NA: 0x2349748
        JP: 0x234AA70
      description: |-
        Checks if a given floor is a mission destination with a special monster, either a target to rescue or an enemy to defeat.
        
        Mission types with a monster on the destination floor:
        - Rescue client
        - Rescue target
        - Escort to target
        - Deliver item
        - Search for target
        - Take item from outlaw
        - Arrest outlaw
        - Challenge Request
        
        r0: mission destination info pointer
        return: bool
    - name: GenerateMissionEggMonster
      address:
        EU: 0x234A4A0
        NA: 0x23498A0
        JP: 0x234AB90
      description: |-
        Generates the monster ID in the egg from the given mission. Uses the base form of the monster.
        
        Note: unverified, ported from Irdkwia's notes
        
        r0: mission struct
    - name: LogMessageByIdWithPopupCheckParticipants
      address:
        EU: 0x234BE50
        NA: 0x234B250
        JP: 0x234C4C0
      description: |-
        Logs the appropriate message based on the participating entites; this function calls LogMessageByIdWithPopupCheckUserTarget is both the user and target pointers are non-null, otherwise it calls LogMessageByIdWithPopupCheckUser if the user pointer is non-null, otherwise doesn't log anything.
        
        This function also seems to set some global table entry to some value?
        
        r0: user entity pointer
        r1: target entity pointer
        r2: message ID
        r3: index into some table?
        stack[0]: value to set at the table index specified by r3?
    - name: LogMessageByIdWithPopupCheckUser
      address:
        EU: 0x234BEA4
        NA: 0x234B2A4
        JP: 0x234C514
      description: |-
        Logs a message in the message log alongside a message popup, if the user hasn't fainted.
        
        r0: user entity pointer
        r1: message ID
    - name: LogMessageWithPopupCheckUser
      address:
        EU: 0x234BEE4
        NA: 0x234B2E4
        JP: 0x234C554
      description: |-
        Logs a message in the message log alongside a message popup, if the user hasn't fainted.
        
        r0: user entity pointer
        r1: message string
    - name: LogMessageByIdQuiet
      address:
        EU: 0x234BF1C
        NA: 0x234B31C
        JP: 0x234C58C
      description: |-
        Logs a message in the message log (but without a message popup).
        
        r0: user entity pointer
        r1: message ID
    - name: LogMessageQuiet
      address:
        EU: 0x234BF40
        NA: 0x234B340
        JP: 0x234C5B0
      description: |-
        Logs a message in the message log (but without a message popup).
        
        r0: user entity pointer
        r1: message string
    - name: LogMessageByIdWithPopupCheckUserTarget
      address:
        EU: 0x234BF50
        NA: 0x234B350
        JP: 0x234C5C0
      description: |-
        Logs a message in the message log alongside a message popup, if some user check passes and the target hasn't fainted.
        
        r0: user entity pointer
        r1: target entity pointer
        r2: message ID
    - name: LogMessageWithPopupCheckUserTarget
      address:
        EU: 0x234BFA4
        NA: 0x234B3A4
        JP: 0x234C614
      description: |-
        Logs a message in the message log alongside a message popup, if some user check passes and the target hasn't fainted.
        
        r0: user entity pointer
        r1: target entity pointer
        r2: message string
    - name: LogMessageByIdQuietCheckUserTarget
      address:
        EU: 0x234BFF0
        NA: 0x234B3F0
        JP: 0x234C660
      description: |-
        Logs a message in the message log (but without a message popup), if some user check passes and the target hasn't fainted.
        
        r0: user entity pointer
        r1: target entity pointer
        r2: message ID
    - name: LogMessageByIdWithPopupCheckUserUnknown
      address:
        EU: 0x234C044
        NA: 0x234B444
        JP: 0x234C6B4
      description: |-
        Logs a message in the message log alongside a message popup, if the user hasn't fainted and some other unknown check.
        
        r0: user entity pointer
        r1: ?
        r2: message ID
    - name: LogMessageByIdWithPopup
      address:
        EU: 0x234C098
        NA: 0x234B498
        JP: 0x234C708
      description: |-
        Logs a message in the message log alongside a message popup.
        
        r0: user entity pointer
        r1: message ID
    - name: LogMessageWithPopup
      address:
        EU: 0x234C0BC
        NA: 0x234B4BC
        JP: 0x234C72C
      description: |-
        Logs a message in the message log alongside a message popup.
        
        r0: user entity pointer
        r1: message string
    - name: LogMessage
      address:
        EU: 0x234C108
        NA: 0x234B508
        JP: 0x234C778
      description: |-
        Logs a message in the message log.
        
        r0: user entity pointer
        r1: message string
        r2: bool, whether or not to present a message popup
    - name: LogMessageById
      address:
        EU: 0x234C314
        NA: 0x234B714
        JP: 0x234C984
      description: |-
        Logs a message in the message log.
        
        r0: user entity pointer
        r1: message ID
        r2: bool, whether or not to present a message popup
    - name: InitPortraitDungeon
      address:
        EU: 0x234C6C0
      description: |-
        Initialize the portrait box structure for the given monster and expression
        
        r0: pointer the portrait box data structure to initialize
        r1: monster id
        r2: emotion id
    - name: OpenMessageLog
      address:
        EU: 0x234C75C
        NA: 0x234BB5C
        JP: 0x234CDC0
      description: |-
        Opens the message log window.
        
        r0: ?
        r1: ?
    - name: RunDungeonMode
      address:
        EU: 0x234CB28
        NA: 0x234BF28
        JP: 0x234D18C
      description: |-
        This appears to be the top-level function for running dungeon mode.
        
        It gets called by MainGame right after doing the dungeon fade transition, and once it exits, the dungeon results are processed.
        
        This function is presumably in charge of allocating the dungeon struct, setting it up, launching the dungeon engine, etc.
    - name: DisplayDungeonTip
      address:
        EU: 0x234DAF0
        NA: 0x234CEF0
        JP: 0x234E154
      description: |-
        Checks if a given dungeon tip should be displayed at the start of a floor and if so, displays it. Called up to 4 times at the start of each new floor, with a different r0 parameter each time.
        
        r0: Pointer to the message_tip struct of the message that should be displayed
        r1: True to log the message in the message log
    - name: SetBothScreensWindowColorToDefault
      address:
        EU: 0x234DB60
        NA: 0x234CF60
        JP: 0x234E1C4
      description: |-
        This changes the palettes of windows in both screens to an appropiate value depending on the playthrough
        If you're in a special episode, they turn green , otherwise, they turn blue or pink depending on your character's sex
        
        No params
    - name: GetPersonalityIndex
      address:
        EU: 0x234DBEC
        NA: 0x234CFEC
        JP: 0x234E250
      description: |-
        Note: unverified, ported from Irdkwia's notes
        
        r0: monster pointer
        return: ?
    - name: DisplayMessage
      address:
        EU: 0x234DE58
        NA: 0x234D258
        JP: 0x234E4E4
      description: |-
        Displays a message in a dialogue box that optionally waits for player input before closing.
        
        r0: pointer to the structure representing the desired state of the portrait
        r1: ID of the string to display
        r2: True to wait for player input before closing the dialogue box, false to close it automatically once all the characters get printed.
    - name: DisplayMessage2
      address:
        EU: 0x234DEAC
        NA: 0x234D2AC
        JP: 0x234E538
      description: Very similar to DisplayMessage
    - name: YesNoMenu
      address:
        EU: 0x234E118
        NA: 0x234D518
        JP: 0x234E7A4
      description: |-
        Opens a menu where the user can choose "Yes" or "No" and waits for input before returning.
        
        r0: ?
        r1: ID of the string to display in the textbox
        r2: Option that the cursor will be on by default. 0 for "Yes", 1 for "No"
        r3: ?
        return: True if the user chooses "Yes", false if the user chooses "No"
    - name: DisplayMessageInternal
      address:
        EU: 0x234E190
        NA: 0x234D590
        JP: 0x234E81C
      description: |-
        Called by DisplayMessage. Seems to be the function that handles the display of the dialogue box. It won't return until all the characters have been written and after the player manually closes the dialogue box (if the corresponding parameter was set).
        
        r0: ID of the string to display
        r1: True to wait for player input before closing the dialogue box, false to close it automatically once all the characters get printed.
        r2: pointer to the structure representing the desired state of the portrait
        r3: ?
        stack[0]: ?
        stack[1]: ?
    - name: OpenMenu
      address:
        EU: 0x234E9F4
        NA: 0x234DDF4
        JP: 0x234F080
      description: |-
        Opens a menu. The menu to open depends on the specified parameter.
        
        It looks like the function takes a parameter in r0, but doesn't use it. r1 doesn't even get set when this function is called.
        
        r0: (?) Unused by the function. Seems to be 1 byte long.
        r1: (?) Unused by the function. Seems to be 1 byte long.
        r2: True to open the bag menu, false to open the main dungeon menu
    - name: OthersMenuLoop
      address:
        EU: 0x23503CC
        NA: 0x234F7C0
        JP: 0x2350A40
      description: |-
        Called on each frame while the in-dungeon "others" menu is open.
        
        It contains a switch to determine whether an option has been chosen or not and a second switch that determines what to do depending on which option was chosen.
        
        return: int (Actually, this is probably some sort of enum shared by all the MenuLoop functions)
    - name: OthersMenu
      address:
        EU: 0x2350630
        NA: 0x234FA24
        JP: 0x2350CA4
      description: |-
        Called when the in-dungeon "others" menu is open. Does not return until the menu is closed.
        
        return: Always 0
  data:
    - name: DUNGEON_STRUCT_SIZE
      address:
        EU:
          - 0x22DF3B8
          - 0x22DF3EC
        NA:
          - 0x22DEA78
          - 0x22DEAAC
      length:
        EU: 0x4
        NA: 0x4
      description: Size of the dungeon struct (0x2CB14)
    - name: MAX_HP_CAP
      address:
        EU:
          - 0x22E4780
          - 0x2312274
          - 0x2318EB4
        NA:
          - 0x22E3DD0
          - 0x230B7B8
          - 0x2311814
          - 0x2318454
          - 0x2324020
      length:
        EU: 0x4
        NA: 0x4
      description: The maximum amount of HP a monster can have (999).
    - name: OFFSET_OF_DUNGEON_FLOOR_PROPERTIES
      address:
        EU:
          - 0x22E83A8
          - 0x233BA4C
        NA:
          - 0x22E79F8
          - 0x233AE68
      length:
        EU: 0x4
        NA: 0x4
      description: Offset of the floor properties field in the dungeon struct (0x286B2)
    - name: SPAWN_RAND_MAX
      address:
        EU: 0x22E8800
        NA: 0x22E7E50
      length:
        EU: 0x4
        NA: 0x4
      description: "Equal to 10,000 (0x2710). Used as parameter for DungeonRandInt to generate the random number which determines the entity to spawn."
    - name: DUNGEON_PRNG_LCG_MULTIPLIER
      address:
        EU:
          - 0x22EB378
          - 0x22EB43C
        NA:
          - 0x22EA9C8
          - 0x22EAA8C
      length:
        EU: 0x4
        NA: 0x4
      description: "The multiplier shared by all of the dungeon PRNG's LCGs, 1566083941 (0x5D588B65)."
    - name: DUNGEON_PRNG_LCG_INCREMENT_SECONDARY
      address:
        EU: 0x22EB444
        NA: 0x22EAA94
      length:
        EU: 0x4
        NA: 0x4
      description: "The increment for the dungeon PRNG's secondary LCGs, 2531011 (0x269EC3). This happens to be the same increment that the Microsoft Visual C++ runtime library uses in its implementation of the rand() function."
    - name: KECLEON_FEMALE_ID
      address:
        EU: 0x22F7DBC
        NA: 0x22F7404
      length:
        EU: 0x4
        NA: 0x4
      description: "0x3D7 (983). Used when spawning Kecleon on an even numbered floor."
    - name: KECLEON_MALE_ID
      address:
        EU: 0x22F7DC0
        NA: 0x22F7408
      length:
        EU: 0x4
        NA: 0x4
      description: "0x17F (383). Used when spawning Kecleon on an odd numbered floor."
    - name: MSG_ID_SLOW_START
      address:
        EU: 0x22F9CDC
        NA: 0x22F92D0
      length:
        EU: 0x4
        NA: 0x4
      description: ID of the message printed when a monster has the ability Slow Start at the beginning of the floor.
    - name: EXPERIENCE_POINT_GAIN_CAP
      address:
        EU: 0x23030F4
        NA: 0x23026C8
      length:
        EU: 0x4
        NA: 0x4
      description: A cap on the experience that can be given to a monster in one call to AddExpSpecial
    - name: JUDGMENT_MOVE_ID
      address:
        EU: 0x230CECC
        NA: 0x230C458
      length:
        EU: 0x4
        NA: 0x4
      description: |-
        Move ID for Judgment (0x1D3)
        
        type: enum move_id
    - name: REGULAR_ATTACK_MOVE_ID
      address:
        EU: 0x230CED0
        NA: 0x230C45C
      length:
        EU: 0x4
        NA: 0x4
      description: |-
        Move ID for the regular attack (0x163)
        
        type: enum move_id
    - name: DEOXYS_ATTACK_ID
      address:
        EU: 0x230CED4
        NA: 0x230C460
      length:
        EU: 0x4
        NA: 0x4
      description: |-
        Monster ID for Deoxys in Attack Forme (0x1A3)
        
        type: enum monster_id
    - name: DEOXYS_SPEED_ID
      address:
        EU: 0x230CED8
        NA: 0x230C464
      length:
        EU: 0x4
        NA: 0x4
      description: |-
        Monster ID for Deoxys in Speed Forme (0x1A5)
        
        type: enum monster_id
    - name: GIRATINA_ALTERED_ID
      address:
        EU: 0x230CEDC
        NA: 0x230C468
      length:
        EU: 0x4
        NA: 0x4
      description: |-
        Monster ID for Giratina in Altered Forme (0x211)
        
        type: enum monster_id
    - name: PUNISHMENT_MOVE_ID
      address:
        EU: 0x230CEE0
        NA: 0x230C46C
      length:
        EU: 0x4
        NA: 0x4
      description: |-
        Move ID for Punishment (0x1BD)
        
        type: enum move_id
    - name: OFFENSE_STAT_MAX
      address:
        EU: 0x230CF10
        NA: 0x230C49C
      length:
        EU: 0x4
        NA: 0x4
      description: "Cap on an attacker's modified offense (attack or special attack) stat after boosts. Used during damage calculation."
    - name: PROJECTILE_MOVE_ID
      address:
        EU:
          - 0x230DAF0
          - 0x231D160
        NA:
          - 0x230D07C
          - 0x231C700
      length:
        EU: 0x4
        NA: 0x4
      description: |-
        The move ID of the special "projectile" move (0x195)
        
        type: enum move_id
    - name: BELLY_LOST_PER_TURN
      address:
        EU: 0x23114D0
        NA: 0x2310A70
      length:
        EU: 0x4
        NA: 0x4
      description: |-
        The base value by which belly is decreased every turn.
        
        Its raw value is 0x199A, which encodes a binary fixed-point number (16 fraction bits) with value (0x199A * 2^-16), and is the closest approximation to 0.1 representable in this number format.
    - name: MONSTER_HEAL_HP_MAX
      address:
        NA: 0x23152E0
      length:
        NA: 0x4
      description: The maximum amount of HP a monster can have (999).
    - name: MOVE_TARGET_AND_RANGE_SPECIAL_USER_HEALING
      address:
        EU: 0x231B794
        NA: 0x231AD34
      length:
        EU: 0x4
        NA: 0x4
      description: |-
        The move target and range code for special healing moves that target just the user (0x273).
        
        type: struct move_target_and_range (+ padding)
    - name: PLAIN_SEED_STRING_ID
      address:
        EU: 0x231D1A8
        NA: 0x231C748
      length:
        EU: 0x4
        NA: 0x4
      description: The string ID for eating a Plain Seed (0xBE9).
    - name: MAX_ELIXIR_PP_RESTORATION
      address:
        EU: 0x231D1AC
        NA: 0x231C74C
      length:
        EU: 0x4
        NA: 0x4
      description: The amount of PP restored per move by ingesting a Max Elixir (0x3E7).
    - name: SLIP_SEED_FAIL_STRING_ID
      address:
        EU: 0x231D614
        NA: 0x231CBAC
      length:
        EU: 0x4
        NA: 0x4
      description: The string ID for when eating the Slip Seed fails (0xC75).
    - name: ROCK_WRECKER_MOVE_ID
      address:
        NA: 0x23245A0
      length:
        NA: 0x4
      description: The move ID for Rock Wrecker (453).
    - name: CASTFORM_NORMAL_FORM_MALE_ID
      address:
        EU: 0x2335E78
        NA: 0x2335438
      length:
        EU: 0x4
        NA: 0x4
      description: "Castform's male normal form ID (0x17B)"
    - name: CASTFORM_NORMAL_FORM_FEMALE_ID
      address:
        EU: 0x2335E7C
        NA: 0x233543C
      length:
        EU: 0x4
        NA: 0x4
      description: "Castform's female normal form ID (0x3D3)"
    - name: CHERRIM_SUNSHINE_FORM_MALE_ID
      address:
        EU: 0x2335E80
        NA: 0x2335440
      length:
        EU: 0x4
        NA: 0x4
      description: "Cherrim's male sunshine form ID (0x1CD)"
    - name: CHERRIM_OVERCAST_FORM_FEMALE_ID
      address:
        EU: 0x2335E84
        NA: 0x2335444
      length:
        EU: 0x4
        NA: 0x4
      description: "Cherrim's female overcast form ID (0x424)"
    - name: CHERRIM_SUNSHINE_FORM_FEMALE_ID
      address:
        EU: 0x2335E88
        NA: 0x2335448
      length:
        EU: 0x4
        NA: 0x4
      description: "Cherrim's female sunshine form ID (0x425)"
    - name: FLOOR_GENERATION_STATUS_PTR
      address:
        EU:
          - 0x233BA50
          - 0x233BAEC
          - 0x233BD70
          - 0x233C1FC
          - 0x233C65C
          - 0x233C7BC
          - 0x233C954
          - 0x233CB10
          - 0x233CEF0
          - 0x233D350
          - 0x233DB64
          - 0x233DCE4
          - 0x233DEF4
          - 0x233E254
          - 0x233EC3C
          - 0x2340B74
          - 0x2340E00
          - 0x23412B4
          - 0x2342040
          - 0x2342348
          - 0x2342D5C
          - 0x23430F4
          - 0x23433C4
          - 0x2343758
          - 0x2343848
          - 0x234397C
          - 0x2343B0C
        NA:
          - 0x233AE6C
          - 0x233AF08
          - 0x233B18C
          - 0x233B618
          - 0x233BA78
          - 0x233BBD8
          - 0x233BD70
          - 0x233BF2C
          - 0x233C30C
          - 0x233C76C
          - 0x233CF80
          - 0x233D100
          - 0x233D310
          - 0x233D670
          - 0x233E058
          - 0x233FF90
          - 0x234021C
          - 0x23406D0
          - 0x234145C
          - 0x2341764
          - 0x2342178
          - 0x2342510
          - 0x23427E0
          - 0x2342B74
          - 0x2342C64
          - 0x2342D98
          - 0x2342F28
      length:
        EU: 0x4
        NA: 0x4
      description: |-
        Pointer to the global FLOOR_GENERATION_STATUS
        
        type: struct floor_generation_status*
    - name: OFFSET_OF_DUNGEON_N_NORMAL_ITEM_SPAWNS
      address:
        EU:
          - 0x233BA58
          - 0x2342048
        NA:
          - 0x233AE74
          - 0x2341464
      length:
        EU: 0x4
        NA: 0x4
      description: Offset of the (number of base items + 1) field on the dungeon struct (0x12AFA)
    - name: DUNGEON_GRID_COLUMN_BYTES
      address:
        EU:
          - 0x233C1F8
          - 0x233C658
          - 0x233C950
          - 0x233CB0C
          - 0x233CEEC
          - 0x233D354
          - 0x233D5C8
          - 0x233DB5C
          - 0x233DCE0
          - 0x233DEF8
          - 0x233E250
          - 0x233EC38
          - 0x233F01C
          - 0x233F914
          - 0x233FCF8
          - 0x23404E0
          - 0x2340B78
          - 0x2340E04
          - 0x2341038
          - 0x23430B0
        NA:
          - 0x233B614
          - 0x233BA74
          - 0x233BD6C
          - 0x233BF28
          - 0x233C308
          - 0x233C770
          - 0x233C9E4
          - 0x233CF78
          - 0x233D0FC
          - 0x233D314
          - 0x233D66C
          - 0x233E054
          - 0x233E438
          - 0x233ED30
          - 0x233F114
          - 0x233F8FC
          - 0x233FF94
          - 0x2340220
          - 0x2340454
          - 0x23424CC
      length:
        EU: 0x4
        NA: 0x4
      description: "The number of bytes in one column of the dungeon grid cell array, 450, which corresponds to a column of 15 grid cells."
    - name: DEFAULT_MAX_POSITION
      address:
        EU: 0x2340B7C
        NA: 0x233FF98
      length:
        EU: 0x4
        NA: 0x4
      description: A large number (9999) to use as a default position for keeping track of min/max position values
    - name: OFFSET_OF_DUNGEON_GUARANTEED_ITEM_ID
      address:
        EU:
          - 0x2342044
          - 0x2345A64
        NA:
          - 0x2341460
          - 0x2344E80
      length:
        EU: 0x4
        NA: 0x4
      description: Offset of the guaranteed item ID field in the dungeon struct (0x2C9E8)
    - name: FIXED_ROOM_TILE_SPAWN_TABLE
      address:
        EU: 0x23509DC
        NA: 0x234FDD0
        JP: 0x2351050
      length:
        EU: 0x2C
        NA: 0x2C
        JP: 0x2C
      description: |-
        Table of tiles that can spawn in fixed rooms, pointed into by the FIXED_ROOM_TILE_SPAWN_TABLE.
        
        This is an array of 11 4-byte entries containing info about one tile each. Info includes the trap ID if a trap, room ID, and flags.
        
        type: struct fixed_room_tile_spawn_entry[11]
    - name: TREASURE_BOX_1_ITEM_IDS
      address:
        EU: 0x2350A08
        NA: 0x234FDFC
        JP: 0x235107C
      length:
        EU: 0x18
        NA: 0x18
        JP: 0x18
      description: |-
        Item IDs for variant 1 of each of the treasure box items (ITEM_*_BOX_1).
        
        type: struct item_id_16[12]
    - name: FIXED_ROOM_REVISIT_OVERRIDES
      address:
        EU: 0x2350A20
        NA: 0x234FE14
        JP: 0x2351094
      length:
        EU: 0x100
        NA: 0x100
        JP: 0x100
      description: |-
        Table of fixed room IDs, which if nonzero, overrides the normal fixed room ID for a floor (which is used to index the table) if the dungeon has already been cleared previously.
        
        Overrides are used to substitute different fixed room data for things like revisits to story dungeons.
        
        type: struct fixed_room_id_8[256]
    - name: FIXED_ROOM_MONSTER_SPAWN_TABLE
      address:
        EU: 0x2350B20
        NA: 0x234FF14
        JP: 0x2351194
      length:
        EU: 0x1E0
        NA: 0x1E0
        JP: 0x1E0
      description: |-
        Table of monsters that can spawn in fixed rooms, pointed into by the FIXED_ROOM_ENTITY_SPAWN_TABLE.
        
        This is an array of 120 4-byte entries containing info about one monster each. Info includes the monster ID, stats, and behavior type.
        
        type: struct fixed_room_monster_spawn_entry[120]
    - name: FIXED_ROOM_ITEM_SPAWN_TABLE
      address:
        EU: 0x2350D00
        NA: 0x23500F4
        JP: 0x2351374
      length:
        EU: 0x1F8
        NA: 0x1F8
        JP: 0x1F8
      description: |-
        Table of items that can spawn in fixed rooms, pointed into by the FIXED_ROOM_ENTITY_SPAWN_TABLE.
        
        This is an array of 63 8-byte entries containing one item ID each.
        
        type: struct fixed_room_item_spawn_entry[63]
    - name: FIXED_ROOM_ENTITY_SPAWN_TABLE
      address:
        EU: 0x2350EF8
        NA: 0x23502EC
        JP: 0x2351374
      length:
        EU: 0xC9C
        NA: 0xC9C
        JP: 0xC9C
      description: |-
        Table of entities (items, monsters, tiles) that can spawn in fixed rooms, which is indexed into by the main data structure for each fixed room.
        
        This is an array of 269 entries. Each entry contains 3 pointers (one into FIXED_ROOM_ITEM_SPAWN_TABLE, one into FIXED_ROOM_MONSTER_SPAWN_TABLE, and one into FIXED_ROOM_TILE_SPAWN_TABLE), and represents the entities that can spawn on one specific tile in a fixed room.
        
        type: struct fixed_room_entity_spawn_entry[269]
    - name: STATUS_ICON_ARRAY_MUZZLED
      address:
        EU: 0x2351DC8
        NA: 0x23511BC
      length:
        EU: 0x10
        NA: 0x10
      description: "Array of bit masks used to set monster::status_icon. Indexed by monster::statuses::muzzled * 8. See UpdateStatusIconFlags for details."
    - name: STATUS_ICON_ARRAY_MAGNET_RISE
      address:
        EU: 0x2351DD8
        NA: 0x23511CC
      length:
        EU: 0x10
        NA: 0x10
      description: "Array of bit masks used to set monster::status_icon. Indexed by monster::statuses::magnet_rise * 8. See UpdateStatusIconFlags for details."
    - name: STATUS_ICON_ARRAY_MIRACLE_EYE
      address:
        EU: 0x2351DF8
        NA: 0x23511EC
      length:
        EU: 0x18
        NA: 0x18
      description: "Array of bit masks used to set monster::status_icon. Indexed by monster::statuses::miracle_eye * 8. See UpdateStatusIconFlags for details."
    - name: STATUS_ICON_ARRAY_LEECH_SEED
      address:
        EU: 0x2351E08
        NA: 0x23511FC
      length:
        EU: 0x18
        NA: 0x18
      description: "Array of bit masks used to set monster::status_icon. Indexed by monster::statuses::leech_seed * 8. See UpdateStatusIconFlags for details."
    - name: STATUS_ICON_ARRAY_LONG_TOSS
      address:
        EU: 0x2351E20
        NA: 0x2351214
      length:
        EU: 0x18
        NA: 0x18
      description: "Array of bit masks used to set monster::status_icon. Indexed by monster::statuses::long_toss * 8. See UpdateStatusIconFlags for details."
    - name: STATUS_ICON_ARRAY_BLINDED
      address:
        EU: 0x2351E78
        NA: 0x235126C
      length:
        EU: 0x28
        NA: 0x28
      description: "Array of bit masks used to set monster::status_icon. Indexed by monster::statuses::blinded * 8. See UpdateStatusIconFlags for details."
    - name: STATUS_ICON_ARRAY_BURN
      address:
        EU: 0x2351EA0
        NA: 0x2351294
      length:
        EU: 0x28
        NA: 0x28
      description: "Array of bit masks used to set monster::status_icon. Indexed by monster::statuses::burn * 8. See UpdateStatusIconFlags for details."
    - name: STATUS_ICON_ARRAY_SURE_SHOT
      address:
        EU: 0x2351EC8
        NA: 0x23512BC
      length:
        EU: 0x28
        NA: 0x28
      description: "Array of bit masks used to set monster::status_icon. Indexed by monster::statuses::sure_shot * 8. See UpdateStatusIconFlags for details."
    - name: STATUS_ICON_ARRAY_INVISIBLE
      address:
        EU: 0x2351EF0
        NA: 0x23512E4
      length:
        EU: 0x28
        NA: 0x28
      description: "Array of bit masks used to set monster::status_icon. Indexed by monster::statuses::invisible * 8. See UpdateStatusIconFlags for details."
    - name: STATUS_ICON_ARRAY_SLEEP
      address:
        EU: 0x2351F18
        NA: 0x235130C
      length:
        EU: 0x40
        NA: 0x40
      description: "Array of bit masks used to set monster::status_icon. Indexed by monster::statuses::sleep * 8. See UpdateStatusIconFlags for details."
    - name: STATUS_ICON_ARRAY_CURSE
      address:
        EU: 0x2351F48
        NA: 0x235133C
      length:
        EU: 0x38
        NA: 0x38
      description: "Array of bit masks used to set monster::status_icon. Indexed by monster::statuses::curse * 8. See UpdateStatusIconFlags for details."
    - name: STATUS_ICON_ARRAY_FREEZE
      address:
        EU: 0x2351F80
        NA: 0x2351374
      length:
        EU: 0x40
        NA: 0x40
      description: "Array of bit masks used to set monster::status_icon. Indexed by monster::statuses::freeze * 8. See UpdateStatusIconFlags for details."
    - name: STATUS_ICON_ARRAY_CRINGE
      address:
        EU: 0x2351FC0
        NA: 0x23513B4
      length:
        EU: 0x40
        NA: 0x40
      description: "Array of bit masks used to set monster::status_icon. Indexed by monster::statuses::cringe * 8. See UpdateStatusIconFlags for details."
    - name: STATUS_ICON_ARRAY_BIDE
      address:
        EU: 0x2352000
        NA: 0x23513F4
      length:
        EU: 0x70
        NA: 0x70
      description: "Array of bit masks used to set monster::status_icon. Indexed by monster::statuses::bide * 8. See UpdateStatusIconFlags for details."
    - name: STATUS_ICON_ARRAY_REFLECT
      address:
        EU: 0x2352100
        NA: 0x23514F4
      length:
        EU: 0x90
        NA: 0x90
      description: "Array of bit masks used to set monster::status_icon. Indexed by monster::statuses::reflect * 8. See UpdateStatusIconFlags for details."
    - name: DIRECTIONS_XY
      address:
        EU: 0x2352328
        NA: 0x235171C
      length:
        EU: 0x20
        NA: 0x20
      description: |-
        An array mapping each direction index to its x and y displacements.
        
        Directions start with 0=down and proceed counterclockwise (see enum direction_id). Displacements for x and y are interleaved and encoded as 2-byte signed integers. For example, the first two integers are [0, 1], which correspond to the x and y displacements for the "down" direction (positive y means down).
    - name: DISPLACEMENTS_WITHIN_2_LARGEST_FIRST
      address:
        NA: 0x23517DC
      length:
        NA: 0x68
      description: |-
        An array of displacement vectors with max norm <= 2, ordered in descending order by norm.
        
        The last element, (99, 99), is invalid and used as an end marker.
        
        type: position[26]
    - name: DISPLACEMENTS_WITHIN_2_SMALLEST_FIRST
      address:
        NA: 0x2351844
      length:
        NA: 0x68
      description: |-
        An array of displacement vectors with max norm <= 2, ordered in ascending order by norm.
        
        The last element, (99, 99), is invalid and used as an end marker.
        
        type: position[26]
    - name: DISPLACEMENTS_WITHIN_3
      address:
        NA: 0x23518AC
      length:
        NA: 0xC8
      description: |-
        An array of displacement vectors with max norm <= 3. The elements are vaguely in ascending order by norm, but not exactly.
        
        The last element, (99, 99), is invalid and used as an end marker.
        
        type: position[50]
    - name: ITEM_CATEGORY_ACTIONS
      address:
        EU: 0x2352C1C
        NA: 0x2352010
      length:
        EU: 0x20
        NA: 0x20
      description: |-
        Action ID associated with each item category. Used by GetItemAction.
        
        Each entry is 2 bytes long.
    - name: FRACTIONAL_TURN_SEQUENCE
      address:
        EU: 0x2352EC2
        NA: 0x2352284
      length:
        EU: 0xFA
        NA: 0xFA
      description: |-
        Read by certain functions that are called by RunFractionalTurn to see if they should be executed.
        
        Array is accessed via a pointer added to some multiple of fractional_turn, so that if the resulting memory location is zero, the function returns.
    - name: BELLY_DRAIN_IN_WALLS_INT
      address:
        EU: 0x2353374
        NA: 0x2352768
      length:
        EU: 0x2
        NA: 0x2
      description: The additional amount by which belly is decreased every turn when inside walls (integer part)
    - name: BELLY_DRAIN_IN_WALLS_THOUSANDTHS
      address:
        EU: 0x2353376
        NA: 0x235276A
      length:
        EU: 0x2
        NA: 0x2
      description: The additional amount by which belly is decreased every turn when inside walls (fractional thousandths)
    - name: DAMAGE_MULTIPLIER_0_5
      address:
        NA: 0x235283C
      length:
        NA: 0x8
      description: "A generic damage multiplier of 0.5 used in various places, as a 64-bit fixed-point number with 16 fraction bits."
    - name: DAMAGE_MULTIPLIER_1_5
      address:
        NA: 0x2352844
      length:
        NA: 0x8
      description: "A generic damage multiplier of 1.5 used in various places, as a 64-bit fixed-point number with 16 fraction bits."
    - name: DAMAGE_MULTIPLIER_2
      address:
        NA: 0x235284C
      length:
        NA: 0x8
      description: "A generic damage multiplier of 2 used in various places, as a 64-bit fixed-point number with 16 fraction bits."
    - name: CLOUDY_DAMAGE_MULTIPLIER
      address:
        NA: 0x235285C
      length:
        NA: 0x8
      description: "The extra damage multiplier for non-Normal-type moves when the weather is Cloudy, as a 64-bit fixed-point number with 16 fraction bits (0.75)."
    - name: SOLID_ROCK_MULTIPLIER
      address:
        NA: 0x2352864
      length:
        NA: 0x8
      description: "The extra damage multiplier for super-effective moves when Solid Rock or Filter is active, as a 64-bit fixed-point number with 16 fraction bits (0.75)."
    - name: DAMAGE_FORMULA_MAX_BASE
      address:
        NA: 0x235286C
      length:
        NA: 0x8
      description: "The maximum value of the base damage formula (after DAMAGE_FORMULA_NON_TEAM_MEMBER_MODIFIER application, if relevant), as a 64-bit binary fixed-point number with 16 fraction bits (999)."
    - name: WONDER_GUARD_MULTIPLIER
      address:
        NA: 0x2352874
      length:
        NA: 0x8
      description: "The damage multiplier for moves affected by Wonder Guard, as a 64-bit fixed-point number with 16 fraction bits (0)."
    - name: DAMAGE_FORMULA_MIN_BASE
      address:
        NA: 0x235287C
      length:
        NA: 0x8
      description: "The minimum value of the base damage formula (after DAMAGE_FORMULA_NON_TEAM_MEMBER_MODIFIER application, if relevant), as a 64-bit binary fixed-point number with 16 fraction bits (1)."
    - name: TYPE_DAMAGE_NEGATING_EXCLUSIVE_ITEM_EFFECTS
      address:
        NA: 0x23528A4
      length:
        NA: 0xE0
      description: |-
        List of exclusive item effects that negate damage of a certain type, terminated by a TYPE_NEUTRAL entry.
        
        type: struct damage_negating_exclusive_eff_entry[28]
    - name: TWO_TURN_MOVES_AND_STATUSES
      address:
        EU: 0x23536B8
        NA: 0x2352AAC
      length:
        EU: 0x2C
        NA: 0x2C
      description: List that matches two-turn move IDs to their corresponding status ID. The last entry is null.
    - name: SPATK_STAT_IDX
      address:
        EU: 0x23536F4
        NA: 0x2352AE8
      length:
        EU: 0x4
        NA: 0x4
      description: "The index (1) of the special attack entry in internal stat structs, such as the stat modifier array for a monster."
    - name: ATK_STAT_IDX
      address:
        EU: 0x23536F8
        NA: 0x2352AEC
      length:
        EU: 0x4
        NA: 0x4
      description: "The index (0) of the attack entry in internal stat structs, such as the stat modifier array for a monster."
    - name: ROLLOUT_DAMAGE_MULT_TABLE
      address:
        NA: 0x2352AF0
      length:
        NA: 0x28
      description: |-
        A table of damage multipliers for each successive hit of Rollout/Ice Ball. Each entry is a binary fixed-point number with 8 fraction bits.
        
        type: int32_t[10]
    - name: MAP_COLOR_TABLE
      address:
        NA: 0x2352FD0
      length:
        NA: 0x24
      description: |-
        In order: white, black, red, green, blue, magenta, dark pink, chartreuse, light orange
        
        Note: unverified, ported from Irdkwia's notes
        
        type: struct rgba[9]
    - name: CORNER_CARDINAL_NEIGHBOR_IS_OPEN
      address:
        EU: 0x2353C24
        NA: 0x2353010
      length:
        EU: 0x20
        NA: 0x20
      description: |-
        An array mapping each (corner index, neighbor direction index) to whether or not that neighbor is expected to be open floor.
        
        Corners start with 0=top-left and proceed clockwise. Directions are enumerated as with DIRECTIONS_XY. The array is indexed by i=(corner_index * N_DIRECTIONS + direction). An element of 1 (0) means that starting from the specified corner of a room, moving in the specified direction should lead to an open floor tile (non-open terrain like a wall).
        
        Note that this array is only used for the cardinal directions. The elements at odd indexes are unused and unconditionally set to 0.
        
        This array is used by the dungeon generation algorithm when generating room imperfections. See GenerateRoomImperfections.
    - name: GUMMI_LIKE_STRING_IDS
      address:
        NA: 0x23532D0
      length:
        NA: 0x8
      description: List that holds the message IDs for how much a monster liked a gummi in decreasing order.
    - name: GUMMI_IQ_STRING_IDS
      address:
        NA: 0x23532D0
      length:
        NA: 0xA
      description: "List that holds the message IDs for how much a monster's IQ was raised by in decreasing order."
    - name: DAMAGE_STRING_IDS
      address:
        NA: 0x2353330
      length:
        NA: 0x36
      description: List that matches the damage_message ID to their corresponding message ID. The null entry at 0xE in the middle is for hunger. The last entry is null.
    - name: DUNGEON_PTR
      address:
        EU: 0x2354138
        NA: 0x2353538
      length:
        EU: 0x4
        NA: 0x4
      description: |-
        [Runtime] Pointer to the dungeon struct in dungeon mode.
        
        This is a "working copy" of DUNGEON_PTR_MASTER. The main dungeon engine uses this pointer (or rather pointers to this pointer) when actually running dungeon mode.
        
        type: struct dungeon*
    - name: DUNGEON_PTR_MASTER
      address:
        EU: 0x235413C
        NA: 0x235353C
      length:
        EU: 0x4
        NA: 0x4
      description: |-
        [Runtime] Pointer to the dungeon struct in dungeon mode.
        
        This is a "master copy" of the dungeon pointer. The game uses this pointer when doing low-level memory work (allocation, freeing, zeroing). The normal DUNGEON_PTR is used for most other dungeon mode work.
        
        type: struct dungeon*
    - name: LEADER_PTR
      address:
        EU: 0x235415C
        NA: 0x235355C
      length:
        EU: 0x4
        NA: 0x4
      description: |-
        [Runtime] Pointer to the current leader of the team.
        
        type: struct entity*
    - name: DUNGEON_PRNG_STATE
      address:
        EU: 0x2354170
        NA: 0x2353570
      length:
        EU: 0x14
        NA: 0x14
      description: |-
        [Runtime] The global PRNG state for dungeon mode, not including the current values in the secondary sequences.
        
        This struct holds state for the primary LCG, as well as the current configuration controlling which LCG to use when generating random numbers. See DungeonRand16Bit for more information on how the dungeon PRNG works.
        
        type: struct prng_state
    - name: DUNGEON_PRNG_STATE_SECONDARY_VALUES
      address:
        EU: 0x2354184
        NA: 0x2353584
      length:
        EU: 0x14
        NA: 0x14
      description: |-
        [Runtime] An array of 5 integers corresponding to the last value generated for each secondary LCG sequence.
        
        Based on the assembly, this appears to be its own global array, separate from DUNGEON_PRNG_STATE.
    - name: LOADED_ATTACK_SPRITE_FILE_INDEX
      address:
        EU: 0x23541AC
      length:
        EU: 0x2
      description: |-
        [Runtime] The file index of the currently loaded attack sprite.
        
        type: uint16_t
    - name: LOADED_ATTACK_SPRITE_PACK_ID
      address:
        EU: 0x23541AE
      length:
        EU: 0x2
      description: |-
        [Runtime] The pack id of the currently loaded attack sprite. Should correspond to the id of m_attack.bin
        
        type: enum pack_file_id
    - name: EXCL_ITEM_EFFECTS_WEATHER_ATK_SPEED_BOOST
      address:
        EU: 0x23541B0
        NA: 0x23535B0
      length:
        EU: 0x8
        NA: 0x8
      description: Array of IDs for exclusive item effects that increase attack speed with certain weather conditions.
    - name: EXCL_ITEM_EFFECTS_WEATHER_MOVE_SPEED_BOOST
      address:
        EU: 0x23541B8
        NA: 0x23535B8
      length:
        EU: 0x8
        NA: 0x8
      description: Array of IDs for exclusive item effects that increase movement speed with certain weather conditions.
    - name: EXCL_ITEM_EFFECTS_WEATHER_NO_STATUS
      address:
        EU: 0x23541C0
        NA: 0x23535C0
      length:
        EU: 0x8
        NA: 0x8
      description: Array of IDs for exclusive item effects that grant status immunity with certain weather conditions.
    - name: EXCL_ITEM_EFFECTS_EVASION_BOOST
      address:
        EU: 0x2354310
        NA: 0x2353710
      length:
        EU: 0x8
        NA: 0x8
      description: Array of IDs for exclusive item effects that grant an evasion boost with certain weather conditions.
    - name: DEFAULT_TILE
      address:
        EU: 0x235433C
        NA: 0x2353724
      length:
        EU: 0x14
        NA: 0x14
      description: |-
        The default tile struct.
        
        This is just a struct full of zeroes, but is used as a fallback in various places where a "default" tile is needed, such as when a grid index is out of range.
        
        type: struct tile
    - name: HIDDEN_STAIRS_SPAWN_BLOCKED
      address:
        EU: 0x23543A4
        NA: 0x235378C
      length:
        EU: 0x1
        NA: 0x1
      description: |-
        [Runtime] A flag for when Hidden Stairs could normally have spawned on the floor but didn't.
        
        This is set either when the Hidden Stairs just happen not to spawn by chance, or when the current floor is a rescue or mission destination floor.
        
        This appears to be part of a larger (8-byte?) struct. It seems like this value is at least followed by 3 bytes of padding and a 4-byte integer field.
    - name: FIXED_ROOM_DATA_PTR
      address:
        EU: 0x23543AC
        NA: 0x2353794
      length:
        EU: 0x4
        NA: 0x4
      description: "[Runtime] Pointer to decoded fixed room data loaded from the BALANCE/fixed.bin file."<|MERGE_RESOLUTION|>--- conflicted
+++ resolved
@@ -651,14 +651,9 @@
         JP: 0x22E862C
       description: |-
         Note: unverified, ported from Irdkwia's notes
-        
-<<<<<<< HEAD
-        This function processes the spawn list of the current floor, checking which species can spawn, capping the amount of spawnable species on the floor to 14, randomly choosing which 14 species will spawn and ensuring that the sprite size of all the species combined does not exceed the maximum of 0x58000 bytes (352 KB). Kecleon and the Decoy are always included in the random selection.
-        When loading fixed rooms from the hidden staircase, the game forces the number of spawnable species to 0.
-=======
+
         This function processes the monster spawn list of the current floor, checking which species can spawn, capping the amount of spawnable species on the floor to 14, randomly choosing which 14 species will spawn and ensuring that the sprite size of all the species combined does not exceed the maximum of 0x58000 bytes (352 KB). Kecleon and the Decoy are always included in the random selection.
-        The function also processes the floor's item spawn lists.
->>>>>>> 59c959a7
+        The function also processes the floor's item spawn lists. When loading fixed rooms from the hidden staircase, the game forces the number of spawnable species to 0.
         
         r0: quick_saved
         r1: bool force spawnable species to 0
