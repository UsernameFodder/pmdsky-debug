overlay29:
  versions:
    - EU
    - NA
    - JP
  address:
    EU: 0x22DCB80
    NA: 0x22DC240
    JP: 0x22DD8E0
  length:
    EU: 0x77900
    NA: 0x77620
    JP: 0x77200
  description: |-
    The dungeon engine.
    
    This is the "main" overlay of dungeon mode. It controls most things that happen in a Mystery Dungeon, such as dungeon layout generation, dungeon menus, enemy AI, and generally just running each turn while within a dungeon.
  subregions:
    - move_effects.yml
  functions:
    - name: GetWeatherColorTable
      address:
        EU: 0x22DEF60
        NA: 0x22DE620
        JP: 0x22DFCC0
      description: |-
        Gets a pointer to the floor's color table given the current weather.
        
        The returned table contains 1024 color entries.
        
        r0: Weather ID
        return: color table pointer
    - name: DungeonAlloc
      address:
        EU: 0x22DF39C
        NA: 0x22DEA5C
        JP: 0x22E00FC
      description: |-
        Allocates a new dungeon struct.
        
        This updates the master dungeon pointer and returns a copy of that pointer.
        
        return: pointer to a newly allocated dungeon struct
    - name: GetDungeonPtrMaster
      address:
        EU: 0x22DF3C0
        NA: 0x22DEA80
        JP: 0x22E0120
      description: |-
        Returns the master dungeon pointer (a global, see DUNGEON_PTR_MASTER).
        
        return: pointer to a newly allocated dungeon struct
    - name: DungeonZInit
      address:
        EU: 0x22DF3D0
        NA: 0x22DEA90
        JP: 0x22E0130
      description: |-
        Zero-initializes the dungeon struct pointed to by the master dungeon pointer.
        
        No params.
    - name: DungeonFree
      address:
        EU: 0x22DF3F0
        NA: 0x22DEAB0
        JP: 0x22E0150
      description: |-
        Frees the dungeons struct pointer to by the master dungeon pointer, and nullifies the pointer.
        
        No params.
    - name: RunDungeon
      address:
        EU: 0x22DF878
        NA: 0x22DEF38
        JP: 0x22E05D8
      description: |-
        Called at the start of a dungeon. Initializes the dungeon struct from specified dungeon data. Includes a loop that does not break until the dungeon is cleared, and another one inside it that runs until the current floor ends.
        
        r0: Pointer to the struct containing info used to initialize the dungeon. See type dungeon_init for details.
        r1: Pointer to the dungeon data struct that will be used during the dungeon.
    - name: EntityIsValid
      address:
        EU:
          - 0x22E0C94
          - 0x22E235C
          - 0x22E2947
          - 0x22E3C98
          - 0x22E4168
          - 0x22E9FA4
          - 0x22ECFB8
          - 0x22ED770
          - 0x22EECF8
          - 0x22F0154
          - 0x22F0F44
          - 0x22F5C48
          - 0x22F6C60
          - 0x22F7D1C
          - 0x22FD398
          - 0x22FEEB8
          - 0x2300B10
          - 0x2303464
          - 0x23051E4
          - 0x2305FB8
          - 0x2306630
          - 0x2308924
          - 0x2308CA8
          - 0x23099E8
          - 0x230F364
          - 0x230FA7C
          - 0x2311A70
          - 0x2312314
          - 0x2315B78
          - 0x2319794
          - 0x23198AC
          - 0x231A9EC
          - 0x231BBF4
          - 0x231D630
          - 0x231F840
          - 0x231FFD8
          - 0x2320664
          - 0x2320BE4
          - 0x23211CC
          - 0x2321EA0
          - 0x2326088
          - 0x232F280
          - 0x23349EC
          - 0x2335B18
          - 0x2338878
          - 0x23456DC
          - 0x2346284
          - 0x23487A4
          - 0x234A47C
          - 0x234E9D0
          - 0x234F820
        NA:
          - 0x22E0354
          - 0x22E1A1C
          - 0x22E32E8
          - 0x22E37B8
          - 0x22E95F4
          - 0x22EC608
          - 0x22ECDC0
          - 0x22EE348
          - 0x22EF7A0
          - 0x22F0590
          - 0x22F528C
          - 0x22F62A8
          - 0x22F7364
          - 0x22FC99C
          - 0x22FED98
          - 0x23000E4
          - 0x2302A38
          - 0x23047B8
          - 0x230558C
          - 0x2305C04
          - 0x2307EF8
          - 0x230827C
          - 0x2308FBC
          - 0x230E8F0
          - 0x230F008
          - 0x2311010
          - 0x23118B4
          - 0x2315118
          - 0x2318D34
          - 0x2318E4C
          - 0x2319F8C
          - 0x231B194
          - 0x231CBC8
          - 0x231EDD8
          - 0x231F570
          - 0x231FBFC
          - 0x232017C
          - 0x2320764
          - 0x2321438
          - 0x2325620
          - 0x232E840
          - 0x2333FAC
          - 0x23350D8
          - 0x2337CA8
          - 0x2344AF8
          - 0x2345698
          - 0x2347BA4
          - 0x234987C
          - 0x234DDD0
          - 0x234EC14
        JP:
          - 0x22E19EC
          - 0x22E30AC
          - 0x22E4958
          - 0x22E4E28
          - 0x22EAC5C
          - 0x22EDC70
          - 0x22EE424
          - 0x22EF9A4
          - 0x22F0DA4
          - 0x22F1B94
          - 0x22F6884
          - 0x22F788C
          - 0x22F8930
          - 0x22FDD90
          - 0x2300188
          - 0x2301514
          - 0x2303F88
          - 0x2305D08
          - 0x2306ADC
          - 0x2307154
          - 0x230942C
          - 0x23097B0
          - 0x230A574
          - 0x230FE2C
          - 0x2310544
          - 0x2312538
          - 0x2312DCC
          - 0x23165F0
          - 0x231A204
          - 0x231A31C
          - 0x231B45C
          - 0x231C660
          - 0x231E094
          - 0x2320284
          - 0x2320A1C
          - 0x23210A8
          - 0x2321628
          - 0x2321C10
          - 0x23228E4
          - 0x2326AAC
          - 0x232FC3C
          - 0x2335398
          - 0x23364C4
          - 0x233906C
          - 0x2345EBC
          - 0x2346A5C
          - 0x234AB6C
          - 0x234F05C
          - 0x234FE98
      description: |-
        Checks if an entity pointer points to a valid entity (not entity type 0, which represents no entity).
        
        r0: entity pointer
        return: bool
    - name: GetFloorType
      address:
        EU: 0x22E0CF0
        NA: 0x22E03B0
        JP: 0x22E1A48
      description: |-
        Get the current floor type.
        
        Floor types:
          0 appears to mean the current floor is "normal"
          1 means the current floor is a fixed floor with warp zones enabled
          2 means the current floor has a rescue point
        
        return: floor type
    - name: TryForcedLoss
      address:
        EU: 0x22E0F60
        NA: 0x22E0620
        JP: 0x22E1CAC
      description: |-
        Attempts to trigger a forced loss of the type specified in dungeon::forced_loss_reason.
        
        r0: if true, the function will not check for the end of the floor condition and will skip other (unknown) actions in case of forced loss.
        return: true if the forced loss happens, false otherwise
    - name: IsBossFight
      address:
        EU: 0x22E11A4
        NA: 0x22E0864
        JP: 0x22E1EF4
      description: |-
        Note: unverified, ported from Irdkwia's notes
        
        r0: fixed_room_id
        return: bool
    - name: IsCurrentFixedRoomBossFight
      address:
        EU: 0x22E11C0
        NA: 0x22E0880
        JP: 0x22E1F10
      description: |-
        Note: unverified, ported from Irdkwia's notes
        
        return: bool
    - name: IsMarowakTrainingMaze
      address:
        EU: 0x22E11E0
        NA: 0x22E08A0
        JP: 0x22E1F30
      description: |-
        Check if the current dungeon is one of the training mazes in Marowak Dojo (this excludes Final Maze).
        
        return: bool
    - name: FixedRoomIsSubstituteRoom
      address:
        EU: 0x22E120C
        NA: 0x22E08CC
        JP: 0x22E1F5C
      description: |-
        Checks if the current fixed room is the "substitute room" (ID 0x6E).
        
        return: bool
    - name: StoryRestrictionsEnabled
      address:
        EU: 0x22E1268
        NA: 0x22E0928
        JP: 0x22E1FB8
      description: |-
        Returns true if certain special restrictions are enabled.
        
        If true, you will get kicked out of the dungeon if a team member that passes the arm9::JoinedAtRangeCheck2 check faints.
        
        return: !dungeon::nonstory_flag || dungeon::hidden_land_flag
    - name: GetScenarioBalanceVeneer
      address:
        EU: 0x22E129C
        NA: 0x22E095C
        JP: 0x22E1FEC
      description: |-
        Likely a linker-generated veneer for GetScenarioBalance.
        
        See https://developer.arm.com/documentation/dui0474/k/image-structure-and-generation/linker-generated-veneers/what-is-a-veneer-
    - name: FadeToBlack
      address:
        EU: 0x22E12A8
        NA: 0x22E0968
        JP: 0x22E1FF8
      description: |-
        Fades the screen to black across several frames.
        
        No params.
    - name: CheckTouchscreenArea
      address:
        EU: 0x22E15F8
        NA: 0x22E0CB8
        JP: 0x22E2348
      description: |-
        Checks if the currently pressed touchscreen position is within the specified area.
        
        r0: Area lower X coordinate
        r1: Area lower Y coordinate
        r2: Area upper X coordinate
        r3: Area upper Y coordinate
        return: True if the specified area contains the currently pressed touchscreen position, false otherwise.
    - name: GetTrapInfo
      address:
        EU: 0x22E1F48
        NA: 0x22E1608
        JP: 0x22E2C98
      description: |-
        Given a trap entity, returns the pointer to the trap info struct it contains.
        
        r0: Entity pointer
        return: Trap data pointer
    - name: GetItemInfo
      address:
        EU: 0x22E1F50
        NA: 0x22E1610
        JP: 0x22E2CA0
      description: |-
        Given an item entity, returns the pointer to the item info struct it contains.
        
        r0: Entity pointer
        return: Item data pointer
    - name: GetTileAtEntity
      address:
        EU: 0x22E1F68
        NA: 0x22E1628
        JP: 0x22E2CB8
      description: |-
        Returns a pointer to the tile where an entity is located.
        
        r0: pointer to entity
        return: pointer to tile
    - name: UpdateEntityPixelPos
      address:
        EU: 0x22E2380
        NA: 0x22E1A40
        JP: 0x22E30D0
      description: |-
        Updates an entity's pixel_pos field using the specified pixel_position struct, or its own pos field if it's null.
        
        r0: Entity pointer
        r1: Pixel position to use, or null to use the entity's own position
    - name: SetEntityPixelPosXY
      address:
        EU: 0x22E23C4
        NA: 0x22E1A84
        JP: 0x22E3114
      description: |-
        r0: Entity pointer
        r1: x
        r2: y
    - name: IncrementEntityPixelPosXY
      address:
        EU: 0x22E23D0
        NA: 0x22E1A90
        JP: 0x22E3120
      description: |-
        r0: Entity pointer
        r1: x
        r2: y
    - name: CreateEnemyEntity
      address:
        EU: 0x22E2A00
        NA: 0x22E20C0
        JP: 0x22E3750
      description: |-
        Creates and initializes the entity struct of a newly spawned enemy monster. Fails if there's 16 enemies on the floor already.
        
        It could also be used to spawn fixed room allies, since those share their slots on the entity list.
        
        r0: Monster ID
        return: Pointer to the newly initialized entity, or null if the entity couldn't be initialized
    - name: SpawnTrap
      address:
        EU: 0x22E2BA0
        NA: 0x22E2260
        JP: 0x22E38F0
      description: |-
        Spawns a trap on the floor. Fails if there are more than 64 traps already on the floor.
        
        This modifies the appropriate fields on the dungeon struct, initializing new entries in the entity table and the trap info list.
        
        r0: trap ID
        r1: position
        r2: team (see struct trap::team)
        r3: flags (see struct trap::team)
        return: entity pointer for the newly added trap, or null on failure
    - name: SpawnItemEntity
      address:
        EU: 0x22E2C54
        NA: 0x22E2314
        JP: 0x22E39A4
      description: |-
        Spawns a blank item entity on the floor. Fails if there are more than 64 items already on the floor.
        
        This initializes a new entry in the entity table and points it to the corresponding slot in the item info list.
        
        r0: position
        return: entity pointer for the newly added item, or null on failure
    - name: ShouldMinimapDisplayEntity
      address:
        EU: 0x22E2DD8
        NA: 0x22E2498
        JP: 0x22E3B2C
      description: |-
        Checks if a given entity should be displayed on the minimap
        
        r0: Entity pointer
        return: True if the entity should be displayed on the minimap
    - name: ShouldDisplayEntity
      address:
        EU: 0x22E2EB4
        NA: 0x22E2574
        JP: 0x22E3C08
      description: |-
        Checks if an entity should be displayed or not.
        
        For example, it returns false if the entity is an invisible enemy.
        Also used to determine if messages that involve a certain entity should be displayed or suppressed.
        
        r0: Entity pointer
        r1: (?) Seems to be 1 for monsters and 0 for items.
        return: True if the entity and its associated messages should be displayed, false if they shouldn't.
    - name: ShouldDisplayEntityWrapper
      address:
        EU: 0x22E306C
        NA: 0x22E272C
        JP: 0x22E3DC0
      description: |-
        Calls ShouldDisplayEntity with r1 = 0
        
        r0: Entity pointer
        return: True if the entity and its associated messages should be displayed, false if they shouldn't.
    - name: CanSeeTarget
      address:
        EU: 0x22E308C
        NA: 0x22E274C
        JP: 0x22E3DE0
      description: |-
        Checks if a given monster can see another monster.
        
        Calls IsPositionActuallyInSight. Also checks if the user is blinded, if the target is invisible, etc.
        This function is almost the same as CanTargetEntity, the only difference is that the latter calls IsPositionInSight instead.
        
        r0: User entity pointer
        r1: Target entity pointer
        return: True if the user can see the target, false otherwise
    - name: CanTargetEntity
      address:
        EU: 0x22E3150
        NA: 0x22E2810
        JP: 0x22E3EA4
      description: |-
        Checks if a monster can target another entity when controlled by the AI.
        More specifically, it checks if the target is invisible, if the user can see invisible monsters, if the user is blinded and if the target position is in sight from the position of the user (this last check is done by calling IsPositionInSight with the user's and the target's position).
        This function is almost the same as CanSeeTarget, the only difference is that the latter calls IsPositionActuallyInSight instead.
        
        r0: User entity pointer
        r1: Target entity pointer
        return: True if the user can target the target, false otherwise
    - name: CanTargetPosition
      address:
        EU: 0x22E3294
        NA: 0x22E2954
        JP: 0x22E3FE8
      description: |-
        Checks if a monster can target a position. This function just calls IsPositionInSight using the position of the user as the origin.
        
        r0: Entity pointer
        r1: Target position
        return: True if the specified monster can target the target position, false otherwise.
    - name: PopulateActiveMonsterPtrs
      address:
        EU: 0x22E32B8
        NA: 0x22E2978
        JP: 0x22E400C
      description: |-
        Populates active_monster_ptrs with all valid monsters in the monster_slot_headers array.
        
        No params.
    - name: GetTeamMemberIndex
      address:
        EU: 0x22E3378
        NA: 0x22E2A38
        JP: 0x22E40CC
      description: |-
        Given a pointer to an entity, returns its index on the entity list, or null if the entity can't be found on the first 4 slots of the list.
        
        r0: Pointer to the entity to find
        return: Index of the specified entity on the entity list, or null if it's not on the first 4 slots.
    - name: SubstitutePlaceholderStringTags
      address:
        EU: 0x22E3418
        NA: 0x22E2AD8
        JP: 0x22E416C
      description: |-
        Replaces instances of a given placeholder tag by the string representation of the given entity.
        
        From the eos-move-effects docs (which are somewhat nebulous): "Replaces the string at StringID [r0] by the string representation of the target [r1] (aka its name). Any message with the string manipulator '[string:StringID]' will use that string".
        
        The game uses various placeholder tags in its strings, which you can read about here: https://textbox.skytemple.org/.
        
        r0: string ID (unclear what this means)
        r1: entity pointer
        r2: ?
    - name: UpdateMapSurveyorFlag
      address:
        EU: 0x22E375C
        NA: 0x22E2DD8
      description: |-
        Sets the Map Surveyor flag in the dungeon struct to true if a team member has Map Surveyor, sets it to false otherwise.
        
        This function has two variants: in the EU ROM, it will return true if the flag was changed. The NA version will return the new value of the flag instead.
        
        return: bool
    - name: PointCameraToMonster
      address:
        EU: 0x22E3804
        NA: 0x22E2E54
        JP: 0x22E44C4
      description: |-
        Points the camera to the specified monster.
        
        r0: Entity pointer
        r1: ?
    - name: UpdateCamera
      address:
        EU: 0x22E3874
        NA: 0x22E2EC4
        JP: 0x22E4534
      description: |-
        Called every frame. Sets the camera to the right coordinates depending on the monster it points to.
        
        It also takes care of updating the minimap, checking which elements should be shown on it, as well as whether the screen should be black due to the blinker status.
        
        r0: ?
    - name: ItemIsActive
      address:
        EU:
          - 0x22E3CBC
          - 0x22EECC8
          - 0x22F6350
          - 0x23002C4
          - 0x23030F8
          - 0x2308948
          - 0x230B450
          - 0x230EFEC
          - 0x2310284
          - 0x2311A94
          - 0x2312658
          - 0x2315B9C
          - 0x2348750
        NA:
          - 0x22E330C
          - 0x22EE318
          - 0x22F5994
          - 0x22FF898
          - 0x23026CC
          - 0x2307F1C
          - 0x230A9DC
          - 0x230E578
          - 0x230F810
          - 0x2311034
          - 0x2311BF8
          - 0x231513C
          - 0x2347B50
        JP:
          - 0x22E497C
          - 0x22EF974
          - 0x22F6F90
          - 0x2300CA8
          - 0x2303C1C
          - 0x2309450
          - 0x230BF58
          - 0x230FAB4
          - 0x2310D4C
          - 0x231255C
          - 0x2313104
          - 0x2316614
          - 0x2348F00
      description: |-
        Checks if a monster is holding a certain item that isn't disabled by Klutz.
        
        r0: entity pointer
        r1: item ID
        return: bool
    - name: GetVisibilityRange
      address:
        EU: 0x22E3CEC
        NA: 0x22E333C
        JP: 0x22E49AC
      description: |-
        Returns dungeon::display_data::visibility_range. If the visibility range is 0, returns 2 instead.
        
        return: Visibility range of the current floor, or 2 if the visibility is 0.
    - name: RevealWholeFloor
      address:
        EU: 0x22E3DE0
        NA: 0x22E3430
        JP: 0x22E4AA0
      description: |-
        Sets the luminous state for the floor and marks all the tiles on the floor as revealed.
        
        More specifically, sets dungeon::display_data::luminous to 1, sets visibility_flags::f_revealed for all tiles on the floor, calls UpdateCamera, UpdateTrapsVisibility, UpdateMinimap and logs the message "It became brighter on the floor!".
        
        r0: Pointer to the entity who revealed the floor
    - name: PlayEffectAnimationEntity
      address:
        EU: 0x22E3F94
        NA: 0x22E35E4
        JP: 0x22E4C54
      description: |-
        Just a guess. This appears to be paired often with GetEffectAnimationField0x19, and also has calls AnimationHasMoreFrames in a loop alongside AdvanceFrame(66) calls.
        
        The third parameter skips the loop entirely. It seems like in this case the function might just preload some animation frames for later use??
        
        r0: entity pointer
        r1: Effect ID
        r2: appears to be a flag for actually running the animation now? If this is 0, the AdvanceFrame loop is skipped entirely.
        others: ?
        return: status code, or maybe the number of frames or something? Either way, -1 seems to indicate the animation being finished or something?
    - name: PlayEffectAnimationPos
      address:
        EU: 0x22E418C
        NA: 0x22E37DC
        JP: 0x22E4E4C
      description: |-
        Takes a position struct in r0 and converts it to a pixel position struct before calling PlayEffectAnimationPixelPos
        
        r0: Position where the effect should be played
        r1: Effect ID
        r2: Unknown flag (same as the one in PlayEffectAnimationEntity)
        return: Result of call to PlayEffectAnimationPixelPos
    - name: PlayEffectAnimationPixelPos
      address:
        EU: 0x22E41D0
        NA: 0x22E3820
        JP: 0x22E4E90
      description: |-
        Seems like a variant of PlayEffectAnimationEntity that uses pixel coordinates as its first parameter instead of an entity pointer.
        
        r0: Pixel position where the effect should be played
        r1: Effect ID
        r2: Unknown flag (same as the one in PlayEffectAnimationEntity)
        return: Same as PlayEffectAnimationEntity
    - name: AnimationDelayOrSomething
      address:
        EU: 0x22E4290
        NA: 0x22E38E0
        JP: 0x22E4F50
      description: |-
        Called whenever most (all?) animations are played. Does not return until the animation is over.
        
        Might wait until the animation is done? Contains several loops that call AdvanceFrame.
        
        r0: ?
    - name: UpdateStatusIconFlags
      address:
        EU: 0x22E4464
        NA: 0x22E3AB4
        JP: 0x22E5124
      description: |-
        Sets a monster's status_icon_flags bitfield according to its current status effects. Does not affect a Sudowoodo in the "permanent sleep" state (statuses::sleep == 0x7F).
        
        Some of the status effect in monster::statuses are used as an index to access an array, where every group of 8 bytes represents a bitmask. All masks are added in a bitwise OR and then stored in monster::status_icon.
        
        Also sets icon flags for statuses::exposed, statuses::grudge, critical HP and lowered stats with explicit checks, and applies the effect of the Identifier Orb (see dungeon::identify_orb_flag).
        
        r0: entity pointer
    - name: PlayEffectAnimation0x171Full
      address:
        EU: 0x22E49C8
        NA: 0x22E4018
        JP: 0x22E5688
      description: |-
        Just a guess. Calls PlayEffectAnimation with data from animation ID 0x171, with the third parameter of PlayEffectAnimation set to true.
        
        r0: entity pointer
    - name: PlayEffectAnimation0x171
      address:
        EU: 0x22E4A1C
        NA: 0x22E406C
        JP: 0x22E56DC
      description: |-
        Just a guess. Calls PlayEffectAnimation with data from animation ID 0x171.
        
        r0: entity pointer
    - name: ShowPpRestoreEffect
      address:
        EU: 0x22E5314
        NA: 0x22E4964
        JP: 0x22E5FD4
      description: |-
        Displays the graphical effect on a monster that just recovered PP.
        
        r0: entity pointer
    - name: ShouldDisplayEntityAdvanced
      address:
        EU: 0x22E6880
        NA: 0x22E5ED0
        JP: 0x22E7540
      description: |-
        Returns whether or not the entity should be displayed, using the same checks as ShouldDisplayEntity except also checking whether it is visible and whether the camera entity is blinded.
        
        r0: entity pointer
        return: bool
    - name: PlayEffectAnimation0x1A9
      address:
        EU:
          - 0x22E6AE0
          - 0x22E6B2C
          - 0x22E6B78
          - 0x22E6BC4
          - 0x22E6E74
          - 0x22E6EC0
        NA:
          - 0x22E6130
          - 0x22E617C
          - 0x22E61C8
          - 0x22E6214
          - 0x22E64C4
          - 0x22E6510
        JP:
          - 0x22E77A0
          - 0x22E77EC
          - 0x22E7838
          - 0x22E7884
          - 0x22E7B34
          - 0x22E7B80
      description: |-
        Just a guess. Calls PlayEffectAnimation with data from animation ID 0x1A9.
        
        r0: entity pointer
    - name: PlayEffectAnimation0x18E
      address:
        EU: 0x22E6D88
        NA: 0x22E63D8
        JP: 0x22E7A48
      description: |-
        Just a guess. Calls PlayEffectAnimation with data from animation ID 0x18E.
        
        r0: entity pointer
    - name: LoadMappaFileAttributes
      address:
        EU: 0x22E796C
        NA: 0x22E6FBC
        JP: 0x22E862C
      description: |-
        Note: unverified, ported from Irdkwia's notes
        
        This function processes the monster spawn list of the current floor, checking which species can spawn, capping the amount of spawnable species on the floor to 14, randomly choosing which 14 species will spawn and ensuring that the sprite size of all the species combined does not exceed the maximum of 0x58000 bytes (352 KB). Kecleon and the Decoy are always included in the random selection.
        The function also processes the floor's item spawn lists. When loading fixed rooms from the hidden staircase, the game forces the number of spawnable species to 0.
        
        r0: quick_saved
        r1: disable_monsters
        r2: special_process
    - name: GetItemIdToSpawn
      address:
        EU: 0x22E8474
        NA: 0x22E7AC4
        JP: 0x22E9130
      description: |-
        Randomly picks an item to spawn using one of the floor's item spawn lists and returns its ID.
        
        If the function fails to properly choose an item (due to, for example, a corrupted item list), ITEM_POKE is returned.
        
        r0: Which item list to use
        return: Item ID
    - name: CopySpawnEntriesMaster
      address:
        EU: 0x22E8598
        NA: 0x22E7BE8
        JP: 0x22E9254
      description: |-
        Copies the array at spawn_entries_master, starting from offset, to spawn_entries and returns the number of elements copied.
        
        r0: [output] Size 16 monster_spawn_entry array
        r1: Offset (always 0 in practice)
        return: int
    - name: MonsterSpawnListPartialCopy
      address:
        EU: 0x22E8610
        NA: 0x22E7C60
        JP: 0x22E92CC
      description: |-
        Copies all entries in the floor's monster spawn list that have a sprite size >= 6 to the specified buffer.
        
        The parameter in r1 can be used to specify how many entries are already present in the buffer. Entries added by this function will be placed after those, and the total returned in r1 will account for existing entries as well.
        
        r0: [output] Buffer where the result will be stored
        r1: Current amount of entries in the buffer
        return: New amount of entries in the buffer
    - name: IsOnMonsterSpawnList
      address:
        EU: 0x22E86FC
        NA: 0x22E7D4C
        JP: 0x22E93B4
      description: |-
        Returns true if the specified monster is included in the floor's monster spawn list (the modified list after a maximum of 14 different species were chosen, not the raw list read from the mappa file).
        
        r0: Monster ID
        return: bool
    - name: GetMonsterIdToSpawn
      address:
        EU: 0x22E8750
        NA: 0x22E7DA0
        JP: 0x22E9408
      description: |-
        Randomly picks a monster to spawn using the floor's monster spawn list and returns its ID.
        
        r0: the spawn weight to use (0 for normal, 1 for monster house)
        return: monster ID
    - name: GetMonsterLevelToSpawn
      address:
        EU: 0x22E8808
        NA: 0x22E7E58
        JP: 0x22E94C0
      description: |-
        Get the level of the monster to be spawned, given its id.
        
        r0: monster ID
        return: Level of the monster to be spawned, or 1 if the specified ID can't be found on the floor's spawn table.
    - name: AllocTopScreenStatus
      address:
        EU: 0x22E8874
        NA: 0x22E7EC4
        JP: 0x22E952C
      description: |-
        Allocates and initializes the top_screen_status struct when entering dungeon mode.
        
        No params.
    - name: FreeTopScreenStatus
      address:
        EU: 0x22E88F4
        NA: 0x22E7F44
        JP: 0x22E95AC
      description: |-
        Gets called when leaving dungeon mode, calls FreeTopScreen and then also frees the allocated memory to the top_screen_status struct.
        
        No params.
    - name: InitializeTeamStats
      address:
        EU: 0x22E8AE0
        NA: 0x22E8130
        JP: 0x22E9798
      description: |-
        Initializes the team stats top screen.
        
        return: always 1, seems unused
    - name: UpdateTeamStatsWrapper
      address:
        EU: 0x22E8B40
        NA: 0x22E8190
        JP: 0x22E97F8
      description: |-
        Contains a check and calls UpdateTeamStats in overlay10.
        
        return: always 1, seems unused
    - name: FreeTeamStatsWrapper
      address:
        EU: 0x22E8B98
        NA: 0x22E81E8
        JP: 0x22E9850
      description: |-
        Calls a function that calls FreeTeamStats in overlay10.
        
        return: always 1, seems unused
    - name: AssignTopScreenHandlers
      address:
        EU: 0x22E9078
        NA: 0x22E86C8
        JP: 0x22E9D30
      description: |-
        Sets the handler functions of the top screen type.
        
        r0: Array where the handler function pointers get written to.
        r1: init_func
        r2: update_func
        r3: ?
        stack[0]: free_func
    - name: HandleTopScreenFades
      address:
        EU: 0x22E921C
        NA: 0x22E886C
        JP: 0x22E9ED4
      description: |-
        Used to initialize and uninitialize the top screen in dungeon mode in conjunction with handling the fade status of the screen.
        
        For example, when a fade out is done, it calls the necessary functions to close the top screen windows. When it starts fading in again, it re-creates all the necessary windows corresponding to the top screen type setting.
        
        No params.
    - name: FreeTopScreen
      address:
        EU: 0x22E95FC
        NA: 0x22E8C4C
        JP: 0x22EA2B4
      description: |-
        Gets called twice when fading out the top screen. First it calls the free_func of the top screen type and sets the handlers to null and on the second pass it just returns.
        
        return: always 1, seems unused
    - name: GetDirectionTowardsPosition
      address:
        EU: 0x22E99D0
        NA: 0x22E9020
        JP: 0x22EA688
      description: |-
        Gets the direction in which a monster should move to go from the origin position to the target position
        
        r0: Origin position
        r1: Target position
        return: Direction in which to move to reach the target position from the origin position
    - name: GetChebyshevDistance
      address:
        EU: 0x22E9A3C
        NA: 0x22E908C
        JP: 0x22EA6F4
      description: |-
        Returns the Chebyshev distance between two positions. Calculated as max(abs(x0-x1), abs(y0-y1)).
        
        r0: Position A
        r1: Position B
        return: Chebyshev Distance between position A and position B
    - name: IsPositionActuallyInSight
      address:
        EU: 0x22E9A7C
        NA: 0x22E90CC
        JP: 0x22EA734
      description: |-
        Checks if a given target position is in sight from a given origin position.
        If the origin position is on a hallway or r2 is true, checks if both positions are within <dungeon::display_data::visibility_range> tiles of each other.
        If the origin position is on a room, checks that the target position is within the boundaries of said room.
        
        r0: Origin position
        r1: Target position
        r2: True to assume the entity standing on the origin position has the dropeye status
        return: True if the target position is in sight from the origin position
    - name: IsPositionInSight
      address:
        EU: 0x22E9B54
        NA: 0x22E91A4
        JP: 0x22EA80C
      description: |-
        Checks if a given target position is in sight from a given origin position.
        There's multiple factors that affect this check, but generally, it's true if both positions are in the same room (by checking if the target position is within the boundaries of the room where the origin position is) or within 2 tiles of each other.
        
        r0: Origin position
        r1: Target position
        r2: True to assume the entity standing on the origin position has the dropeye status
        return: True if the target position is in sight from the origin position
    - name: GetLeader
      address:
        EU: 0x22E9F30
        NA: 0x22E9580
        JP: 0x22EABE8
      description: |-
        Gets the pointer to the entity that is currently leading the team, or null if none of the first 4 entities is a valid monster with its is_team_leader flag set. It also sets LEADER_PTR to the result before returning it.
        
        return: Pointer to the current leader of the team or null if there's no valid leader.
    - name: GetLeaderMonster
      address:
        EU: 0x22E9FC8
        NA: 0x22E9618
        JP: 0x22EAC80
      description: |-
        Returns a pointer to the monster data of the current leader.
        
        No params.
    - name: GetRandomTile
      address:
        EU: 0x22E9FD8
<<<<<<< HEAD
=======
        NA: 0x22E9628
        JP: 0x22EAC90
>>>>>>> 4ad2cab8
      description: |-
        Gets a random valid tile. Used for warping as well as several other things.
        
        The selection algorithm is as follows:
        First, try to randomly select a valid tile that is not a hallway and is at least 6 tiles away from the leader in either direction.
        If none are found, try to randomly select a valid tile that is not a hallway.
        If none are found, try to randomly select a valid tile.
        If none are found, return 0.
        
        A valid tile is defined as a floor tile that has no object or monster on it and also does not have a key door (if r1 is true).
        
        r0: [output] position
        r1: boolean indicating whether or not to exclude key doors
        return: whether a tile was successfully found
    - name: FindNearbyUnoccupiedTile
      address:
        EU: 0x22EA1F4
        NA: 0x22E9844
        JP: 0x22EAEAC
      description: |-
        Searches for an unoccupied tile near some origin.
        
        A tile is considered "unoccupied" if it's not a key door, and has no object or monster on it. In "random room" mode, the tile must also not be in a hallway, and must not have the stairs.
        
        The first unoccupied tile found is returned. The search order is randomized in "random room" mode, otherwise the search order is fixed based on the input displacement array.
        
        r0: [output] position
        r1: origin position
        r2: array of displacements from the origin position to consider
        r3: number of elements in displacements array
        stack[0]: random room mode flag
        return: whether a tile was successfully found
    - name: FindClosestUnoccupiedTileWithin2
      address:
        EU: 0x22EA3A0
        NA: 0x22E99F0
        JP: 0x22EB058
      description: |-
        Searches for the closest unoccupied tile within 2 steps of the given origin.
        
        Calls FindNearbyUnoccupiedTile with DISPLACEMENTS_WITHIN_2_SMALLEST_FIRST.
        
        r0: [output] position
        r1: origin position
        r2: random room mode flag
        return: whether a tile was successfully found
    - name: FindFarthestUnoccupiedTileWithin2
      address:
        EU: 0x22EA3BC
        NA: 0x22E9A0C
        JP: 0x22EB074
      description: |-
        Searches for the farthest unoccupied tile within 2 steps of the given origin.
        
        Calls FindNearbyUnoccupiedTile with DISPLACEMENTS_WITHIN_2_LARGEST_FIRST.
        
        r0: [output] position
        r1: origin position
        r2: random room mode flag
        return: whether a tile was successfully found
    - name: FindUnoccupiedTileWithin3
      address:
        EU: 0x22EA3D8
        NA: 0x22E9A28
        JP: 0x22EB090
      description: |-
        Searches for an unoccupied tile within 3 steps of the given origin.
        
        Calls FindNearbyUnoccupiedTile with DISPLACEMENTS_WITHIN_3.
        
        r0: [output] position
        r1: origin position
        r2: random room mode flag
        return: whether a tile was successfully found
    - name: TickStatusTurnCounter
      address:
        EU: 0x22EA3F4
        NA: 0x22E9A44
        JP: 0x22EB0AC
      description: |-
        Ticks down a turn counter for a status condition. If the counter equals 0x7F, it will not be decreased.
        
        r0: pointer to the status turn counter
        return: new counter value
    - name: AdvanceFrame
      address:
        EU: 0x22EA990
        NA: 0x22E9FE0
        JP: 0x22EB648
      description: |-
        Advances one frame. Does not return until the next frame starts.
        
        r0: ? - Unused by the function
    - name: DisplayAnimatedNumbers
      address:
        EU: 0x22EB0C8
        NA: 0x22EA718
        JP: 0x22EBD80
      description: |-
        Displays numbers or the "MISS" text above a monster. Normally used to display damage amounts, although it also has other uses (such as showing the stockpile count).
        
        r0: Amount to display. Can be negative. 9999 displays "MISS" instead.
        r1: Entity above which the numbers will be displayed
        r2: True to display a plus or minus sign before the numbers, false to hide it
        r3: Color of the numbers. NUMBER_COLOR_AUTO to determine it automatically.
    - name: SetDungeonRngPreseed23Bit
      address:
        EU: 0x22EB318
        NA: 0x22EA968
        JP: 0x22EBFD0
      description: |-
        Sets the preseed in the global dungeon PRNG state, using 23 bits from the input. See GenerateDungeonRngSeed for more information.
        
        Given the input preseed23, the actual global preseed is set to (preseed23 & 0xFFFFFF | 1), so only bits 1-23 of the input are used.
        
        r0: preseed23
    - name: GenerateDungeonRngSeed
      address:
        EU: 0x22EB330
        NA: 0x22EA980
        JP: 0x22EBFE8
      description: |-
        Generates a seed with which to initialize the dungeon PRNG.
        
        The seed is calculated by starting with a different seed, the "preseed" x0 (defaults to 1, but can be set by other functions). The preseed is iterated twice with the same recurrence relation used in the primary LCG to generate two pseudorandom 32-bit numbers x1 and x2. The output seed is then computed as
          seed = (x1 & 0xFF0000) | (x2 >> 0x10) | 1
        The value x1 is then saved as the new preseed.
        
        This method of seeding the dungeon PRNG appears to be used only sometimes, depending on certain flags in the data for a given dungeon.
        
        return: RNG seed
    - name: GetDungeonRngPreseed
      address:
        EU: 0x22EB37C
        NA: 0x22EA9CC
        JP: 0x22EC034
      description: |-
        Gets the current preseed stored in the global dungeon PRNG state. See GenerateDungeonRngSeed for more information.
        
        return: current dungeon RNG preseed
    - name: SetDungeonRngPreseed
      address:
        EU: 0x22EB38C
        NA: 0x22EA9DC
        JP: 0x22EC044
      description: |-
        Sets the preseed in the global dungeon PRNG state. See GenerateDungeonRngSeed for more information.
        
        r0: preseed
    - name: InitDungeonRng
      address:
        EU: 0x22EB39C
        NA: 0x22EA9EC
        JP: 0x22EC054
      description: |-
        Initialize (or reinitialize) the dungeon PRNG with a given seed. The primary LCG and the five secondary LCGs are initialized jointly, and with the same seed.
        
        r0: seed
    - name: DungeonRand16Bit
      address:
        EU: 0x22EB3D0
        NA: 0x22EAA20
        JP: 0x22EC088
      description: |-
        Computes a pseudorandom 16-bit integer using the dungeon PRNG.
        
        Note that the dungeon PRNG is only used in dungeon mode (as evidenced by these functions being in overlay 29). The game uses another lower-quality PRNG (see arm9.yml) for other needs.
        
        Random numbers are generated with a linear congruential generator (LCG). The game actually maintains 6 separate sequences that can be used for generation: a primary LCG and 5 secondary LCGs. The generator used depends on parameters set on the global PRNG state.
        
        All dungeon LCGs have a modulus of 2^32 and a multiplier of 1566083941 (see DUNGEON_PRNG_LCG_MULTIPLIER). The primary LCG uses an increment of 1, while the secondary LCGs use an increment of 2531011 (see DUNGEON_PRNG_LCG_INCREMENT_SECONDARY). So, for example, the primary LCG uses the recurrence relation:
          x = (1566083941*x_prev + 1) % 2^32
        
        Since the dungeon LCGs generate 32-bit integers rather than 16-bit, the primary LCG yields 16-bit values by taking the upper 16 bits of the computed 32-bit value. The secondary LCGs yield 16-bit values by taking the lower 16 bits of the computed 32-bit value.
        
        All of the dungeon LCGs have a hard-coded default seed of 1, but in practice the seed is set with a call to InitDungeonRng during dungeon initialization.
        
        return: pseudorandom int on the interval [0, 65535]
    - name: DungeonRandInt
      address:
        EU: 0x22EB448
        NA: 0x22EAA98
        JP: 0x22EC100
      description: |-
        Compute a pseudorandom integer under a given maximum value using the dungeon PRNG.
        
        r0: high
        return: pseudorandom integer on the interval [0, high - 1]
    - name: DungeonRandRange
      address:
        EU: 0x22EB470
        NA: 0x22EAAC0
        JP: 0x22EC128
      description: |-
        Compute a pseudorandom value between two integers using the dungeon PRNG.
        
        If both input integers are the same, the first is returned.
        
        r0: x
        r1: y
        return: pseudorandom integer on the interval [min(x, y), max(x, y) - 1], or x if x == y.
    - name: DungeonRandOutcome
      address:
        EU:
          - 0x22EB4D0
          - 0x22EB500
        NA:
          - 0x22EAB20
          - 0x22EAB50
        JP:
          - 0x22EC188
          - 0x22EC1B8
      description: |-
        Returns the result of a possibly biased coin flip (a Bernoulli random variable) with some success probability p, using the dungeon PRNG.
        
        r0: success percentage (100*p)
        return: true with probability p, false with probability (1-p)
    - name: CalcStatusDuration
      address:
        EU: 0x22EB530
        NA: 0x22EAB80
        JP: 0x22EC1E8
      description: |-
        Seems to calculate the duration of a volatile status on a monster.
        
        r0: entity pointer
        r1: pointer to a turn range (an array of two shorts {lower, higher})
        r2: flag for whether or not to factor in the Self Curer IQ skill and the Natural Cure ability
        return: number of turns for the status condition
    - name: DungeonRngUnsetSecondary
      address:
        EU: 0x22EB5E4
        NA: 0x22EAC34
        JP: 0x22EC29C
      description: |-
        Sets the dungeon PRNG to use the primary LCG for subsequent random number generation, and also resets the secondary LCG index back to 0.
        
        Similar to DungeonRngSetPrimary, but DungeonRngSetPrimary doesn't modify the secondary LCG index if it was already set to something other than 0.
        
        No params.
    - name: DungeonRngSetSecondary
      address:
        EU: 0x22EB5FC
        NA: 0x22EAC4C
        JP: 0x22EC2B4
      description: |-
        Sets the dungeon PRNG to use one of the 5 secondary LCGs for subsequent random number generation.
        
        r0: secondary LCG index
    - name: DungeonRngSetPrimary
      address:
        EU: 0x22EB614
        NA: 0x22EAC64
        JP: 0x22EC2CC
      description: |-
        Sets the dungeon PRNG to use the primary LCG for subsequent random number generation.
        
        No params.
    - name: MusicTableIdxToMusicId
      address:
        EU: 0x22EB6B0
        NA: 0x22EAD00
        JP: 0x22EC368
      description: |-
        Used to convert an index that refers to a MUSIC_ID_TABLE entry to a regular music ID.
        
        r0: Music table index
        return: Music ID
    - name: ChangeDungeonMusic
      address:
        EU: 0x22EB7C4
        NA: 0x22EAE14
        JP: 0x22EC47C
      description: |-
        Replace the currently playing music with the provided music
        
        r0: music ID
    - name: TrySwitchPlace
      address:
        EU: 0x22EBB28
        NA: 0x22EB178
        JP: 0x22EC7E0
      description: |-
        The user entity attempts to switch places with the target entity (i.e. by the effect of the Switcher Orb). 
        
        The function checks for the Suction Cups ability for both the user and the target, and for the Mold Breaker ability on the user.
        
        r0: pointer to user entity
        r1: pointer to target entity
    - name: SetLeaderActionFields
      address:
        EU: 0x22EBD78
        NA: 0x22EB3C8
        JP: 0x22ECA30
      description: |-
        Sets the leader's monster::action::action_id to the specified value.
        
        Also sets monster::action::action_use_idx and monster::action::field_0xA to 0, as well as monster::action::field_0x10 and monster::action::field_0x12 to -1.
        
        r0: ID of the action to set
    - name: ClearMonsterActionFields
      address:
        EU: 0x22EBDA4
        NA: 0x22EB3F4
        JP: 0x22ECA5C
      description: |-
        Clears the fields related to AI in the monster's data struct, setting them all to 0.
        Specifically, monster::action::action_id, monster::action::action_use_idx and monster::action::field_0xA are cleared.
        
        r0: Pointer to the monster's action field
    - name: SetMonsterActionFields
      address:
        EU: 0x22EBDB8
        NA: 0x22EB408
        JP: 0x22ECA70
      description: |-
        Sets some the fields related to AI in the monster's data struct.
        Specifically, monster::action::action_id, monster::action::action_use_idx and monster::action::field_0xA. The last 2 are always set to 0.
        
        r0: Pointer to the monster's action field
        r1: Value to set monster::action::action_id to.
    - name: SetActionPassTurnOrWalk
      address:
        EU: 0x22EBDCC
        NA: 0x22EB41C
        JP: 0x22ECA84
      description: |-
        Sets a monster's action to action::ACTION_PASS_TURN or action::ACTION_WALK, depending on the result of GetCanMoveFlag for the monster's ID.
        
        r0: Pointer to the monster's action field
        r1: Monster ID
    - name: GetItemToUseByIndex
      address:
        EU: 0x22EBDFC
        NA: 0x22EB44C
        JP: 0x22ECAB4
      description: |-
        Returns a pointer to the item that is about to be used by a monster given its index.
        
        r0: Entity pointer
        r1: Item index
        return: Pointer to the item
    - name: GetItemToUse
      address:
        EU: 0x22EBEFC
        NA: 0x22EB54C
        JP: 0x22ECBB4
      description: |-
        Returns a pointer to the item that is about to be used by a monster.
        
        r0: Entity pointer
        r1: Parameter index in monster::action_data::action_parameters. Will be used to use to determine the index of the used item.
        r2: Unused
        return: Pointer to the item
    - name: GetItemAction
      address:
        EU: 0x22EBF88
        NA: 0x22EB5D8
        JP: 0x22ECC40
      description: |-
        Returns the action ID that corresponds to an item given its ID.
        
        The action is based on the category of the item (see ITEM_CATEGORY_ACTIONS), unless the specified ID is 0x16B, in which case ACTION_UNK_35 is returned.
        Some items can have unexpected actions, such as thrown items, which have ACTION_NOTHING. This is done to prevent duplicate actions from being listed in the menu (since items always have a "throw" option), since a return value of ACTION_NOTHING prevents the option from showing up in the menu.
        
        r0: Item ID
        return: Action ID associated with the specified item
    - name: RemoveUsedItem
      address:
        EU: 0x22EBFBC
        NA: 0x22EB60C
        JP: 0x22ECC74
      description: |-
        Removes an item from the bag or from the floor after using it
        
        r0: Pointer to the entity that used the item
        r1: Parameter index in monster::action_data::action_parameters. Will be used to use to determine the index of the used item.
    - name: AddDungeonSubMenuOption
      address:
        EU: 0x22EC1CC
        NA: 0x22EB81C
        JP: 0x22ECE84
      description: |-
        Adds an option to the list of actions that can be taken on a pokémon, item or move to the currently active sub-menu on dungeon mode (team, moves, items, etc.).
        
        r0: Action ID
        r1: True if the option should be enabled, false otherwise
    - name: DisableDungeonSubMenuOption
      address:
        EU: 0x22EC2A4
        NA: 0x22EB8F4
        JP: 0x22ECF5C
      description: |-
        Disables an option that was addeed to a dungeon sub-menu.
        
        r0: Action ID of the option that should be disabled
    - name: SetActionRegularAttack
      address:
        EU: 0x22EC600
        NA: 0x22EBC50
        JP: 0x22ED2B8
      description: |-
        Sets a monster's action to action::ACTION_REGULAR_ATTACK, with a specified direction.
        
        r0: Pointer to the monster's action field
        r1: Direction in which to use the move. Gets stored in monster::action::direction.
    - name: SetActionUseMovePlayer
      address:
        EU: 0x22EC648
        NA: 0x22EBC98
        JP: 0x22ED300
      description: |-
        Sets a monster's action to action::ACTION_USE_MOVE_PLAYER, with a specified monster and move index.
        
        r0: Pointer to the monster's action field
        r1: Index of the monster that is using the move on the entity list. Gets stored in monster::action::action_use_idx.
        r2: Index of the move to use (0-3). Gets stored in monster::action::field_0xA.
    - name: SetActionUseMoveAi
      address:
        EU: 0x22EC66C
        NA: 0x22EBCBC
        JP: 0x22ED324
      description: |-
        Sets a monster's action to action::ACTION_USE_MOVE_AI, with a specified direction and move index.
        
        r0: Pointer to the monster's action field
        r1: Index of the move to use (0-3). Gets stored in monster::action::action_use_idx.
        r2: Direction in which to use the move. Gets stored in monster::action::direction.
    - name: RunFractionalTurn
      address:
        EU: 0x22EC6B8
        NA: 0x22EBD08
        JP: 0x22ED370
      description: |-
        The main function which executes the actions that take place in a fractional turn. Called in a loop by RunDungeon while IsFloorOver returns false.
        
        r0: first loop flag (true when the function is first called during a floor)
    - name: RunLeaderTurn
      address:
        EU: 0x22ECCB8
        NA: 0x22EC308
        JP: 0x22ED970
      description: |-
        Handles the leader's turn. Includes a movement speed check that might cause it to return early if the leader isn't fast enough to act in this fractional turn. If that check (and some others) pass, the function does not return until the leader performs an action.
        
        r0: ?
        return: true if the leader has performed an action
    - name: TrySpawnMonsterAndActivatePlusMinus
      address:
        EU: 0x22ED08C
        NA: 0x22EC6DC
        JP: 0x22EDD44
      description: |-
        Called at the beginning of RunFractionalTurn. Executed only if FRACTIONAL_TURN_SEQUENCE[fractional_turn * 2] is not 0.
        
        First it calls TrySpawnMonsterAndTickSpawnCounter, then tries to activate the Plus and Minus abilities for both allies and enemies, and finally calls TryForcedLoss.
        
        No params.
    - name: IsFloorOver
      address:
        EU: 0x22ED198
        NA: 0x22EC7E8
        JP: 0x22EDE50
      description: |-
        Checks if the current floor should end, and updates dungeon::floor_loop_status if required.
        If the player has been defeated, sets dungeon::floor_loop_status to floor_loop_status::FLOOR_LOOP_LEADER_FAINTED.
        If dungeon::end_floor_flag is 1 or 2, sets dungeon::floor_loop_status to floor_loop_status::FLOOR_LOOP_NEXT_FLOOR.
        
        return: true if the current floor should end
    - name: DecrementWindCounter
      address:
        EU: 0x22ED4F8
        NA: 0x22ECB48
        JP: 0x22EE1AC
      description: |-
        Decrements dungeon::wind_turns and displays a wind warning message if required.
        
        No params.
    - name: IsDungeonEndReasonFailure
      address:
        EU: 0x22ED8F4
        NA: 0x22ECF44
        JP: 0x22EE5A8
      description: |-
        Checks if the damage_source of the dungeon ending is because of a failure to complete the dungeon.
        Specifically checks fainted_monster_dungeon_end_reason to be less than DAMAGE_SOURCE_ESCAPE.
        
        return: bool
    - name: SetForcedLossReason
      address:
        EU: 0x22ED9B8
        NA: 0x22ED008
        JP: 0x22EE66C
      description: |-
        Sets dungeon::forced_loss_reason to the specified value
        
        r0: Forced loss reason
    - name: GetForcedLossReason
      address:
        EU: 0x22ED9CC
        NA: 0x22ED01C
        JP: 0x22EE680
      description: |-
        Returns dungeon::forced_loss_reason
        
        return: forced_loss_reason
    - name: BindTrapToTile
      address:
        EU: 0x22EE208
        NA: 0x22ED858
        JP: 0x22EEEBC
      description: |-
        Sets the given tile's associated object to be the given trap, and sets the visibility of the trap.
        
        r0: tile pointer
        r1: entity pointer
        r2: visibility flag
    - name: AreLateGameTrapsEnabledWrapper
      address:
        EU: 0x22EE218
        NA: 0x22ED868
        JP: 0x22EEECC
      description: |-
        A wrapper around AreLateGameTrapsEnabled that passes the fixed room for the floor.
        
        return: bool
    - name: SpawnEnemyTrapAtPos
      address:
        EU: 0x22EE320
        NA: 0x22ED970
        JP: 0x22EEFD4
      description: |-
        A convenience wrapper around SpawnTrap and BindTrapToTile. Always passes 0 for the team parameter (making it an enemy trap).
        
        r0: trap ID
        r1: x position
        r2: y position
        r3: flags
        stack[0]: visibility flag
    - name: PrepareTrapperTrap
      address:
        EU: 0x22EE584
        NA: 0x22EDBD4
        JP: 0x22EF238
      description: |-
        Saves the relevant information in the dungeon struct to later place a trap at the
        location of the entity. (Only called with trap ID 0x19 (TRAP_NONE), but could be used 
        with others).
        
        r0: entity pointer
        r1: trap ID
        r2: team (see struct trap::team)
    - name: TrySpawnTrap
      address:
        EU: 0x22EE66C
        NA: 0x22EDCBC
        JP: 0x22EF320
      description: |-
        Checks if the a trap can be placed on the tile. If the trap ID is >= TRAP_NONE (the
        last value for a trap), randomly select another trap (except for wonder tile). After
        30 failed attempts to select a non-wonder tile trap ID, default to chestnut trap.
        If the checks pass, spawn the trap.
        
        r0: position
        r1: trap ID
        r2: team (see struct trap::team)
        r3: visibility flag
        return: true if a trap was spawned succesfully
    - name: TrySpawnTrapperTrap
      address:
        EU: 0x22EE784
        NA: 0x22EDDD4
        JP: 0x22EF438
      description: |-
        If the flag for a trapper trap is set, handles spawning a trap based upon the
        information inside the dungeon struct. Uses the entity for logging a message
        depending on success or failure.
        
        r0: entity pointer
        return: true if a trap was spawned succesfully
    - name: TryRemoveTrap
      address:
        EU: 0x22EE82C
        NA: 0x22EDE7C
        JP: 0x22EF4E0
      description: |-
        Tries to remove a trap from the tile at the passed position. It does nothing
        if there is no trap on the tile at that position.
        
        r0: position
        r1: bool update trap visibility
        return: whether a trap was succesfully removed or not
    - name: TryTriggerTrap
      address:
        EU: 0x22EE950
        NA: 0x22EDFA0
        JP: 0x22EF604
      description: |-
        Called whenever a monster steps on a trap.
        
        The function will try to trigger it. Nothing will happen if the pokémon has the same team as the trap. The attempt to trigger the trap can also fail due to IQ skills, due to the trap failing to work (random chance), etc.
        
        r0: Entity who stepped on the trap
        r1: Trap position
        r2: ?
        r3: ?
    - name: ApplyMudTrapEffect
      address:
        EU: 0x22EED1C
        NA: 0x22EE36C
        JP: 0x22EF9C8
      description: |-
        Randomly lowers attack, special attack, defense, or special defense of the defender by 3 stages.
        
        r0: attacker entity pointer
        r1: defender entity pointer
    - name: ApplyStickyTrapEffect
      address:
        EU: 0x22EEDE4
        NA: 0x22EE434
        JP: 0x22EFA90
      description: |-
        If the defender is the leader, randomly try to make something in the bag sticky. Otherwise, try to make the item the monster is holding sticky.
        
        r0: attacker entity pointer
        r1: defender entity pointer
    - name: ApplyGrimyTrapEffect
      address:
        EU: 0x22EEFE0
        NA: 0x22EE62C
        JP: 0x22EFC8C
      description: |-
        If the defender is the leader, randomly try to turn food items in the toolbox into
        grimy food. Otherwise, try to make the food item the monster is holding grimy food.
        
        r0: attacker entity pointer
        r1: defender entity pointer
    - name: ApplyPitfallTrapEffect
      address:
        EU: 0x22EF1D4
        NA: 0x22EE820
        JP: 0x22EFE80
      description: |-
        If the defender is the leader, end the current floor unless it has a rescue point.
        Otherwise, make the entity faint and ignore reviver seeds. If not called by a random
        trap, break the grate on the pitfall trap.
        
        r0: attacker entity pointer
        r1: defender entity pointer
        r2: tile pointer
        r3: bool caused by random trap
    - name: ApplySummonTrapEffect
      address:
        EU: 0x22EF348
        NA: 0x22EE994
        JP: 0x22EFFE8
      description: |-
        Randomly spawns 2-4 enemy monsters around the position. The entity is only used for
        logging messages.
        
        r0: entity pointer
        r1: position
    - name: ApplyPpZeroTrapEffect
      address:
        EU: 0x22EF3E4
        NA: 0x22EEA30
        JP: 0x22F0084
      description: |-
        Tries to reduce the PP of one of the defender's moves to 0.
        
        r0: attacker entity pointer
        r1: defender entity pointer
    - name: ApplyPokemonTrapEffect
      address:
        EU: 0x22EF4CC
        NA: 0x22EEB18
        JP: 0x22F016C
      description: |-
        Turns item in the same room as the tile at the position (usually just the entities's
        position) into monsters. If the position is in a hallway, convert items in a 3x3 area
        centered on the position into monsters.
        
        r0: entity pointer
        r1: position
    - name: ApplyTripTrapEffect
      address:
        EU: 0x22EF6E0
        NA: 0x22EED2C
        JP: 0x22F0380
      description: |-
        Tries to drop the defender's item and places it on the floor.
        
        r0: attacker entity pointer
        r1: defender entity pointer
    - name: ApplyStealthRockTrapEffect
      address:
        EU: 0x22EF804
        NA: 0x22EEE50
        JP: 0x22F04A4
      description: |-
        Tries to apply the damage from the stealth rock trap but does nothing if the defender is a rock type.
        
        r0: attacker entity pointer
        r1: defender entity pointer
    - name: ApplyToxicSpikesTrapEffect
      address:
        EU: 0x22EF8A0
        NA: 0x22EEEEC
      description: |-
        Tries to inflict 10 damage on the defender and then tries to poison them.
        
        r0: attacker entity pointer
        r1: defender entity pointer
    - name: ApplyRandomTrapEffect
      address:
        EU: 0x22EF8F4
        NA: 0x22EEF40
        JP: 0x22F0540
      description: |-
        Selects a random trap that isn't a wonder tile and isn't a random trap and calls
        ApplyTrapEffect on all monsters that is different from the trap's team.
        
        r0: Triggered trap
        r1: User
        r2: Target, normally same as user
        r3: Tile that contains the trap
        stack[0]: position
    - name: ApplyGrudgeTrapEffect
      address:
        EU: 0x22EFA28
        NA: 0x22EF074
        JP: 0x22F066C
      description: |-
        Spawns several monsters around the position and gives all monsters on the floor the
        grudge status condition.
        
        r0: entity pointer
        r1: position
    - name: ApplyTrapEffect
      address:
        EU: 0x22EFB08
        NA: 0x22EF154
        JP: 0x22F0730
      description: |-
        Performs the effect of a triggered trap.
        
        The trap's animation happens before this function is called.
        
        r0: Triggered trap
        r1: User
        r2: Target, normally same as user
        r3: Tile that contains the trap
        stack[0]: position
        stack[1]: trap ID
        stack[2]: bool caused by random trap
        return: True if the trap should be destroyed after the effect is applied
    - name: RevealTrapsNearby
      address:
        EU: 0x22EFF8C
        NA: 0x22EF5D8
        JP: 0x22F0BDC
      description: |-
        Reveals traps within the monster's viewing range.
        
        r0: entity pointer
    - name: ShouldRunMonsterAi
      address:
        EU: 0x22F03A0
        NA: 0x22EF9EC
        JP: 0x22F0FF0
      description: |-
        Checks a monster's monster_behavior to see whether or not the monster should use AI. Only called on monsters with
        a monster_behavior greater than or equal to BEHAVIOR_FIXED_ENEMY. Returns false for BEHAVIOR_FIXED_ENEMY, 
        BEHAVIOR_WANDERING_ENEMY_0x8, BEHAVIOR_SECRET_BAZAAR_KIRLIA, BEHAVIOR_SECRET_BAZAAR_MIME_JR,
        BEHAVIOR_SECRET_BAZAAR_SWALOT, BEHAVIOR_SECRET_BAZAAR_LICKILICKY, and BEHAVIOR_SECRET_BAZAAR_SHEDINJA.
        
        r0: monster entity pointer
        return: bool
    - name: DebugRecruitingEnabled
      address:
        EU: 0x22F0420
        NA: 0x22EFA6C
        JP: 0x22F1070
      description: |-
        Always returns true. Called by SpecificRecruitCheck.
        
        Seems to be a function used during development to disable recruiting. If it returns false, SpecificRecruitCheck will also return false.
        
        return: true
    - name: TryActivateIqBooster
      address:
        EU: 0x22F0428
        NA: 0x22EFA74
        JP: 0x22F1078
      description: |-
        Increases the IQ of all team members holding the IQ Booster by floor_properties::iq_booster_value amount unless the
        value is 0.
        
        No params.
    - name: IsSecretBazaarNpcBehavior
      address:
        EU: 0x22F04B8
        NA: 0x22EFB04
        JP: 0x22F1108
      description: |-
        Checks if a behavior ID corresponds to one of the Secret Bazaar NPCs.
        
        r0: monster behavior ID
        return: bool
    - name: GetLeaderAction
      address:
        EU: 0x22F1540
        NA: 0x22F0B8C
        JP: 0x22F218C
      description: |-
        Returns a pointer to the action data of the current leader (field 0x4A on its monster struct).
        
        No params.
    - name: GetEntityTouchscreenArea
      address:
        EU: 0x22F1560
        NA: 0x22F0BAC
        JP: 0x22F21AC
      description: |-
        Returns the area on the touchscreen that contains the sprite of the specified entity
        
        r0: Entity pointer
        r1: [output] struct where the result should be written
    - name: SetLeaderAction
      address:
        EU: 0x22F1890
        NA: 0x22F0EDC
        JP: 0x22F24DC
      description: |-
        Sets the leader's action field depending on the inputs given by the player.
        
        This function also accounts for other special situations that can force a certain action, such as when the leader is running. The function also takes care of opening the main menu when X is pressed.
        The function generally doesn't return until the player has an action set.
        
        No params.
    - name: ShouldLeaderKeepRunning
      address:
        EU: 0x22F3A44
        NA: 0x22F308C
        JP: 0x22F4684
      description: |-
        Determines if the leader should keep running. Returns false if the leader bumps into something, or if an action that should stop the leader takes place.
        
        return: True if the leader should keep running, false if it should stop.
    - name: CheckLeaderTile
      address:
        EU: 0x22F3FEC
        NA: 0x22F3634
        JP: 0x22F4C2C
      description: |-
        Checks the tile the leader just stepped on and performs any required actions, such as picking up items, triggering traps, etc.
        
        Contains a switch that checks the type of the tile the leader just stepped on.
        
        No params.
    - name: ChangeLeader
      address:
        EU: 0x22F42F0
        NA: 0x22F3934
        JP: 0x22F4F2C
      description: |-
        Tries to change the current leader to the monster specified by dungeon::new_leader.
        
        Accounts for situations that can prevent changing leaders, such as having stolen from a Kecleon shop. If one of those situations prevents changing leaders, prints the corresponding message to the message log.
        
        No params.
    - name: UseSingleUseItemWrapper
      address:
        EU: 0x22F5C88
        NA: 0x22F52CC
        JP: 0x22F68C4
      description: |-
        Same as UseSingleUseItem, but the second parameter is determined automatically from monster::action_data::action_parameter[1]::action_use_idx.
        
        r0: User
    - name: UseSingleUseItem
      address:
        EU: 0x22F5CB4
        NA: 0x22F52F8
        JP: 0x22F68F0
      description: |-
        Makes a monster use a single-use item. The item is deleted afterwards.
        
        The item to use is determined by the user's monster::action_data::action_parameter[0].
        
        r0: User (monster who used the item)
        r1: Target (monster that consumes the item)
    - name: UseThrowableItem
      address:
        EU: 0x22F5E78
        NA: 0x22F54BC
        JP: 0x22F6AB4
      description: |-
        Makes a monster use a throwable item.
        
        The item to use is determined by monster::action_data::action_parameter[0].
        If the item's category is CATEGORY_THROWN_LINE or CATEGORY_THROWN_ARC, the game will attempt to decrement the count of the used item by 1. If it's not or there's only 1 item left, it is destroyed instead.
        
        r0: User (monster who used the item)
    - name: ResetDamageData
      address:
        EU: 0x22F77D0
        NA: 0x22F6E18
        JP: 0x22F83FC
      description: |-
        Zeroes the damage data struct, which is output by the damage calculation function.
        
        r0: damage data pointer
    - name: FreeLoadedAttackSpriteAndMore
      address:
        EU: 0x22F78C8
        NA: 0x22F6F10
        JP: 0x22F84DC
      description: |-
        Among other things, free another data structure in the attack sprite storage area/data
        
        No params.
    - name: SetAndLoadCurrentAttackAnimation
      address:
        EU: 0x22F7920
        NA: 0x22F6F68
        JP: 0x22F8534
      description: |-
        Load given sprite into the currently loaded attack sprite structure, replacing the previous one if already loaded.
        
        r0: pack id
        r1: file index
        return: sprite id in the loaded wan list
    - name: ClearLoadedAttackSprite
      address:
        EU: 0x22F79C0
        NA: 0x22F7008
        JP: 0x22F85D4
      description: |-
        Delete the data of the currently loaded attack sprite, if any.
        Doesn’t free the structure, which can continue to be used.
        
        No params.
    - name: GetLoadedAttackSpriteId
      address:
        EU: 0x22F7A08
        NA: 0x22F7050
        JP: 0x22F861C
      description: |-
        Get the sprite ID (in the loaded WAN list) of the currently loaded attack sprite, or 0 if none.
        
        return: sprite ID
    - name: DungeonGetTotalSpriteFileSize
      address:
        EU: 0x22F7A20
        NA: 0x22F7068
        JP: 0x22F8634
      description: |-
        Checks Castform and Cherrim
        
        Note: unverified, ported from Irdkwia's notes
        
        r0: monster ID
        return: sprite file size
    - name: DungeonGetSpriteIndex
      address:
        EU: 0x22F7D40
        NA: 0x22F7388
        JP: 0x22F8954
      description: |-
        Gets the sprite index of the specified monster on this floor
        
        r0: Monster ID
        return: Sprite index of the specified monster ID
    - name: JoinedAtRangeCheck2Veneer
      address:
        EU: 0x22F7D60
        NA: 0x22F73A8
        JP: 0x22F8970
      description: |-
        Likely a linker-generated veneer for arm9::JoinedAtRangeCheck2.
        
        See https://developer.arm.com/documentation/dui0474/k/image-structure-and-generation/linker-generated-veneers/what-is-a-veneer-
        
        No params.
    - name: FloorNumberIsEven
      address:
        EU: 0x22F7D6C
        NA: 0x22F73B4
        JP: 0x22F897C
      description: |-
        Checks if the current dungeon floor number is even (probably to determine whether an enemy spawn should be female).
        
        Has a special check to return false for Labyrinth Cave B10F (the Gabite boss fight).
        
        return: bool
    - name: GetKecleonIdToSpawnByFloor
      address:
        EU: 0x22F7DA4
        NA: 0x22F73EC
        JP: 0x22F89B4
      description: |-
        If the current floor number is even, returns female Kecleon's id (0x3D7), otherwise returns male Kecleon's id (0x17F).
        
        return: monster ID
    - name: StoreSpriteFileIndexBothGenders
      address:
        EU: 0x22F7DC4
        NA: 0x22F740C
        JP: 0x22F89D4
      description: |-
        Note: unverified, ported from Irdkwia's notes
        
        r0: monster ID
        r1: file ID
    - name: LoadMonsterSpriteInner
      address:
        EU: 0x22F7E8C
        NA: 0x22F74D4
        JP: 0x22F8A9C
      description: |-
        This is called by LoadMonsterSprite a bunch of times.
        
        r0: monster ID
    - name: SwapMonsterWanFileIndex
      address:
        EU: 0x22F7F8C
        NA: 0x22F75D4
        JP: 0x22F8B98
      description: |-
        Note: unverified, ported from Irdkwia's notes
        
        r0: src_id
        r1: dst_id
    - name: LoadMonsterSprite
      address:
        EU: 0x22F800C
        NA: 0x22F7654
        JP: 0x22F8C18
      description: |-
        Loads the sprite of the specified monster to use it in a dungeon.
        
        Irdkwia's notes: Handles Castform/Cherrim/Deoxys
        
        r0: monster ID
        r1: ?
    - name: DeleteMonsterSpriteFile
      address:
        EU: 0x22F8120
        NA: 0x22F7768
        JP: 0x22F8D2C
      description: |-
        Note: unverified, ported from Irdkwia's notes
        
        r0: monster ID
    - name: DeleteAllMonsterSpriteFiles
      address:
        EU: 0x22F81BC
        NA: 0x22F7804
        JP: 0x22F8DC4
      description: |-
        Note: unverified, ported from Irdkwia's notes
        
        No params.
    - name: EuFaintCheck
      address:
        EU: 0x22F88E8
      description: |-
        This function is exclusive to the EU ROM. Seems to perform a check to see if the monster who just fainted was a team member who should cause the minimap to be updated (or something like that, maybe related to the Map Surveyor IQ skill) and if it passes, updates the minimap.
        The function ends by calling another 2 functions. In US ROMs, calls to EUFaintCheck are replaced by calls to those two functions. This seems to indicate that this function fixes some edge case glitch that can happen when a team member faints.
        
        r0: False if the fainted entity was a team member
        r1: True to set an unknown byte in the RAM to 1
    - name: HandleFaint
      address:
        EU: 0x22F8938
        NA: 0x22F7F30
        JP: 0x22F94F0
      description: |-
        Handles a fainted pokémon (reviving does not count as fainting).
        
        r0: Fainted entity
        r1: Damage source (move ID or greater than the max move id for other causes)
        r2: Entity responsible of the fainting
    - name: MoveMonsterToPos
      address:
        EU: 0x22F8FFC
        NA: 0x22F85F0
        JP: 0x22F9BB4
      description: |-
        Moves a monster to the target position. Used both for regular movement and special movement (like teleportation).
        
        r0: Entity pointer
        r1: X target position
        r2: Y target position
        r3: ?
    - name: CreateMonsterSummaryFromMonster
      address:
        EU: 0x22F93D8
        NA: 0x22F89CC
        JP: 0x22F9F90
      description: |-
        Creates a snapshot of the condition of a monster struct in a monster_summary struct.
        
        r0: [output] monster_summary
        r1: monster
    - name: UpdateAiTargetPos
      address:
        EU: 0x22F9B50
        NA: 0x22F9144
        JP: 0x22FA708
      description: |-
        Given a monster, updates its target_pos field based on its current position and the direction in which it plans to attack.
        
        r0: Entity pointer
    - name: SetMonsterTypeAndAbility
      address:
        EU: 0x22F9BA0
        NA: 0x22F9194
        JP: 0x22FA758
      description: |-
        Checks Forecast ability
        
        Note: unverified, ported from Irdkwia's notes
        
        r0: target entity pointer
    - name: TryActivateSlowStart
      address:
        EU: 0x22F9C48
        NA: 0x22F923C
        JP: 0x22FA800
      description: |-
        Runs a check over all monsters on the field for the ability Slow Start, and lowers the speed of those who have it.
        
        No params
    - name: TryActivateArtificialWeatherAbilities
      address:
        EU: 0x22F9CE4
        NA: 0x22F92D8
        JP: 0x22FA89C
      description: |-
        Runs a check over all monsters on the field for abilities that affect the weather and changes the floor's weather accordingly.
        
        No params
    - name: GetMonsterApparentId
      address:
        EU: 0x22F9E14
        NA: 0x22F9408
        JP: 0x22FA9CC
      description: |-
        Note: unverified, ported from Irdkwia's notes
        
        r0: target entity pointer
        r1: current_id
        return: ?
    - name: TryActivateTraceAndColorChange
      address:
        EU: 0x22F9EFC
        NA: 0x22F94F0
        JP: 0x22FAAB4
      description: |-
        Tries to activate the abilities trace and color change if possible. Called after using
        a move.
        
        r0: attacker entity pointer
        r1: defender entity pointer
        r2: move pointer
    - name: DefenderAbilityIsActive
      address:
        EU:
          - 0x22FA0D8
          - 0x2302438
          - 0x230B3B4
          - 0x23125F4
          - 0x23237CC
          - 0x233344C
        NA:
          - 0x22F96CC
          - 0x2301A0C
          - 0x230A940
          - 0x2311B94
          - 0x2322D64
          - 0x2332A0C
        JP:
          - 0x22FAC8C
          - 0x2302F74
          - 0x230BEC4
          - 0x23130A4
          - 0x232420C
          - 0x2333E00
      description: |-
        Checks if a defender has an active ability that isn't disabled by an attacker's Mold Breaker.
        
        There are two versions of this function, which share the same logic but have slightly different assembly. This is probably due to differences in compiler optimizations at different addresses.
        
        r0: attacker pointer
        r1: defender pointer
        r2: ability ID to check on the defender
        r3: flag for whether the attacker's ability is enabled
        return: bool
    - name: IsMonster
      address:
        EU:
          - 0x22FA12C
          - 0x230248C
          - 0x230B408
          - 0x23103F4
          - 0x2319510
          - 0x231B434
          - 0x231BD78
          - 0x2323820
          - 0x234E060
        NA:
          - 0x22F9720
          - 0x2301A60
          - 0x230A994
          - 0x230F980
          - 0x2318AB0
          - 0x231A9D4
          - 0x231B318
          - 0x2322DB8
          - 0x234D460
        JP:
          - 0x22FACD8
          - 0x2302FC0
          - 0x230BF10
          - 0x2310EBC
          - 0x2319F80
          - 0x231BEA4
          - 0x231C7E4
          - 0x2324258
          - 0x234E6EC
      description: |-
        Checks if an entity is a monster (entity type 1).
        
        r0: entity pointer
        return: bool
    - name: TryActivateConversion2
      address:
        EU: 0x22FA150
        NA: 0x22F9744
        JP: 0x22FACFC
      description: |-
        Checks for the conversion2 status and applies the type change if applicable. Called
        after using a move.
        
        r0: attacker entity pointer
        r1: defender entity pointer
        r2: move pointer
    - name: TryActivateTruant
      address:
        EU: 0x22FA1FC
        NA: 0x22F97F0
        JP: 0x22FADA8
      description: |-
        Checks if an entity has the ability Truant, and if so tries to apply the pause status to it.
        
        r0: pointer to entity
    - name: TryPointCameraToMonster
      address:
        EU: 0x22FA2C0
        NA: 0x22F98B4
        JP: 0x22FAE6C
      description: |-
        Attempts to place the camera on top of the specified monster.
        
        If the camera is already on top of the specified entity, the function does nothing.
        
        r0: Entity pointer. Must be a monster, otherwise the function does nothing.
        r1: ?
        r2: ?
    - name: ReevaluateSnatchMonster
      address:
        EU: 0x22FA37C
        NA: 0x22F9970
        JP: 0x22FAF28
      description: |-
        Checks if any monster on the floor has the snatch status and stores the corresponding info
        onto the dungeon struct. This is only called when reinitalizing a dungeon from a quicksave.
        Normally, the game will try to prevent multiple monsters from having snatch, but will pick
        the first one in the list if multiple have the status.
        
        No params.
    - name: GetRandomExplorerMazeMonster
      address:
        EU: 0x22FA3F8
        NA: 0x22F99EC
        JP: 0x22FAFA4
      description: |-
        Checks if any enemy monsters on the floor have the behavior BEHAVIOR_EXPLORER_MAZE_1, 
        BEHAVIOR_EXPLORER_MAZE_2, BEHAVIOR_EXPLORER_MAZE_3 or BEHAVIOR_EXPLORER_MAZE_4 and returns
        one at random. If none can be found, it returns NULL.
        
        return: monster entity pointer
    - name: RestorePpAllMovesSetFlags
      address:
        EU: 0x22FA480
        NA: 0x22F9A74
        JP: 0x22FB02C
      description: |-
        Restores PP for all moves, clears flags move::f_consume_2_pp, move::flags2_unk5 and move::flags2_unk7, and sets flag move::f_consume_pp.
        Called when a monster is revived.
        
        r0: pointer to entity whose moves will be restored
    - name: CheckTeamMemberIdxVeneer
      address:
        EU: 0x22FA64C
        NA: 0x22F9C40
        JP: 0x22FB1F8
      description: |-
        Likely a linker-generated veneer for CheckTeamMemberIdx.
        
        See https://developer.arm.com/documentation/dui0474/k/image-structure-and-generation/linker-generated-veneers/what-is-a-veneer-
        
        r0: member index
        return: True if the value is equal to 0x55AA or 0x5AA5
    - name: IsMonsterIdInNormalRangeVeneer
      address:
        EU: 0x22FA674
        NA: 0x22F9C68
        JP: 0x22FB220
      description: |-
        Likely a linker-generated veneer for IsMonsterIdInNormalRange.
        
        See https://developer.arm.com/documentation/dui0474/k/image-structure-and-generation/linker-generated-veneers/what-is-a-veneer-
        
        r0: monster ID
        return: bool
    - name: BoostIQ
      address:
        EU: 0x22FAB50
        NA: 0x22FA144
        JP: 0x22FB6EC
      description: |-
        Tries to boost the target's IQ.
        
        r0: monster entity pointer
        r1: iq boost
        r2: bool suppress logs
    - name: ShouldMonsterHeadToStairs
      address:
        EU: 0x22FAE3C
        NA: 0x22FA430
        JP: 0x22FB9D8
      description: |-
        Checks if a given monster should try to reach the stairs when controlled by the AI
        
        r0: Entity pointer
        return: True if the monster should try to reach the stairs, false otherwise
    - name: MewSpawnCheck
      address:
        EU: 0x22FAFFC
        NA: 0x22FA5F0
        JP: 0x22FBB98
      description: |-
        If the monster id parameter is 0x97 (Mew), returns false if either dungeon::mew_cannot_spawn or the second parameter are true.
        
        Called before spawning an enemy, appears to be checking if Mew can spawn on the current floor.
        
        r0: monster id
        r1: return false if the monster id is Mew
        return: bool
    - name: TryEndStatusWithAbility
      address:
        EU: 0x22FB1E8
        NA: 0x22FA7DC
        JP: 0x22FBD84
      description: |-
        Checks if any of the defender's active abilities would end one of their current status
        conditions. For example, if the ability Own Tempo will stop confusion.
        
        Called after changing a monster's ability with skill swap, role play, or trace to
        remove statuses the monster should no longer be affected by.
        
        r0: attacker entity pointer
        r1: defender entity pointer
    - name: ExclusiveItemEffectIsActive
      address:
        EU:
          - 0x22FB6A4
          - 0x2300954
          - 0x230B42C
          - 0x2310320
          - 0x2311AC4
          - 0x231524C
          - 0x231A208
          - 0x231B2DC
          - 0x2324380
          - 0x2333428
          - 0x2348780
          - 0x2348EB0
        NA:
          - 0x22FAC98
          - 0x22FFF28
          - 0x230A9B8
          - 0x230F8AC
          - 0x2311064
          - 0x23147EC
          - 0x23197A8
          - 0x231A87C
          - 0x2323918
          - 0x23329E8
          - 0x2347B80
          - 0x23482B0
        JP:
          - 0x22FC224
          - 0x2301358
          - 0x230BF34
          - 0x2310DE8
          - 0x231258C
          - 0x2315CC0
          - 0x231AC78
          - 0x231BD4C
          - 0x2324DB8
          - 0x2333DDC
          - 0x2348F30
          - 0x2349638
      description: |-
        Checks if a monster is a team member under the effects of a certain exclusive item effect.
        
        r0: entity pointer
        r1: exclusive item effect ID
        return: bool
    - name: GetTeamMemberWithIqSkill
      address:
        EU: 0x22FBA04
        NA: 0x22FAFF8
        JP: 0x22FC580
      description: |-
        Returns an entity pointer to the first team member which has the specified iq skill.
        
        r0: iq skill id
        return: pointer to entity
    - name: TeamMemberHasEnabledIqSkill
      address:
        EU: 0x22FBA70
        NA: 0x22FB064
        JP: 0x22FC5EC
      description: |-
        Returns true if any team member has the specified iq skill.
        
        r0: iq skill id
        return: bool
    - name: TeamLeaderIqSkillIsEnabled
      address:
        EU: 0x22FBA8C
        NA: 0x22FB080
        JP: 0x22FC608
      description: |-
        Returns true the leader has the specified iq skill.
        
        r0: iq skill id
        return: bool
    - name: CountMovesOutOfPp
      address:
        EU: 0x22FBAB4
        NA: 0x22FB0A8
        JP: 0x22FC630
      description: |-
        Returns how many of a monster's move are out of PP.
        
        r0: entity pointer
        return: number of moves out of PP
    - name: HasSuperEffectiveMoveAgainstUser
      address:
        EU: 0x22FBB18
        NA: 0x22FB10C
        JP: 0x22FC694
      description: |-
        Checks if the target has at least one super effective move against the user.
        
        r0: User
        r1: Target
        r2: If true, moves with a max Ginseng boost != 99 will be ignored
        return: True if the target has at least one super effective move against the user, false otherwise.
    - name: TryEatItem
      address:
        EU: 0x22FBC20
        NA: 0x22FB214
        JP: 0x22FC79C
      description: |-
        The user attempts to eat an item from the target.
        
        The function tries to eat the target's held item first. If that's not possible and the target is part of the team, it attempts to eat a random edible item from the bag instead.
        Fun fact: The code used to select the random bag item that will be eaten is poorly coded. As a result, there's a small chance of the first edible item in the bag being picked instead of a random one. The exact chance of this happening is (N/B)^B, where N is the amount of non-edible items in the bag and B is the total amount of items in the bag.
        
        r0: User
        r1: Target
        return: True if the attempt was successful
    - name: SetDecoyAiTracker
      address:
        EU: 0x22FBF44
        NA: 0x22FB538
      description: |-
        If there is a decoy on the floor that the entity can see, sets the entity's decoy_ai_tracker to 1 or 2,
        depending on whether the attacker who caused the decoy status is on the team or not, respectively.
        
        r0: Entity pointer
    - name: CheckSpawnThreshold
      address:
        EU: 0x22FBFF8
        NA: 0x22FB5EC
        JP: 0x22FCAC0
      description: |-
        Checks if a given monster ID can spawn in dungeons.
        
        The function returns true if the monster's spawn threshold value is <= SCENARIO_BALANCE_FLAG
        
        r0: monster ID
        return: True if the monster can spawn, false otherwise
    - name: HasLowHealth
      address:
        EU: 0x22FC01C
        NA: 0x22FB610
        JP: 0x22FCAE4
      description: |-
        Checks if the entity passed is a valid monster, and if it's at low health (below 25% rounded down)
        
        r0: entity pointer
        return: bool
    - name: AreEntitiesAdjacent
      address:
        EU: 0x22FC084
        NA: 0x22FB678
        JP: 0x22FCB4C
      description: |-
        Checks whether two entities are adjacent or not.
        
        The function checks all 8 possible directions.
        
        r0: First entity
        r1: Second entity
        return: True if both entities are adjacent, false otherwise.
    - name: IsSpecialStoryAlly
      address:
        EU: 0x22FC4CC
        NA: 0x22FBAD0
        JP: 0x22FCFA4
      description: |-
        Checks if a monster is a special story ally.
        
        This is a hard-coded check that looks at the monster's "Joined At" field. If the value is in the range [DUNGEON_JOINED_AT_BIDOOF, DUNGEON_DUMMY_0xE3], this check will return true.
        
        r0: monster pointer
        return: bool
    - name: IsExperienceLocked
      address:
        EU: 0x22FC4EC
        NA: 0x22FBAF0
        JP: 0x22FCFC4
      description: |-
        Checks if a monster does not gain experience.
        
        This basically just inverts IsSpecialStoryAlly, with the exception of also checking for the "Joined At" field being DUNGEON_CLIENT (set for mission clients).
        
        r0: monster pointer
        return: bool
    - name: InitOtherMonsterData
      address:
        EU: 0x22FC854
        NA: 0x22FBE58
        JP: 0x22FD248
      description: |-
        Initializes stats, IQ skills and moves for a given monster
        
        Might only be used when spawning fixed room monsters.
        
        r0: Entity pointer
        r1: Fixed room monster stats index
        r2: Spawn direction? (when calling this function while spawning a fixed room monster, this is the parameter value associated to the spawn action, after converting it to a direction.)
    - name: InitEnemySpawnStats
      address:
        EU: 0x22FC954
        NA: 0x22FBF58
        JP: 0x22FD348
      description: |-
        Initializes dungeon::enemy_spawn_stats. Might do something else too.
        
        No params.
    - name: InitEnemyStatsAndMoves
      address:
        EU: 0x22FCC30
        NA: 0x22FC234
        JP: 0x22FD624
      description: |-
        Initializes the HP, Atk, Sp. Atk, Def, Sp. Def and moveset of a newly spawned enemy. Might do something else too.
        
        r0: Pointer to the monster's move list
        r1: Pointer to the monster's current HP
        r2: Pointer to the monster's offensive stats
        r3: Pointer to the monster's defensive stats
    - name: SpawnTeam
      address:
        EU: 0x22FCF08
        NA: 0x22FC50C
        JP: 0x22FD8FC
      description: |-
        Seems to initialize and spawn the team when entering a dungeon.
        
        r0: ?
    - name: SpawnInitialMonsters
      address:
        EU: 0x22FD774
        NA: 0x22FCD78
        JP: 0x22FE16C
      description: |-
        Tries to spawn monsters on all the tiles marked for monster spawns. This includes normal enemies and mission targets (rescue targets, outlaws, etc.).
        
        A random initial position is selected as a starting point. Tiles are then swept over left-to-right, top-to-bottom, wrapping around when the map boundary is reached, until all tiles have been checked. The first marked tile encountered in the sweep is reserved for the mission target, but the actual spawning of the target is done last.
        
        No params.
    - name: SpawnMonster
      address:
        EU: 0x22FDA80
        NA: 0x22FD084
        JP: 0x22FE478
      description: |-
        Spawns the given monster on a tile.
        
        r0: pointer to struct spawned_monster_data
        r1: if true, the monster cannot spawn asleep, otherwise it will randomly be asleep
        return: pointer to entity
    - name: InitTeamMember
      address:
        EU: 0x22FDDB0
        NA: 0x22FD3B4
        JP: 0x22FE7A8
      description: |-
        Initializes a team member. Run at the start of each floor in a dungeon.
        
        r0: Monster ID
        r1: X position
        r2: Y position
        r3: Pointer to the struct containing the data of the team member to initialize
        stack[0]: ?
        stack[1]: ?
        stack[2]: ?
        stack[3]: ?
        stack[4]: ?
    - name: InitMonster
      address:
        EU: 0x22FE3D0
        NA: 0x22FD9D4
        JP: 0x22FEDC4
      description: |-
        Initializes the monster struct within the provided entity struct.
        
        r0: ?
        r1: Pointer to the entity whose monster struct should be initialized
        r2: pointer to the entity's spawned_monster_data struct
        r3: (?) Pointer to something
    - name: SubInitMonster
      address:
        EU: 0x22FE7BC
        NA: 0x22FDDC0
        JP: 0x22FF1B0
      description: |-
        Called by InitMonster. Initializes some fields on the monster struct.
        
        r0: pointer to monster to initialize
        r1: some flag
    - name: MarkShopkeeperSpawn
      address:
        EU: 0x22FEB94
        NA: 0x22FE198
        JP: 0x22FF580
      description: |-
        Add a shopkeeper spawn to the list on the dungeon struct. Actual spawning is done later by SpawnShopkeepers.
        
        If an existing entry in dungeon::shopkeeper_spawns exists with the same position, that entry is reused for the new spawn data. Otherwise, a new entry is appended to the array.
        
        r0: x position
        r1: y position
        r2: monster ID
        r3: monster behavior
    - name: SpawnShopkeepers
      address:
        EU: 0x22FEC48
        NA: 0x22FE24C
        JP: 0x22FF634
      description: |-
        Spawns all the shopkeepers in the dungeon struct's shopkeeper_spawns array.
        
        No params.
    - name: GetMaxHpAtLevel
      address:
        EU: 0x22FECF8
        NA: 0x22FE2FC
        JP: 0x22FF6E4
      description: |-
        Returns the max HP of a monster given its level.
        
        r0: Monster ID
        r1: Monster level
        return: Max HP at the given level
    - name: GetOffensiveStatAtLevel
      address:
        EU: 0x22FED4C
        NA: 0x22FE350
        JP: 0x22FF738
      description: |-
        Returns the Atk / Sp. Atk of a monster given its level, capped to 255.
        
        r0: Monster ID
        r1: Monster level
        r2: Stat index (0: Atk, 1: Sp. Atk)
        return: Atk / Sp. Atk at the given level
    - name: GetDefensiveStatAtLevel
      address:
        EU: 0x22FEDB4
        NA: 0x22FE3B8
        JP: 0x22FF7A0
      description: |-
        Returns the Def / Sp. Def of a monster given its level, capped to 255.
        
        r0: Monster ID
        r1: Monster level
        r2: Stat index (0: Def, 1: Sp. Def)
        return: Def / Sp. Def at the given level
    - name: GetOutlawSpawnData
      address:
        EU: 0x22FEE1C
        NA: 0x22FE420
        JP: 0x22FF808
      description: |-
        Gets outlaw spawn data for the current floor.
        
        r0: [output] Outlaw spawn data
    - name: ExecuteMonsterAction
      address:
        EU: 0x22FEEDC
        NA: 0x22FE4BC
        JP: 0x22FF8A4
      description: |-
        Executes the set action for the specified monster. Used for both AI actions and player-inputted actions. If the action is not ACTION_NOTHING, ACTION_PASS_TURN, ACTION_WALK or ACTION_UNK_4, the monster's already_acted field is set to true. Includes a switch based on the action ID that performs the action, although some of them aren't handled by said swtich.
        
        r0: Pointer to monster entity
        return: If the result is true, the AI is run again for the current ally, and it performs another action. This can happen up to three times.
    - name: TryActivateFlashFireOnAllMonsters
      address:
        EU: 0x22FFB94
        NA: 0x22FF168
        JP: 0x2300558
      description: |-
        Checks every monster for apply_flash_fire_boost. If it's true, activates Flash Fire for the monster and sets
        apply_flash_fire_boost back to false.
        
        No params.
    - name: HasStatusThatPreventsActing
      address:
        EU: 0x22FFBF4
        NA: 0x22FF1C8
        JP: 0x23005B8
      description: |-
        Returns true if the monster has any status problem that prevents it from acting
        
        r0: Entity pointer
        return: True if the specified monster can't act because of a status problem, false otherwise.
    - name: GetMobilityTypeCheckSlip
      address:
        EU: 0x2300058
        NA: 0x22FF62C
        JP: 0x2300A1C
      description: |-
        Returns the mobility type of a monster species, accounting for STATUS_SLIP.
        
        The function also converts MOBILITY_LAVA and MOBILITY_WATER to other values if required.
        
        r0: Monster species
        r1: True if the monster can walk on water
        return: Mobility type
    - name: GetMobilityTypeCheckSlipAndFloating
      address:
        EU: 0x23000A0
        NA: 0x22FF674
        JP: 0x2300A64
      description: |-
        Returns the mobility type of a monster, accounting for STATUS_SLIP and the result of a call to IsFloating.
        
        r0: Entity pointer
        r1: Monster species
        return: Mobility type
    - name: IsInvalidSpawnTile
      address:
        EU: 0x23000F0
        NA: 0x22FF6C4
        JP: 0x2300AB4
      description: |-
        Checks if a monster cannot spawn on the given tile for some reason.
        
        Reasons include:
        - There's another monster on the tile
        - The tile is an impassable wall
        - The monster does not have the required mobility to stand on the tile
        
        r0: monster ID
        r1: tile pointer
        return: true means the monster CANNOT spawn on this tile
    - name: GetMobilityTypeAfterIqSkills
      address:
        EU: 0x23002F4
        NA: 0x22FF8C8
      description: |-
        Modifies the given mobility type to account for All-Terrain Hiker and Absolute Mover, if the user has them.
        
        r0: Entity pointer
        r1: Mobility type
        return: New mobility type, after accounting for the IQ skills mentioned above
    - name: CannotStandOnTile
      address:
        EU: 0x23006C8
        NA: 0x22FFC9C
        JP: 0x23010AC
      description: |-
        Checks if a given monster cannot stand on a given tile.
        
        Reasons include:
        - The coordinates of the tile are out of bounds
        - There's another monster on the tile
        - The monster does not have the required mobility to stand on the tile
        
        r0: Entity pointer
        r1: Tile pointer
        return: True if the monster cannot stand on the specified tile, false if it can
    - name: CalcSpeedStage
      address:
        EU: 0x2300820
        NA: 0x22FFDF4
        JP: 0x2301224
      description: |-
        Calculates the speed stage of a monster from its speed up/down counters. The second parameter is the weight of each counter (how many stages it will add/remove), but appears to be always 1. 
        Takes modifiers into account (paralysis, snowy weather, Time Tripper). Deoxys-speed, Shaymin-sky and enemy Kecleon during a thief alert get a flat +1 always.
        
        The calculated speed stage is both returned and saved in the monster's statuses struct.
        
        r0: pointer to entity
        r1: speed counter weight
        return: speed stage
    - name: CalcSpeedStageWrapper
      address:
        EU: 0x2300978
        NA: 0x22FFF4C
        JP: 0x230137C
      description: |-
        Calls CalcSpeedStage with a speed counter weight of 1.
        
        r0: pointer to entity
        return: speed stage
    - name: GetNumberOfAttacks
      address:
        EU: 0x2300988
        NA: 0x22FFF5C
        JP: 0x230138C
      description: |-
        Returns the number of attacks that a monster can do in one turn (1 or 2).
        
        Checks for the abilities Swift Swim, Chlorophyll, Unburden, and for exclusive items.
        
        r0: pointer to entity
        return: int
    - name: GetMonsterDisplayNameType
      address:
        EU: 0x2300B34
        NA: 0x2300108
      description: |-
        Determines how the name of a monster should be displayed.
        
        r0: Entity pointer
        return: Display name type
    - name: GetMonsterName
      address:
        EU: 0x2300B90
        NA: 0x2300164
        JP: 0x2301538
      description: |-
        Note: unverified, ported from Irdkwia's notes
        
        r0: buffer
        r1: TargetInfo
    - name: SprintfStatic
      address:
        EU: 0x2300CF4
        NA: 0x23002C8
        JP: 0x23016D0
      description: |-
        Statically defined copy of sprintf(3) in overlay 29. See arm9.yml for more information.
        
        r0: str
        r1: format
        ...: variadic
        return: number of characters printed, excluding the null-terminator
    - name: IsMonsterDrowsy
      address:
        EU: 0x2300EDC
        NA: 0x23004B0
        JP: 0x2301894
      description: |-
        Checks if a monster has the sleep, nightmare, or yawning status. Note that this excludes the napping status.
        
        r0: entity pointer
        return: bool
    - name: MonsterHasNonvolatileNonsleepStatus
      address:
        EU: 0x2300F10
        NA: 0x23004E4
        JP: 0x23018C8
      description: |-
        Checks if a monster has one of the statuses in the "burn" group, which includes the traditionally non-volatile status conditions (except sleep) in the main series: STATUS_BURN, STATUS_POISONED, STATUS_BADLY_POISONED, STATUS_PARALYSIS, and STATUS_IDENTIFYING.
        
        STATUS_IDENTIFYING is probably included based on enum status_id? Unless it's handled differently somehow.
        
        r0: entity pointer
        return: bool
    - name: MonsterHasImmobilizingStatus
      address:
        EU: 0x2300F2C
        NA: 0x2300500
        JP: 0x23018E4
      description: |-
        Checks if a monster has one of the non-self-inflicted statuses in the "freeze" group, which includes status conditions that immobilize the monster: STATUS_FROZEN, STATUS_SHADOW_HOLD, STATUS_WRAPPED, STATUS_PETRIFIED, STATUS_CONSTRICTION, and STATUS_FAMISHED.
        
        r0: entity pointer
        return: bool
    - name: MonsterHasAttackInterferingStatus
      address:
        EU: 0x2300F4C
        NA: 0x2300520
        JP: 0x2301904
      description: |-
        Checks if a monster has one of the statuses in the "cringe" group, which includes status conditions that interfere with the monster's ability to attack: STATUS_CRINGE, STATUS_CONFUSED, STATUS_PAUSED, STATUS_COWERING, STATUS_TAUNTED, STATUS_ENCORE, STATUS_INFATUATED, and STATUS_DOUBLE_SPEED.
        
        STATUS_DOUBLE_SPEED is probably included based on enum status_id? Unless it's handled differently somehow.
        
        r0: entity pointer
        return: bool
    - name: MonsterHasSkillInterferingStatus
      address:
        EU: 0x2300F68
        NA: 0x230053C
        JP: 0x2301920
      description: |-
        Checks if a monster has one of the non-self-inflicted statuses in the "curse" group, which loosely includes status conditions that interfere with the monster's skills or ability to do things: STATUS_CURSED, STATUS_DECOY, STATUS_GASTRO_ACID, STATUS_HEAL_BLOCK, STATUS_EMBARGO.
        
        r0: entity pointer
        return: bool
    - name: MonsterHasLeechSeedStatus
      address:
        EU: 0x2300FB4
        NA: 0x2300588
        JP: 0x230196C
      description: |-
        Checks if a monster is afflicted with Leech Seed.
        
        r0: entity pointer
        return: bool
    - name: MonsterHasWhifferStatus
      address:
        EU: 0x2300FD0
        NA: 0x23005A4
        JP: 0x2301988
      description: |-
        Checks if a monster has the whiffer status.
        
        r0: entity pointer
        return: bool
    - name: IsMonsterVisuallyImpaired
      address:
        EU: 0x2300FEC
        NA: 0x23005C0
        JP: 0x23019A4
      description: |-
        Checks if a monster's vision is impaired somehow. This includes the checks in IsBlinded, as well as STATUS_CROSS_EYED and STATUS_DROPEYE.
        
        r0: entity pointer
        r1: flag for whether to check for the held item
        return: bool
    - name: IsMonsterMuzzled
      address:
        EU: 0x2301028
        NA: 0x23005FC
        JP: 0x23019E0
      description: |-
        Checks if a monster has the muzzled status.
        
        r0: entity pointer
        return: bool
    - name: MonsterHasMiracleEyeStatus
      address:
        EU: 0x2301044
        NA: 0x2300618
        JP: 0x23019FC
      description: |-
        Checks if a monster has the Miracle Eye status.
        
        r0: entity pointer
        return: bool
    - name: MonsterHasNegativeStatus
      address:
        EU: 0x2301060
        NA: 0x2300634
        JP: 0x2301A18
      description: |-
        Checks if a monster has any "negative" status conditions. This includes a wide variety of non-self-inflicted statuses that could traditionally be viewed as actual "status conditions", as well as speed being lowered and moves being sealed.
        
        r0: entity pointer
        r1: flag for whether to check for the held item (see IsMonsterVisuallyImpaired)
        return: bool
    - name: IsMonsterSleeping
      address:
        EU: 0x23011D4
        NA: 0x23007A8
        JP: 0x2301B8C
      description: |-
        Checks if a monster has the sleep, nightmare, or napping status.
        
        r0: entity pointer
        return: bool
    - name: CheckVariousStatuses2
      address:
        EU: 0x2301244
        NA: 0x2300818
        JP: 0x2301BFC
      description: |-
        Returns 0 if none of these conditions holds for the given entity:
        blinded (checked only if blind_check == 1),
        asleep, frozen, paused, infatuated, wrapping, wrapped, biding, petrified, or terrified.
        
        r0: Entity pointer
        r1: If true, return 1 if entity is blinded
        return: bool
    - name: CheckVariousConditions
      address:
        EU: 0x230156C
        NA: 0x2300B40
        JP: 0x2301F24
      description: |-
        Returns 0 if none of these conditions holds for the given entity: is a rescue client,
        doesn’t gain experience (a mission client/story teammate?), is a terrified non-team-leader,
        meets any of the conditions in CheckVariousStatuses2 (with blind_check = 0), is charging a two-turn move.
        
        r0: Entity pointer
        return: bool
    - name: CheckVariousStatuses
      address:
        EU: 0x23016DC
        NA: 0x2300CB0
        JP: 0x2302094
      description: |-
        Returns 0 if none of these conditions holds for the given entity: asleep, frozen, petrified, biding.
        
        r0: Entity pointer
        return: bool
    - name: CanMonsterMoveInDirection
      address:
        EU: 0x23018A4
        NA: 0x2300E78
        JP: 0x230225C
      description: |-
        Checks if the given monster can move in the specified direction
        
        Returns false if any monster is standing on the target tile
        
        r0: Monster entity pointer
        r1: Direction to check
        return: bool
    - name: GetDirectionalMobilityType
      address:
        EU: 0x230195C
        NA: 0x2300F30
      description: |-
        Returns the mobility type of a monster, after accounting for things that could affect it.
        
        List of checks: Mobile status, Mobile Scarf, All-Terrain Hiker and Absolute Mover.
        
        If the specified direction is DIR_NONE, direction checks are skipped. If it's not, MOBILITY_INTANGIBLE is only returned if the direction is not diagonal.
        
        r0: Monster entity pointer
        r1: Base mobility type
        r2: Direction of mobility
        return: Final mobility type
    - name: IsMonsterCornered
      address:
        EU: 0x2301B44
        NA: 0x2301118
        JP: 0x230251C
      description: |-
        True if the given monster is cornered (it can't move in any direction)
        
        r0: Entity pointer
        return: True if the monster can't move in any direction, false otherwise.
    - name: CanAttackInDirection
      address:
        EU: 0x2301C60
        NA: 0x2301234
        JP: 0x2302694
      description: |-
        Returns whether a monster can attack in a given direction.
        The check fails if the destination tile is impassable, contains a monster that isn't of type entity_type::ENTITY_MONSTER or if the monster can't directly move from the current tile into the destination tile.
        
        r0: Entity pointer
        r1: Direction
        return: True if the monster can attack into the tile adjacent to them in the specified direction, false otherwise.
    - name: CanAiMonsterMoveInDirection
      address:
        EU: 0x2301D24
        NA: 0x23012F8
        JP: 0x23027B8
      description: |-
        Checks whether an AI-controlled monster can move in the specified direction.
        Accounts for walls, other monsters on the target position and IQ skills that might prevent a monster from moving into a specific location, such as House Avoider, Trap Avoider or Lava Evader.
        
        r0: Entity pointer
        r1: Direction
        r2: [output] True if movement was not possible because there was another monster on the target tile, false otherwise.
        return: True if the monster can move in the specified direction, false otherwise.
    - name: ShouldMonsterRunAway
      address:
        EU: 0x2301FE4
        NA: 0x23015B8
        JP: 0x2302B28
      description: |-
        Checks if a monster should run away from other monsters
        
        r0: Entity pointer
        return: True if the monster should run away, false otherwise
    - name: ShouldMonsterRunAwayVariation
      address:
        EU: 0x23020D4
        NA: 0x23016A8
        JP: 0x2302C18
      description: |-
        Calls ShouldMonsterRunAway and returns its result. It also calls another function if the result was true.
        
        r0: Entity pointer
        r1: ?
        return: Result of the call to ShouldMonsterRunAway
    - name: GetTreatmentBetweenMonsters
      address:
        EU: 0x2302188
        NA: 0x230175C
        JP: 0x2302CCC
      description: |-
        Called to check if a monster should treat another as an ally, enemy, or ignore it.
        (Examples of the "ignore" case: target is a shopkeeper, there is a decoy on the floor, etc.)
        
        r0: Pointer to entity 1
        r1: Pointer to entity 2
        r2: If false, return TREATMENT_IGNORE if entity 2 is invisible and entity 1 cannot see invisible monsters
        r3: If true, return TREATMENT_IGNORE if entity 1 is a team member and entity 2 has the STATUS_PETRIFIED status
        return: Treatment that monster 1 should apply to monster 2
    - name: SafeguardIsActive
      address:
        EU: 0x230236C
        NA: 0x2301940
        JP: 0x2302EAC
      description: |-
        Checks if the monster is under the effect of Safeguard.
        
        r0: user entity pointer
        r1: target entity pointer
        r2: flag to log a message
        return: bool
    - name: LeafGuardIsActive
      address:
        EU: 0x23023C0
        NA: 0x2301994
        JP: 0x2302F00
      description: |-
        Checks if the monster is protected by the ability Leaf Guard.
        
        r0: user entity pointer
        r1: target entity pointer
        r2: flag to log a message
        return: bool
    - name: IsProtectedFromStatDrops
      address:
        EU: 0x2302558
        NA: 0x2301B2C
        JP: 0x230308C
      description: |-
        Checks if the target monster is protected from getting their stats dropped by the user.
        
        r0: user entity pointer
        r1: target entity pointer
        r2: flag to log a message
        return: bool
    - name: NoGastroAcidStatus
      address:
        EU: 0x2302708
        NA: 0x2301CDC
        JP: 0x2303234
      description: |-
        Checks if a monster does not have the Gastro Acid status.
        
        r0: entity pointer
        return: bool
    - name: AbilityIsActive
      address:
        EU: 0x230273C
        NA: 0x2301D10
        JP: 0x2303268
      description: |-
        Checks if a monster has a certain ability that isn't disabled by Gastro Acid.
        
        r0: entity pointer
        r1: ability ID
        return: bool
    - name: AbilityIsActiveVeneer
      address:
        EU: 0x23027A4
        NA: 0x2301D78
        JP: 0x23032D0
      description: |-
        Likely a linker-generated veneer for AbilityIsActive.
        
        See https://developer.arm.com/documentation/dui0474/k/image-structure-and-generation/linker-generated-veneers/what-is-a-veneer-
        
        r0: entity pointer
        r1: ability ID
        return: bool
    - name: OtherMonsterAbilityIsActive
      address:
        EU: 0x23027B0
        NA: 0x2301D84
        JP: 0x23032DC
      description: |-
        Checks if there are any other monsters on the floor besides the user that have the specified ability active, subject to the user being on the floor.
        
        It also seems like there might be some other range or validity check, so this might not actually check ALL other monsters?
        
        r0: user entity pointer
        r1: ability ID
        return: bool
    - name: LevitateIsActive
      address:
        EU: 0x2302844
        NA: 0x2301E18
        JP: 0x2303368
      description: |-
        Checks if a monster is levitating (has the effect of Levitate and Gravity is not active).
        
        r0: pointer to entity
        return: bool
    - name: MonsterIsType
      address:
        EU: 0x230287C
        NA: 0x2301E50
        JP: 0x23033A0
      description: |-
        Checks if a monster is a given type.
        
        r0: entity pointer
        r1: type ID
        return: bool
    - name: IsTypeAffectedByGravity
      address:
        EU: 0x23028B4
        NA: 0x2301E88
        JP: 0x23033D8
      description: |-
        Checks if Gravity is active and that the given type is affected (i.e., Flying type).
        
        r0: target entity pointer (unused)
        r1: type ID
        return: bool
    - name: HasTypeAffectedByGravity
      address:
        EU: 0x23028D8
        NA: 0x2301EAC
        JP: 0x23033FC
      description: |-
        Checks if Gravity is active and that the given monster is of an affected type (i.e., Flying type).
        
        r0: target entity pointer
        r1: type ID
        return: bool
    - name: CanSeeInvisibleMonsters
      address:
        EU: 0x2302918
        NA: 0x2301EEC
        JP: 0x230343C
      description: |-
        Returns whether a certain monster can see other invisible monsters.
        To be precise, this function returns true if the monster is holding Goggle Specs or if it has the status status::STATUS_EYEDROPS.
        
        r0: Entity pointer
        return: True if the monster can see invisible monsters.
    - name: IsTacticSet
      address:
        EU: 0x230294C
        NA: 0x2301F20
        JP: 0x2303470
      description: |-
        Returns whether a monster is set to use a specific tactic.
        
        r0: Entity pointer
        r1: Enum tactic_id
        return: True if the monster is set to the given tactic.
    - name: HasDropeyeStatus
      address:
        EU: 0x230297C
        NA: 0x2301F50
        JP: 0x23034A0
      description: |-
        Returns whether a certain monster is under the effect of status::STATUS_DROPEYE.
        
        r0: Entity pointer
        return: True if the monster has dropeye status.
    - name: IqSkillIsEnabled
      address:
        EU: 0x23029AC
        NA: 0x2301F80
        JP: 0x23034D0
      description: |-
        Checks if a monster has a certain IQ skill enabled.
        
        r0: entity pointer
        r1: IQ skill ID
        return: bool
    - name: UpdateIqSkills
      address:
        EU: 0x23029E8
        NA: 0x2301FBC
        JP: 0x230350C
      description: |-
        Updates the IQ skill flags of a monster.
        
        If the monster is a team member, copies monster::iq_skill_menu_flags to monster::iq_skill_flags. If the monster is an enemy, enables all the IQ skills it can learn (except a few that are only enabled in enemies that have a certain amount of IQ).
        If the monster is an enemy, it also sets its tactic to TACTIC_GO_AFTER_FOES.
        Called after exiting the IQ skills menu or after an enemy spawns.
        
        r0: monster pointer
    - name: GetMoveTypeForMonster
      address:
        EU: 0x2302CA8
        NA: 0x230227C
        JP: 0x23037CC
      description: |-
        Check the type of a move when used by a certain monster. Accounts for special cases such as Hidden Power, Weather Ball, the regular attack...
        
        r0: Entity pointer
        r1: Pointer to move data
        return: Type of the move
    - name: GetMovePower
      address:
        EU: 0x2302D48
        NA: 0x230231C
        JP: 0x230386C
      description: |-
        Gets the power of a move, factoring in Ginseng/Space Globe boosts.
        
        r0: user pointer
        r1: move pointer
        return: move power
    - name: MonsterCanThrowItems
      address:
        EU: 0x2302D94
        NA: 0x2302368
        JP: 0x23038B8
      description: |-
        Returns a boolean indicating whether or not the given monster can throw items based on its monster id.
        
        r0: Monster pointer
        return: bool
    - name: UpdateStateFlags
      address:
        EU: 0x2302DEC
        NA: 0x23023C0
        JP: 0x2303910
      description: |-
        Updates monster::state_flags and monster::prev_state_flags with new values.
        
        r0: monster pointer
        r1: bitmask for bits to update
        r2: whether to set the bits indicated by the mask to 1 or 0
        return: whether or not any of the masked bits changed from the previous state
    - name: IsProtectedFromNegativeStatus
      address:
        EU: 0x2302E5C
        NA: 0x2302430
        JP: 0x2303980
      description: |-
        Checks if the target monster is protected from getting a negative status condition.
        
        r0: user entity pointer
        r1: target entity pointer
        r2: flag to log a message
        return: bool
    - name: AddExpSpecial
      address:
        EU: 0x2302F68
        NA: 0x230253C
        JP: 0x2303A8C
      description: |-
        Adds to a monster's experience points, subject to experience boosting effects.
        
        This function appears to be called only under special circumstances. Possibly when granting experience from damage (e.g., Joy Ribbon)?
        
        Interestingly, the parameter in r0 isn't actually used. This might be a compiler optimization to avoid shuffling registers, since this function might be called alongside lots of other functions that have both the attacker and defender as the first two arguments.
        
        r0: attacker pointer
        r1: defender pointer
        r2: base experience gain, before boosts
    - name: EnemyEvolution
      address:
        EU: 0x2303128
        NA: 0x23026FC
        JP: 0x2303C4C
      description: |-
        Checks if any enemies on the floor should evolve and attempts to evolve it. The
        entity pointer passed seems to get replaced by a generic placeholder entity if the
        entity pointer passed is invalid.
        
        r0: entity pointer
    - name: LevelUpItemEffect
      address:
        EU: 0x2303488
        NA: 0x2302A5C
        JP: 0x2303FAC
      description: |-
        Attempts to level up the target. Calls LevelUp with a few extra checks and messages
        for using as an item. Used for the Joy Seed and Golden Seed.
        
        r0: user entity pointer
        r1: target entity pointer
        r2: number of levels
        r3: bool message flag?
        stack[0]: bool show level up dialogue (for example "Hey, I leveled up!" with a portrait)?
    - name: TryDecreaseLevel
      address:
        EU: 0x23039B4
        NA: 0x2302F88
        JP: 0x23044D4
      description: |-
        Decrease the target monster's level if possible.
        
        r0: user entity pointer
        r1: target entity pointer
        r2: number of levels to decrease
        return: success flag
    - name: LevelUp
      address:
        EU: 0x2303A68
        NA: 0x230303C
        JP: 0x2304588
      description: |-
        Attempts to level up the target. Fails if the target's level can't be raised. The show level up dialogue bool does nothing for monsters not on the team.
        
        r0: user entity pointer
        r1: target entity pointer
        r2: bool message flag?
        r3: bool show level up dialogue (for example "Hey, I leveled up!" with a portrait)?
        return: success flag
    - name: GetMonsterMoves
      address:
        EU: 0x2304544
        NA: 0x2303B18
        JP: 0x2305068
      description: |-
        Determines the moveset of a newly spawned monster given its species and level.
        
        The function loops the monster's learnset, adding moves to the list in level-up order. Once all four slots are filled up, a random existing move gets replaced to make room for the new one. This means that the monster will always have the latest move it can learn given its level.
        
        r0: [output] Pointer to move ID list (4 entries, 2 bytes each)
        r1: Monster ID
        r2: Monster level
    - name: EvolveMonster
      address:
        EU: 0x23046A8
        NA: 0x2303C7C
        JP: 0x23051CC
      description: |-
        Makes the specified monster evolve into the specified species. Has a special case when
        a monster evolves into Ninjask and tries to spawn a Shedinja as well.
        
        r0: user entity pointer?
        r1: target pointer to the entity to evolve
        r2: Species to evolve into
    - name: ChangeMonsterAnimation
      address:
        EU: 0x23053D4
        NA: 0x23049A8
        JP: 0x2305EF8
      description: |-
        Changes the animation a monster is currently playing. Optionally changes their direction as well.
        
        Does nothing if the provided entity is not a monster.
        
        r0: Entity pointer
        r1: ID of the animation to set
        r2: Direction to turn the monster in, or DIR_NONE to keep the current direction
    - name: GetIdleAnimationId
      address:
        EU: 0x23054E0
        NA: 0x2304AB4
        JP: 0x2306004
      description: |-
        Returns the animation id to be applied to a monster that is currently idling.
        
        Returns a different animation for monsters with the sleep, napping, nightmare or bide status, as well as for sudowoodo and for monsters with infinite sleep turns (0x7F).
        
        r0: pointer to entity
        return: animation ID
    - name: DetermineAllMonsterShadow
      address:
        EU: 0x2305590
        NA: 0x2304B64
        JP: 0x23060B4
      description: |-
        Change all monsters' shadows to be appropriate for their sizes and the tile they're
        standing on. It simply calls DetermineMontersShadow for all monsters in the dungeon.
        
        No params.
    - name: DetermineMonsterShadow
      address:
        EU: 0x23055D8
        NA: 0x2304BAC
        JP: 0x23060FC
      description: |-
        Changes the monster's shadow to be appropriate for its size and the tile it's standing on.
        If the tile is a floor and it's a water tileset, it changes the monster to use the water
        shadows. If the tile is secondary terrain and secondary terrain is water, it also uses the
        water shadows. If the tile is a chasm, it changes nothing and returns 6. Otherwise, use
        the default land shadow.
        
        r0: monster entity pointer
        return: the type of shadow used?
    - name: DisplayActions
      address:
        EU: 0x2305A0C
        NA: 0x2304FE0
        JP: 0x2306530
      description: |-
        Graphically displays any pending actions that have happened but haven't been shown on screen yet. All actions are displayed at the same time. For example, this delayed display system is used to display multiple monsters moving at once even though they take turns sequentially.
        
        r0: Pointer to an entity. Can be null.
        return: Seems to be true if there were any pending actions to display.
    - name: CheckNonLeaderTile
      address:
        EU: 0x23060C0
        NA: 0x2305694
        JP: 0x2306BE4
      description: |-
        Similar to CheckLeaderTile, but for other monsters.
        
        Used both for enemies and team members.
        
        r0: Entity pointer
    - name: EndNegativeStatusCondition
      address:
        EU: 0x23062F0
        NA: 0x23058C4
        JP: 0x2306E14
      description: |-
        Cures the target's negative status conditions. The game rarely (if not never) calls
        this function with the bool to remove the wrapping status false.
        
        r0: pointer to user
        r1: pointer to target
        r2: bool play animation
        r3: bool log failure message
        stack[0]: bool remove wrapping status
        return: bool succesfully removed negative status
    - name: EndNegativeStatusConditionWrapper
      address:
        EU: 0x2306654
        NA: 0x2305C28
        JP: 0x2307178
      description: |-
        Calls EndNegativeStatusCondition with remove wrapping status false.
        
        r0: pointer to user
        r1: pointer to target
        r2: bool play animation
        r3: bool log failure message
        return: bool succesfully removed negative status
    - name: TransferNegativeStatusCondition
      address:
        EU: 0x2306668
        NA: 0x2305C3C
        JP: 0x230718C
      description: |-
        Transfers all negative status conditions the user has and gives then to the target.
        
        r0: user entity pointer
        r1: target entity pointer
    - name: EndSleepClassStatus
      address:
        EU: 0x2306A08
        NA: 0x2305FDC
        JP: 0x230752C
      description: |-
        Cures the target's sleep, sleepless, nightmare, yawn or napping status due to the action of the user, and prints the event to the log.
        
        r0: pointer to user
        r1: pointer to target
    - name: EndBurnClassStatus
      address:
        EU: 0x2306BD4
        NA: 0x23061A8
        JP: 0x23076F8
      description: |-
        Cures the target's burned, poisoned, badly poisoned or paralysis status due to the action of the user, and prints the event to the log.
        
        r0: pointer to user
        r1: pointer to target
    - name: EndFrozenClassStatus
      address:
        EU: 0x2306C84
        NA: 0x2306258
        JP: 0x23077A8
      description: |-
        Cures the target's freeze, shadow hold, ingrain, petrified, constriction or wrap (both as user and as target) status due to the action of the user.
        
        r0: pointer to user
        r1: pointer to target
        r2: if true, the event will be printed to the log
    - name: EndCringeClassStatus
      address:
        EU: 0x2306E00
        NA: 0x23063D4
        JP: 0x2307904
      description: |-
        Cures the target's cringe, confusion, cowering, pause, taunt, encore or infatuated status due to the action of the user, and prints the event to the log.
        
        r0: pointer to user
        r1: pointer to target
    - name: EndReflectClassStatus
      address:
        EU: 0x2306F20
        NA: 0x23064F4
        JP: 0x2307A24
      description: |-
        Removes the target's reflect, safeguard, light screen, counter, magic coat, wish, protect, mirror coat, endure, mini counter?, mirror move, conversion 2, vital throw, mist, metal burst, aqua ring or lucky chant status due to the action of the user, and prints the event to the log.
        
        r0: pointer to user
        r1: pointer to target
    - name: TryRemoveSnatchedMonsterFromDungeonStruct
      address:
        EU: 0x2307104
        NA: 0x23066D8
        JP: 0x2307C08
      description: |-
        If the target is afflicted with snatch, change dungeon::snatch_monster and dungeon::snatch_status_unique_id back
        to NULL and 0 respectively. This function does not actually remove the status and visual flags for snatch from
        the monster, it simply removes it from the dungeon struct. After calling, the user should ensure the monster
        does not still have the snatch status.
        
        r0: pointer to user
        r1: pointer to target
    - name: EndCurseClassStatus
      address:
        EU: 0x2307154
        NA: 0x2306728
        JP: 0x2307C58
      description: |-
        Removes the target's curse (1), decoy (2), snatch (3), gastro acid (4), heal block (5), or embargo (6) status
        due to the action of the user, and prints the event to the log.
        
        r0: pointer to user
        r1: pointer to target
        r2: curse class status being afflicted after (0 is the status is only being removed)
        r3: flag to log a message
    - name: EndLeechSeedClassStatus
      address:
        EU: 0x23072F0
        NA: 0x23068C4
        JP: 0x2307DF4
      description: |-
        Cures the target's leech seed or destiny bond status due to the action of the user, and prints the event to the log.
        
        r0: pointer to user
        r1: pointer to target
    - name: EndSureShotClassStatus
      address:
        EU: 0x230737C
        NA: 0x2306950
        JP: 0x2307E80
      description: |-
        Removes the target's sure shot, whiffer, set damage or focus energy status due to the action of the user, and prints the event to the log.
        
        r0: pointer to user
        r1: pointer to target
    - name: EndInvisibleClassStatus
      address:
        EU: 0x230742C
        NA: 0x2306A00
        JP: 0x2307F30
      description: |-
        Removes the target's invisible, transformed, mobile, or slip status due to the action of the user, and prints
        the event to the log.
        
        r0: pointer to user
        r1: pointer to target
        r2: flag to not log a message when removing slip status
    - name: EndBlinkerClassStatus
      address:
        EU: 0x2307554
        NA: 0x2306B28
        JP: 0x2308058
      description: |-
        Removes the target's blinker, cross-eyed, eyedrops, or dropeye status due to the action of the user, and
        prints the event to the log.
        
        r0: pointer to user
        r1: pointer to target
    - name: EndMuzzledStatus
      address:
        EU: 0x2307624
        NA: 0x2306BF8
        JP: 0x2308128
      description: |-
        Removes the target's muzzled status due to the action of the user, and prints the event to the log.
        
        r0: pointer to user
        r1: pointer to target
    - name: EndMiracleEyeStatus
      address:
        EU: 0x2307690
        NA: 0x2306C64
        JP: 0x2308194
      description: |-
        Removes the target's miracle eye status due to the action of the user, and prints the event to the log.
        
        r0: pointer to user
        r1: pointer to target
    - name: EndMagnetRiseStatus
      address:
        EU: 0x23076FC
        NA: 0x2306CD0
        JP: 0x2308200
      description: |-
        Removes the target's magnet rise status due to the action of the user, and prints the event to the log.
        
        r0: pointer to user
        r1: pointer to target
    - name: TransferNegativeBlinkerClassStatus
      address:
        EU: 0x2308318
        NA: 0x23078EC
        JP: 0x2308E1C
      description: |-
        Tries to transfer the negative blinker class status conditions from the user to
        the target.
        
        r0: user entity pointer
        r1: target entity pointer
        return: Whether or not the status could be transferred
    - name: EndFrozenStatus
      address:
        EU: 0x23086A4
        NA: 0x2307C78
        JP: 0x23091A8
      description: |-
        Cures the target's freeze status due to the action of the user.
        
        r0: user entity pointer
        r1: target entity pointer
    - name: EndProtectStatus
      address:
        EU: 0x2308744
        NA: 0x2307D18
        JP: 0x2309248
      description: |-
        Ends the target's protect status due to the action of the user.
        
        r0: user entity pointer
        r1: target entity pointer
    - name: TryRestoreRoostTyping
      address:
        EU: 0x2308780
        NA: 0x2307D54
        JP: 0x2309284
      description: |-
        Tries to restore the target's original typings before the Roost effect took place. Does nothing if the target
        is not affected by Roost.
        
        r0: user entity pointer
        r1: target entity pointer
    - name: TryTriggerMonsterHouse
      address:
        EU: 0x2308978
        NA: 0x2307F4C
        JP: 0x2309480
      description: |-
        Triggers a Monster House for an entity, if the right conditions are met.
        
        Conditions: entity is valid and on the team, the tile is a Monster House tile, and the Monster House hasn't already been triggered.
        
        This function sets the monster_house_triggered flag on the dungeon struct, spawns a bunch of enemies around the triggering entity (within a 4 tile radius), and handles the "dropping down" animation for these enemies. If the allow outside enemies flag is set, the enemy spawns can be on any free tile (no monster) with open terrain, including in hallways. Otherwise, spawns are confined within the room boundaries.
        
        r0: entity for which the Monster House should be triggered
        r1: allow outside enemies flag (in practice this is always set to dungeon_generation_info::force_create_monster_house)
    - name: ShouldMonsterFollowLeader
      address:
        EU: 0x2308CCC
        NA: 0x23082A0
        JP: 0x23097D4
      description: |-
        Checks if the monster should follow the leader. Always returns false for enemy monsters.
        This function may actually be should monster target leader position.
        
        r0: Pointer to monster
        return: bool
    - name: RunMonsterAi
      address:
        EU: 0x2308D6C
        NA: 0x2308340
        JP: 0x2309874
      description: |-
        Runs the AI for a single monster to determine whether the monster can act and which action it should perform if so
        
        r0: Pointer to monster
        r1: Unused
    - name: ApplyDamageAndEffects
      address:
        EU: 0x2309068
        NA: 0x230863C
        JP: 0x2309C1C
      description: |-
        Calls ApplyDamage, then performs various "post-damage" effects such as counter damage, statuses from abilities that activate on contact, and probably some other stuff.
        
        Note that this doesn't include the effect of Illuminate, which is specifically handled elsewhere.
        
        r0: attacker pointer
        r1: defender pointer
        r2: damage_data pointer
        r3: False Swipe flag (see ApplyDamage)
        stack[0]: experience flag (see ApplyDamage)
        stack[1]: Damage source (see HandleFaint)
        stack[2]: defender response flag. If true, the defender can respond to the attack with various effects. If false, the only post-damage effect that can happen is the Rage attack boost.
    - name: ApplyDamage
      address:
        EU: 0x2309A0C
        NA: 0x2308FE0
        JP: 0x230A598
      description: |-
        Applies damage to a monster. Displays the damage animation, lowers its health and handles reviving if applicable.
        The EU version has some additional checks related to printing fainting messages under specific circumstances.
        
        r0: Attacker pointer
        r1: Defender pointer
        r2: Pointer to the damage_data struct that contains info about the damage to deal
        r3: False Swipe flag, causes the defender's HP to be set to 1 if it would otherwise have been 0
        stack[0]: experience flag, controls whether or not experience will be granted upon a monster fainting, and whether enemy evolution might be triggered
        stack[1]: Damage source (see HandleFaint)
        return: True if the target fainted (reviving does not count as fainting)
    - name: AftermathCheck
      address:
        EU: 0x230B480
        NA: 0x230AA0C
        JP: 0x230BF88
      description: |-
        Checks if the defender has the Aftermath ability and tries to activate it if so (50% chance).
        
        The ability won't trigger if the damage source is DAMAGE_SOURCE_EXPLOSION.
        
        r0: Attacker pointer
        r1: Defender pointer
        r2: Damage source
        return: True if Aftermath was activated, false if it wasn't
    - name: GetTypeMatchupBothTypes
      address:
        EU: 0x230B500
        NA: 0x230AA8C
        JP: 0x230C004
      description: |-
        Gets the type matchup for a given combat interaction, accounting for both of the user's types.
        
        Calls GetTypeMatchup twice and combines the result.
        
        r0: attacker pointer
        r1: defender pointer
        r2: attack type
        return: enum type_matchup
    - name: ScrappyShouldActivate
      address:
        EU: 0x230B5CC
        NA: 0x230AB58
        JP: 0x230C0D0
      description: |-
        Checks whether Scrappy should activate.
        
        Scrappy activates when the ability is active on the attacker, the move type is Normal or Fighting, and the defender is a Ghost type.
        
        r0: attacker pointer
        r1: defender pointer
        r2: move type ID
        return: bool
    - name: IsTypeIneffectiveAgainstGhost
      address:
        EU: 0x230B664
        NA: 0x230ABF0
        JP: 0x230C168
      description: |-
        Checks whether a type is normally ineffective against Ghost, i.e., it's Normal or Fighting.
        
        r0: type ID
        return: bool
    - name: GhostImmunityIsActive
      address:
        EU: 0x230B678
        NA: 0x230AC04
        JP: 0x230C17C
      description: |-
        Checks whether the defender's typing would give it Ghost immunities.
        
        This only checks one of the defender's types at a time. It checks whether the defender has the exposed status and whether the attacker has the Scrappy-like exclusive item effect, but does NOT check whether the attacker has the Scrappy ability.
        
        r0: attacker pointer
        r1: defender pointer
        r2: defender type index (0 the defender's first type, 1 for the defender's second type)
        return: bool
    - name: GetTypeMatchup
      address:
        EU: 0x230B6CC
        NA: 0x230AC58
        JP: 0x230C1D0
      description: |-
        Gets the type matchup for a given combat interaction.
        
        Note that the actual monster's types on the attacker and defender pointers are not used; the pointers are only used to check conditions. The actual type matchup table lookup is done solely using the attack and target type parameters.
        
        This factors in some conditional effects like exclusive items, statuses, etc. There's some weirdness with the Ghost type; see the comment for struct type_matchup_table.
        
        r0: attacker pointer
        r1: defender pointer
        r2: target type index (0 the target's first type, 1 for the target's second type)
        r3: attack type
        return: enum type_matchup
    - name: CalcTypeBasedDamageEffects
      address:
        EU: 0x230B778
        NA: 0x230AD04
        JP: 0x230C27C
      description: |-
        Calculates type-based effects on damage.
        
        Loosely, this includes type matchup effects (including modifications due to abilities, IQ skills, and exclusive items), STAB, pinch abilities like Overgrow, weather/floor condition effects on certain types, and miscellaneous effects like Charge.
        
        r0: [output] damage multiplier due to type effects.
        r1: attacker pointer
        r2: defender pointer
        r3: attack power
        stack[0]: attack type
        stack[1]: [output] struct containing info about the damage calculation (only the critical_hit, type_matchup, and field_0xF fields are modified)
        stack[2]: flag for whether Erratic Player and Technician effects should be excluded. CalcDamage only passes in true if the move is the regular attack or a projectile.
        return: whether or not the Type-Advantage Master IQ skill should activate if the attacker has it. In practice, this corresponds to when the attack is super-effective, but technically true is also returned when the defender is an invalid entity.
    - name: CalcDamage
      address:
        EU: 0x230C620
        NA: 0x230BBAC
        JP: 0x230D100
      description: |-
        The damage calculation function.
        
        At a high level, the damage formula is:
          M * [(153/256)*(A + P) - 0.5*D + 50*ln(10*[L + (A - D)/8 + 50]) - 311]
        where:
          - A is the offensive stat (attack or special attack) with relevant modifiers applied (stat stages, certain items, certain abilities, etc.)
          - D is the defensive stat (defense or special defense) with relevant modifiers applied (stat stages, certain items, certain abilities, etc.)
          - L is the attacker's level
          - P is the move power with relevant modifiers applied
          - M is an aggregate damage multiplier from a variety of things, such as type-effectiveness, STAB, critical hits (which are also rolled in this function), certain items, certain abilities, certain statuses, etc.
        
        The calculations are done primarily with 64-bit fixed point arithmetic, and a bit of 32-bit fixed point arithmetic. There's also rounding/truncation/clamping at various steps in the process.
        
        r0: attacker pointer
        r1: defender pointer
        r2: attack type
        r3: attack power
        stack[0]: crit chance
        stack[1]: [output] struct containing info about the damage calculation
        stack[2]: damage multiplier (as a binary fixed-point number with 8 fraction bits)
        stack[3]: move ID
        stack[4]: flag to account for certain effects (Flash Fire, Reflect, Light Screen, aura bows, Def. Scarf, Zinc Band). Only ever set to false when computing recoil damage for Jump Kick/Hi Jump Kick missing, which is based on the damage that would have been done if the move didn't miss.
    - name: ApplyDamageAndEffectsWrapper
      address:
        EU: 0x230DB90
        NA: 0x230D11C
        JP: 0x230E65C
      description: |-
        A wrapper for ApplyDamageAndEffects used for applying damage from sources such as statuses, traps, liquid ooze,
        hunger, and possibly more.
        
        r0: monster entity pointer
        r1: damage amount
        r2: damage message
        r3: damage source
    - name: CalcRecoilDamageFixed
      address:
        EU: 0x230DC00
        NA: 0x230D18C
        JP: 0x230E6CC
      description: |-
        Appears to calculate recoil damage to a monster.
        
        This function wraps CalcDamageFixed using the monster as both the attacker and the defender, after doing some basic checks (like if the monster is already at 0 HP) and applying a boost from the Reckless ability if applicable.
        
        r0: entity pointer
        r1: fixed damage
        r2: ?
        r3: [output] struct containing info about the damage calculation
        stack[0]: move ID (interestingly, this doesn't seem to be used by the function)
        stack[1]: attack type
        stack[2]: damage source
        stack[3]: damage message
        others: ?
    - name: CalcDamageFixed
      address:
        EU: 0x230DCB4
        NA: 0x230D240
        JP: 0x230E780
      description: |-
        Appears to calculate damage from a fixed-damage effect.
        
        r0: attacker pointer
        r1: defender pointer
        r2: fixed damage
        r3: experience flag (see ApplyDamage)
        stack[0]: [output] struct containing info about the damage calculation
        stack[1]: attack type
        stack[2]: move category
        stack[3]: damage source
        stack[4]: damage message
        others: ?
    - name: CalcDamageFixedNoCategory
      address:
        EU: 0x230DE1C
        NA: 0x230D3A8
        JP: 0x230E8E4
      description: |-
        A wrapper around CalcDamageFixed with the move category set to none.
        
        r0: attacker pointer
        r1: defender pointer
        r2: fixed damage
        r3: experience flag (see ApplyDamage)
        stack[0]: [output] struct containing info about the damage calculation
        stack[1]: attack type
        stack[2]: damage source
        stack[3]: damage message
        others: ?
    - name: CalcDamageFixedWrapper
      address:
        EU: 0x230DE68
        NA: 0x230D3F4
        JP: 0x230E930
      description: |-
        A wrapper around CalcDamageFixed.
        
        r0: attacker pointer
        r1: defender pointer
        r2: fixed damage
        r3: experience flag (see ApplyDamage)
        stack[0]: [output] struct containing info about the damage calculation
        stack[1]: attack type
        stack[2]: move category
        stack[3]: damage source
        stack[4]: damage message
        others: ?
    - name: UpdateShopkeeperModeAfterAttack
      address:
        EU: 0x230DEB4
        NA: 0x230D440
        JP: 0x230E97C
      description: |-
        Updates the shopkeeper mode of a monster in response to being struck by an attack.
        
        If the defender is in normal shopkeeper mode (not aggressive), nothing happens. Otherwise, the mode is set to SHOPKEEPER_MODE_ATTACK_TEAM if the attacker is a team member, or SHOPKEEPER_MODE_ATTACK_ENEMIES otherwise.
        
        r0: attacker pointer
        r1: defender pointer
    - name: UpdateShopkeeperModeAfterTrap
      address:
        EU: 0x230DEF0
        NA: 0x230D47C
        JP: 0x230E9B8
      description: |-
        Updates the shopkeeper mode of a monster in response to stepping on a trap.
        
        If in the normal shopkeeper mode (not aggressive), nothing happens. Otherwise, the mode is set to SHOPKEEPER_MODE_ATTACK_TEAM if the trap is from a team member or SHOPKEEPER_MODE_ATTACK_ENEMIES otherwise.
        
        r0: shopkeeper pointer
        r1: bool non team member trap
    - name: ResetDamageCalcDiagnostics
      address:
        EU: 0x230DF9C
        NA: 0x230D528
        JP: 0x230EA64
      description: |-
        Resets the damage calculation diagnostic info stored on the dungeon struct. Called unconditionally at the start of CalcDamage.
        
        No params.
    - name: SpecificRecruitCheck
      address:
        EU: 0x230E588
        NA: 0x230DB14
        JP: 0x230F054
      description: |-
        Checks if a specific monster can be recruited. Called by RecruitCheck.
        
        Will return false if dungeon::recruiting_enabled is false, if the monster is Mew and dungeon::dungeon_objective is OBJECTIVE_RESCUE or if the monster is any of the special Deoxys forms or any of the 3 regis.
        If this function returns false, RecruitCheck will return false as well.
        
        r0: Monster ID
        return: True if the monster can be recruited
    - name: RecruitCheck
      address:
        EU: 0x230E644
        NA: 0x230DBD0
        JP: 0x230F110
      description: |-
        Determines if a defeated enemy will attempt to join the team
        
        r0: user entity pointer
        r1: target entity pointer
        return: True if the target will attempt to join the team
    - name: TryRecruit
      address:
        EU: 0x230EAD8
        NA: 0x230E064
        JP: 0x230F5A4
      description: |-
        Asks the player if they would like to recruit the enemy that was just defeated and handles the recruitment if they accept.
        
        r0: user entity pointer
        r1: monster to recruit entity pointer
        return: True if the monster was recruited, false if it wasn't
    - name: TrySpawnMonsterAndTickSpawnCounter
      address:
        EU: 0x230F130
        NA: 0x230E6BC
        JP: 0x230FBF8
      description: |-
        First ticks up the spawn counter, and if it's equal or greater than the spawn cooldown, it will try to spawn an enemy if the number of enemies is below the spawn cap.
        
        If the spawn counter is greater than 900, it will instead perform the special spawn caused by the ability Illuminate.
        
        No params.
    - name: AiDecideUseItem
      address:
        EU: 0x230F388
        NA: 0x230E914
        JP: 0x230FE50
      description: |-
        Decides whether or not an AI should use its held item and updates its action_data fields accordingly.
        
        r0: Entity pointer
    - name: GetPossibleAiThrownItemDirections
      address:
        EU: 0x230F824
        NA: 0x230EDB0
        JP: 0x23102EC
      description: |-
        If the entity can throw an item at a target in a certain direction,
        adds that direction to AI_THROWN_ITEM_DIRECTIONS and the probability of throwing it to AI_THROWN_ITEM_PROBABILITIES (if it is not already present).
        The size of the arrays will be stored in AI_THROWN_ITEM_ACTION_CHOICE_COUNT.
        The caller function will select the direction to throw the item by iterating through the array(s), rolling the probability, and then throwing in that direction if the roll succeeds.
        Nothing will be thrown if all rolls fail.
        
        r0: Entity pointer
        r1: Integer in {1, 2}. If 1, target allies; if 2, target enemies.
        r2: Item struct pointer
        r3: If false, will call GetAiUseItemProbability to get the probability of throwing in a certain direction.
        If true, the added probability will always be 100.
    - name: GetPossibleAiArcItemTargets
      address:
        EU: 0x230FAA0
        NA: 0x230F02C
        JP: 0x2310568
      description: |-
        Gets the positions of all targets that an AI can hit with an item thrown in an arc, such as a Gravelerock.
        The number of positions in the array will be stored in AI_THROWN_ITEM_ACTION_CHOICE_COUNT.
        
        r0: Entity pointer
        r1: Item struct pointer
        r2: [output] Array of size 20 for storing position structs
        r3: If false, will roll GetAiUseItemProbability every time a position is checked and not add it if it rolls false.
    - name: TryNonLeaderItemPickUp
      address:
        EU: 0x230FBD8
        NA: 0x230F164
        JP: 0x23106A0
      description: |-
        Similar to TryLeaderItemPickUp, but for other monsters.
        
        Used both for enemies and team members.
        
        r0: entity pointer
    - name: GetExclusiveItemWithEffectFromBag
      address:
        EU: 0x23100C8
        NA: 0x230F654
        JP: 0x2310B90
      description: |-
        If an exclusive item with a certain effect is present in the bag and works for the entity, returns true and copies the item struct to the address at item. Otherwise, returns false.
        
        r0: Entity pointer
        r1: exclusive_item_effect_id enum
        r2: [output] Item pointer
        return: bool
    - name: AuraBowIsActive
      address:
        EU: 0x231013C
        NA: 0x230F6C8
        JP: 0x2310C04
      description: |-
        Checks if a monster is holding an aura bow that isn't disabled by Klutz.
        
        r0: entity pointer
        return: bool
    - name: ExclusiveItemOffenseBoost
      address:
        EU: 0x23101EC
        NA: 0x230F778
        JP: 0x2310CB4
      description: |-
        Gets the exclusive item boost for attack/special attack for a monster
        
        r0: entity pointer
        r1: move category index (0 for physical, 1 for special)
        return: boost
    - name: ExclusiveItemDefenseBoost
      address:
        EU: 0x23101FC
        NA: 0x230F788
        JP: 0x2310CC4
      description: |-
        Gets the exclusive item boost for defense/special defense for a monster
        
        r0: entity pointer
        r1: move category index (0 for physical, 1 for special)
        return: boost
    - name: TeamMemberHasItemActive
      address:
        EU: 0x231020C
        NA: 0x230F798
        JP: 0x2310CD4
      description: |-
        Checks if any team member is holding a certain item and puts them into the array given.
        
        r0: [output] pointer to array of monsters (expected to have space for at least 4 pointers)
        r1: item ID
        return: number of team members with the item active
    - name: TeamMemberHasExclusiveItemEffectActive
      address:
        EU: 0x23102B4
        NA: 0x230F840
        JP: 0x2310D7C
      description: |-
        Checks if any team member is under the effects of a certain exclusive item effect.
        
        r0: exclusive item effect ID
        return: bool
    - name: TrySpawnEnemyItemDrop
      address:
        EU: 0x231044C
        NA: 0x230F9D8
        JP: 0x2310F14
      description: |-
        Determine what item a defeated enemy should drop, if any, then (probably?) spawn that item underneath them.
        
        This function is called at the time when an enemy is defeated from ApplyDamage.
        
        r0: attacker entity (who defeated the enemy)
        r1: defender entity (who was defeated)
    - name: TickNoSlipCap
      address:
        EU: 0x2310604
        NA: 0x230FB90
        JP: 0x23110CC
      description: |-
        Checks if the entity is a team member and holds the No-Slip Cap, and if so attempts to make one item in the bag sticky.
        
        r0: pointer to entity
    - name: TickStatusAndHealthRegen
      address:
        EU: 0x2311AE8
        NA: 0x2311088
        JP: 0x23125B0
      description: |-
        Applies the natural HP regen effect by taking modifiers into account (Poison Heal, Heal Ribbon, weather-related regen). Then it ticks down counters for volatile status effects, and heals them if the counter reached zero.
        
        r0: pointer to entity
    - name: InflictSleepStatusSingle
      address:
        EU: 0x2312284
        NA: 0x2311824
        JP: 0x2312D3C
      description: |-
        This is called by TryInflictSleepStatus.
        
        r0: entity pointer
        r1: number of turns
    - name: TryInflictSleepStatus
      address:
        EU: 0x2312338
        NA: 0x23118D8
        JP: 0x2312DF0
      description: |-
        Inflicts the Sleep status condition on a target monster if possible.
        
        r0: user entity pointer
        r1: target entity pointer
        r2: number of turns
        r3: flag to log a message on failure
    - name: IsProtectedFromSleepClassStatus
      address:
        EU: 0x2312444
        NA: 0x23119E4
        JP: 0x2312EFC
      description: |-
        Checks if the monster is immune to sleep class status conditions.
        
        r0: user entity pointer
        r1: target entity pointer
        r2: ignore safeguard
        r3: ignore other protections (exclusive items + leaf guard)
        stack[0]: flag to log a message on failure
        return: bool
    - name: TryInflictNightmareStatus
      address:
        EU: 0x23126AC
        NA: 0x2311C4C
        JP: 0x2313158
      description: |-
        Inflicts the Nightmare status condition on a target monster if possible.
        
        r0: user entity pointer
        r1: target entity pointer
        r2: number of turns
    - name: TryInflictNappingStatus
      address:
        EU: 0x23127C0
        NA: 0x2311D60
        JP: 0x2313268
      description: |-
        Inflicts the Napping status condition (from Rest) on a target monster if possible.
        
        r0: user entity pointer
        r1: target entity pointer
        r2: number of turns
    - name: TryInflictYawningStatus
      address:
        EU: 0x23128D0
        NA: 0x2311E70
        JP: 0x2313374
      description: |-
        Inflicts the Yawning status condition on a target monster if possible.
        
        r0: user entity pointer
        r1: target entity pointer
        r2: number of turns
    - name: TryInflictSleeplessStatus
      address:
        EU: 0x23129E0
        NA: 0x2311F80
        JP: 0x2313484
      description: |-
        Inflicts the Sleepless status condition on a target monster if possible.
        
        r0: user entity pointer
        r1: target entity pointer
    - name: TryInflictPausedStatus
      address:
        EU: 0x2312ACC
        NA: 0x231206C
        JP: 0x2313570
      description: |-
        Inflicts the Paused status condition on a target monster if possible.
        
        r0: user entity pointer
        r1: target entity pointer
        r2: ?
        r3: number of turns
        stack[0]: flag to log a message on failure
        stack[1]: flag to only perform the check for inflicting without actually inflicting
        return: Whether or not the status could be inflicted
    - name: TryInflictInfatuatedStatus
      address:
        EU: 0x2312C0C
        NA: 0x23121AC
        JP: 0x23136B0
      description: |-
        Inflicts the Infatuated status condition on a target monster if possible.
        
        r0: user entity pointer
        r1: target entity pointer
        r2: flag to log a message on failure
        r3: flag to only perform the check for inflicting without actually inflicting
        return: Whether or not the status could be inflicted
    - name: TryInflictBurnStatus
      address:
        EU: 0x2312D98
        NA: 0x2312338
        JP: 0x2313838
      description: |-
        Inflicts the Burn status condition on a target monster if possible.
        
        r0: user entity pointer
        r1: target entity pointer
        r2: flag to apply some special effect alongside the burn?
        r3: flag to log a message on failure
        stack[0]: flag to only perform the check for inflicting without actually inflicting
        return: Whether or not the status could be inflicted
    - name: TryInflictBurnStatusWholeTeam
      address:
        EU: 0x2313078
        NA: 0x2312618
        JP: 0x2313B14
      description: |-
        Inflicts the Burn status condition on all team members if possible.
        
        No params.
    - name: TryInflictPoisonedStatus
      address:
        EU: 0x23130C4
        NA: 0x2312664
        JP: 0x2313B60
      description: |-
        Inflicts the Poisoned status condition on a target monster if possible.
        
        r0: user entity pointer
        r1: target entity pointer
        r2: flag to log a message on failure
        r3: flag to only perform the check for inflicting without actually inflicting
        return: Whether or not the status could be inflicted
    - name: TryInflictBadlyPoisonedStatus
      address:
        EU: 0x231339C
        NA: 0x231293C
        JP: 0x2313E34
      description: |-
        Inflicts the Badly Poisoned status condition on a target monster if possible.
        
        r0: user entity pointer
        r1: target entity pointer
        r2: flag to log a message on failure
        r3: flag to only perform the check for inflicting without actually inflicting
        return: Whether or not the status could be inflicted
    - name: TryInflictFrozenStatus
      address:
        EU: 0x2313658
        NA: 0x2312BF8
        JP: 0x23140EC
      description: |-
        Inflicts the Frozen status condition on a target monster if possible.
        
        r0: user entity pointer
        r1: target entity pointer
        r2: flag to log a message on failure
    - name: TryInflictConstrictionStatus
      address:
        EU: 0x2313880
        NA: 0x2312E20
        JP: 0x2314310
      description: |-
        Inflicts the Constriction status condition on a target monster if possible.
        
        r0: user entity pointer
        r1: target entity pointer
        r2: animation ID
        r3: flag to log a message on failure
    - name: TryInflictShadowHoldStatus
      address:
        EU: 0x23139D8
        NA: 0x2312F78
        JP: 0x2314468
      description: |-
        Inflicts the Shadow Hold (AKA Immobilized) status condition on a target monster if possible.
        
        r0: user entity pointer
        r1: target entity pointer
        r2: flag to only perform the check for inflicting without actually inflicting
    - name: TryInflictIngrainStatus
      address:
        EU: 0x2313B90
        NA: 0x2313130
        JP: 0x231461C
      description: |-
        Inflicts the Ingrain status condition on a target monster if possible.
        
        r0: user entity pointer
        r1: target entity pointer
    - name: TryInflictWrappedStatus
      address:
        EU: 0x2313C54
        NA: 0x23131F4
        JP: 0x23146E0
      description: |-
        Inflicts the Wrapped status condition on a target monster if possible.
        
        This also gives the user the Wrap status (Wrapped around foe).
        
        r0: user entity pointer
        r1: target entity pointer
    - name: FreeOtherWrappedMonsters
      address:
        EU: 0x2313E50
        NA: 0x23133F0
        JP: 0x23148DC
      description: |-
        Frees from the wrap status all monsters which are wrapped by/around the monster passed as parameter.
        
        r0: pointer to entity
    - name: TryInflictPetrifiedStatus
      address:
        EU: 0x2313ECC
        NA: 0x231346C
        JP: 0x2314958
      description: |-
        Inflicts the Petrified status condition on a target monster if possible.
        
        r0: user entity pointer
        r1: target entity pointer
    - name: LowerOffensiveStat
      address:
        EU: 0x231405C
        NA: 0x23135FC
        JP: 0x2314AE8
      description: |-
        Lowers the specified offensive stat on the target monster.
        
        r0: user entity pointer
        r1: target entity pointer
        r2: stat index
        r3: number of stages
        stack[0]: flag to check for being protected from stat drops
        stack[1]: flag to log a message on failure for IsProtectedFromStatDrops
    - name: LowerDefensiveStat
      address:
        EU: 0x2314274
        NA: 0x2313814
        JP: 0x2314CFC
      description: |-
        Lowers the specified defensive stat on the target monster.
        
        r0: user entity pointer
        r1: target entity pointer
        r2: stat index
        r3: number of stages
        stack[0]: flag to check for being protected from stat drops
        stack[1]: flag to log a message on failure for IsProtectedFromStatDrops
    - name: BoostOffensiveStat
      address:
        EU: 0x23143FC
        NA: 0x231399C
        JP: 0x2314E84
      description: |-
        Boosts the specified offensive stat on the target monster.
        
        r0: user entity pointer
        r1: target entity pointer
        r2: stat index
        r3: number of stages
    - name: BoostDefensiveStat
      address:
        EU: 0x2314568
        NA: 0x2313B08
        JP: 0x2314FF0
      description: |-
        Boosts the specified defensive stat on the target monster.
        
        r0: user entity pointer
        r1: target entity pointer
        r2: stat index
        r3: number of stages
    - name: FlashFireShouldActivate
      address:
        EU: 0x23146D4
        NA: 0x2313C74
        JP: 0x231515C
      description: |-
        Checks whether Flash Fire should activate, assuming the defender is being hit by a Fire-type move.
        
        This checks that the defender is valid and Flash Fire is active, and that Normalize isn't active on the attacker.
        
        r0: attacker pointer
        r1: defender pointer
        return: 2 if Flash Fire should activate and raise the defender's boost level, 1 if Flash Fire should activate but the defender's boost level is maxed out, 0 otherwise.
    - name: ActivateFlashFire
      address:
        EU: 0x2314744
        NA: 0x2313CE4
        JP: 0x23151C8
      description: |-
        Actually applies the Flash Fire boost with a message log and animation. Passes the same monster for attacker and
        defender, but the attacker goes unused.
        
        r0: attacker pointer?
        r1: defender pointer
    - name: ApplyOffensiveStatMultiplier
      address:
        EU: 0x23147A0
        NA: 0x2313D40
        JP: 0x2315224
      description: |-
        Applies a multiplier to the specified offensive stat on the target monster.
        
        This affects struct monster_stat_modifiers::offensive_multipliers, for moves like Charm and Memento.
        
        r0: user entity pointer
        r1: target entity pointer
        r2: stat index
        r3: multiplier
        stack[0]: ?
    - name: ApplyDefensiveStatMultiplier
      address:
        EU: 0x23149C4
        NA: 0x2313F64
        JP: 0x2315444
      description: |-
        Applies a multiplier to the specified defensive stat on the target monster.
        
        This affects struct monster_stat_modifiers::defensive_multipliers, for moves like Screech.
        
        r0: user entity pointer
        r1: target entity pointer
        r2: stat index
        r3: multiplier
        stack[0]: ?
    - name: BoostHitChanceStat
      address:
        EU: 0x2314B44
        NA: 0x23140E4
        JP: 0x23155C4
      description: |-
        Boosts the specified hit chance stat (accuracy or evasion) on the target monster.
        
        r0: user entity pointer
        r1: target entity pointer
        r2: stat index
    - name: LowerHitChanceStat
      address:
        EU: 0x2314C8C
        NA: 0x231422C
        JP: 0x231570C
      description: |-
        Lowers the specified hit chance stat (accuracy or evasion) on the target monster.
        
        r0: user entity pointer
        r1: target entity pointer
        r2: stat index
        r3: flag to log a message on failure
    - name: TryInflictCringeStatus
      address:
        EU: 0x2314E48
        NA: 0x23143E8
        JP: 0x23158C4
      description: |-
        Inflicts the Cringe status condition on a target monster if possible.
        
        r0: user entity pointer
        r1: target entity pointer
        r2: flag to log a message on failure
        r3: flag to only perform the check for inflicting without actually inflicting
        return: Whether or not the status could be inflicted
    - name: TryInflictParalysisStatus
      address:
        EU: 0x2314FA4
        NA: 0x2314544
        JP: 0x2315A1C
      description: |-
        Inflicts the Paralysis status condition on a target monster if possible.
        
        r0: user entity pointer
        r1: target entity pointer
        r2: flag to log a message on failure
        r3: flag to only perform the check for inflicting without actually inflicting
        return: Whether or not the status could be inflicted
    - name: BoostSpeed
      address:
        EU: 0x2315270
        NA: 0x2314810
        JP: 0x2315CE4
      description: |-
        Boosts the speed of the target monster.
        
        If the number of turns specified is 0, a random turn count will be selected using the default SPEED_BOOST_TURN_RANGE.
        
        r0: user entity pointer
        r1: target entity pointer
        r2: number of stages
        r3: number of turns
        stack[0]: flag to log a message on failure
    - name: BoostSpeedOneStage
      address:
        EU: 0x231539C
        NA: 0x231493C
        JP: 0x2315E10
      description: |-
        A wrapper around BoostSpeed with the number of stages set to 1.
        
        r0: user entity pointer
        r1: target entity pointer
        r2: number of turns
        r3: flag to log a message on failure
    - name: LowerSpeed
      address:
        EU: 0x23153B4
        NA: 0x2314954
        JP: 0x2315E28
      description: |-
        Lowers the speed of the target monster.
        
        r0: user entity pointer
        r1: target entity pointer
        r2: number of stages
        r3: flag to log a message on failure
    - name: TrySealMove
      address:
        EU: 0x231551C
        NA: 0x2314ABC
        JP: 0x2315F90
      description: |-
        Seals one of the target monster's moves. The move to be sealed is randomly selected.
        
        r0: user entity pointer
        r1: target entity pointer
        r2: flag to log a message on failure
        return: Whether or not a move was sealed
    - name: BoostOrLowerSpeed
      address:
        EU: 0x231568C
        NA: 0x2314C2C
        JP: 0x2316100
      description: |-
        Randomly boosts or lowers the speed of the target monster by one stage with equal probability.
        
        r0: user entity pointer
        r1: target entity pointer
    - name: ResetHitChanceStat
      address:
        EU: 0x23156EC
        NA: 0x2314C8C
        JP: 0x2316160
      description: |-
        Resets the specified hit chance stat (accuracy or evasion) back to normal on the target monster.
        
        r0: user entity pointer
        r1: target entity pointer
        r2: stat index
        r3: ?
    - name: ExclusiveItemEffectIsActiveWithLogging
      address:
        EU: 0x23157A0
        NA: 0x2314D40
        JP: 0x2316214
      description: |-
        Calls ExclusiveItemEffectIsActive, then logs the specified message if indicated.
        
        r0: user entity pointer
        r1: target entity pointer
        r2: whether a message should be logged if the effect is active
        r3: message ID to be logged if the effect is active
        stack[0]: exclusive item effect ID
        return: bool, same as ExclusiveItemEffectIsActive
    - name: TryActivateQuickFeet
      address:
        EU: 0x231587C
        NA: 0x2314E1C
        JP: 0x23162F0
      description: |-
        Activate the Quick Feet ability on the defender, if the monster has it and it's active.
        
        r0: attacker pointer
        r1: defender pointer
        return: bool, whether or not the ability was activated
    - name: TryInflictTerrifiedStatus
      address:
        EU: 0x23158C0
        NA: 0x2314E60
        JP: 0x2316334
      description: |-
        Inflicts the Terrified status condition on a target monster if possible.
        
        r0: user entity pointer
        r1: target entity pointer
    - name: TryInflictGrudgeStatus
      address:
        EU: 0x2315918
        NA: 0x2314EB8
        JP: 0x231638C
      description: |-
        Inflicts the Grudge status condition on a target monster if possible.
        
        r0: user entity pointer
        r1: target entity pointer
        r2: flag to log a message
        return: Whether or not the status could be inflicted
    - name: TryInflictConfusedStatus
      address:
        EU: 0x2315998
        NA: 0x2314F38
        JP: 0x2316410
      description: |-
        Inflicts the Confused status condition on a target monster if possible.
        
        r0: user entity pointer
        r1: target entity pointer
        r2: flag to log a message on failure
        r3: flag to only perform the check for inflicting without actually inflicting
        return: Whether or not the status could be inflicted
    - name: TryInflictCoweringStatus
      address:
        EU: 0x2315BCC
        NA: 0x231516C
        JP: 0x2316644
      description: |-
        Inflicts the Cowering status condition on a target monster if possible.
        
        r0: user entity pointer
        r1: target entity pointer
        r2: flag to log a message on failure
        r3: flag to only perform the check for inflicting without actually inflicting
        return: Whether or not the status could be inflicted
    - name: TryRestoreHp
      address:
        EU: 0x2315CCC
        NA: 0x231526C
        JP: 0x2316744
      description: |-
        Restore HP of the target monster if possible.
        
        r0: user entity pointer
        r1: target entity pointer
        r2: HP to restore
        return: success flag
    - name: TryIncreaseHp
      address:
        EU: 0x2315D44
        NA: 0x23152E4
        JP: 0x23167BC
      description: |-
        Restore HP and possibly boost max HP of the target monster if possible.
        
        r0: user entity pointer
        r1: target entity pointer
        r2: HP to restore
        r3: max HP boost
        stack[0]: flag to log a message on failure
        return: Success flag
    - name: RevealItems
      address:
        EU: 0x2316070
        NA: 0x2315610
        JP: 0x2316AE8
      description: |-
        Note: unverified, ported from Irdkwia's notes
        
        r0: user entity pointer
        r1: target entity pointer
    - name: RevealStairs
      address:
        EU: 0x2316100
        NA: 0x23156A0
        JP: 0x2316B78
      description: |-
        Note: unverified, ported from Irdkwia's notes
        
        r0: user entity pointer
        r1: target entity pointer
    - name: RevealEnemies
      address:
        EU: 0x23161BC
        NA: 0x231575C
        JP: 0x2316C34
      description: |-
        Note: unverified, ported from Irdkwia's notes
        
        r0: user entity pointer
        r1: target entity pointer
    - name: TryInflictLeechSeedStatus
      address:
        EU: 0x231624C
        NA: 0x23157EC
        JP: 0x2316CC4
      description: |-
        Inflicts the Leech Seed status condition on a target monster if possible.
        
        r0: user entity pointer
        r1: target entity pointer
        r2: flag to log a message on failure
        r3: flag to only perform the check for inflicting without actually inflicting
        return: Whether or not the status could be inflicted
    - name: TryInflictDestinyBondStatus
      address:
        EU: 0x23164B0
        NA: 0x2315A50
        JP: 0x2316F28
      description: |-
        Inflicts the Destiny Bond status condition on a target monster if possible.
        
        r0: user entity pointer
        r1: target entity pointer
    - name: TryInflictSureShotStatus
      address:
        EU: 0x23165D0
        NA: 0x2315B70
        JP: 0x2317048
      description: |-
        Inflicts the Sure Shot status condition on a target monster if possible.
        
        r0: user entity pointer
        r1: target entity pointer
    - name: TryInflictWhifferStatus
      address:
        EU: 0x2316660
        NA: 0x2315C00
        JP: 0x23170D8
      description: |-
        Inflicts the Whiffer status condition on a target monster if possible.
        
        r0: user entity pointer
        r1: target entity pointer
    - name: TryInflictSetDamageStatus
      address:
        EU: 0x2316748
        NA: 0x2315CE8
        JP: 0x23171C0
      description: |-
        Inflicts the Set Damage status condition on a target monster if possible.
        
        r0: user entity pointer
        r1: target entity pointer
    - name: TryInflictFocusEnergyStatus
      address:
        EU: 0x23167E4
        NA: 0x2315D84
        JP: 0x231725C
      description: |-
        Inflicts the Focus Energy status condition on a target monster if possible.
        
        r0: user entity pointer
        r1: target entity pointer
    - name: TryInflictDecoyStatus
      address:
        EU: 0x2316884
        NA: 0x2315E24
        JP: 0x23172FC
      description: |-
        Inflicts the Decoy status condition on a target monster if possible.
        
        r0: user entity pointer
        r1: target entity pointer
        return: Whether or not the status could be inflicted
    - name: TryInflictCurseStatus
      address:
        EU: 0x2316B3C
        NA: 0x23160DC
        JP: 0x23175B4
      description: |-
        Inflicts the Curse status condition on a target monster if possible and if the user is
        a ghost type. Otherwise, just boost the user's defense and attack then lower the user's
        speed.
        
        r0: user entity pointer
        r1: target entity pointer
    - name: TryInflictSnatchStatus
      address:
        EU: 0x2316CE0
        NA: 0x2316280
        JP: 0x2317758
      description: |-
        Inflicts the Snatch status condition on a target monster if possible.
        
        r0: user entity pointer
        r1: target entity pointer
    - name: TryInflictTauntStatus
      address:
        EU: 0x2316E08
        NA: 0x23163A8
        JP: 0x2317880
      description: |-
        Inflicts the Taunt status condition on a target monster if possible.
        
        r0: user entity pointer
        r1: target entity pointer
        return: Whether or not the status could be inflicted
    - name: TryInflictStockpileStatus
      address:
        EU: 0x2316F38
        NA: 0x23164D8
        JP: 0x23179AC
      description: |-
        Inflicts the Stockpile condition on a target monster if possible. Won't boost the level
        of stockpiling above 3.
        
        r0: user entity pointer
        r1: target entity pointer
        return: Whether or not the status could be inflicted or boosted
    - name: TryInflictInvisibleStatus
      address:
        EU: 0x2316FDC
        NA: 0x231657C
        JP: 0x2317A50
      description: |-
        Attempts to turn the target invisible.
        
        The user pointer is only used when calling LogMessage functions.
        
        r0: user entity pointer
        r1: target entity pointer
    - name: TryInflictPerishSongStatus
      address:
        EU: 0x231708C
        NA: 0x231662C
        JP: 0x2317B00
      description: |-
        Inflicts the Perish Song status condition on a target monster if possible.
        
        r0: user entity pointer
        r1: target entity pointer
        r2: flag to only perform the check for inflicting without actually inflicting
        return: Whether or not the status could be inflicted
    - name: TryInflictEncoreStatus
      address:
        EU: 0x2317180
        NA: 0x2316720
        JP: 0x2317BF4
      description: |-
        Inflicts the Encore status condition on a target monster if possible.
        
        r0: user entity pointer
        r1: target entity pointer
        r2: flag to only perform the check for inflicting without actually inflicting
        return: Whether or not the status could be inflicted
    - name: TryDecreaseBelly
      address:
        EU: 0x2317338
        NA: 0x23168D8
        JP: 0x2317DA8
      description: |-
        Tries to reduce the belly size of the target. Only when max belly shrink is 0, the
        current belly is reduced by belly to lose. If both are non-zero, only the max belly
        shrink is applied.
        
        r0: user entity pointer
        r1: target entity pointer
        r2: belly to lose
        r3: max belly shrink
    - name: TryIncreaseBelly
      address:
        EU: 0x2317610
        NA: 0x2316BB0
        JP: 0x2318080
      description: |-
        Restore belly and possibly boost max belly of the target monster if possible.
        
        r0: user entity pointer
        r1: target entity pointer
        r2: belly to restore
        r3: max belly boost (if belly is full)
        stack[0]: flag to log a message
    - name: TryInflictMuzzledStatus
      address:
        EU: 0x2317B84
        NA: 0x2317124
        JP: 0x23185F4
      description: |-
        Inflicts the Muzzled status condition on a target monster if possible.
        
        r0: user entity pointer
        r1: target entity pointer
        r2: flag to only perform the check for inflicting without actually inflicting
        return: Whether or not the status could be inflicted
    - name: TryTransform
      address:
        EU: 0x2317C7C
        NA: 0x231721C
        JP: 0x23186EC
      description: |-
        Attempts to transform the target into the species of a random monster contained in the list returned by MonsterSpawnListPartialCopy.
        
        The user pointer is only used when calling LogMessage functions.
        
        r0: user entity pointer
        r1: target entity pointer
    - name: TryInflictMobileStatus
      address:
        EU: 0x2317E6C
        NA: 0x231740C
        JP: 0x23188DC
      description: |-
        Inflicts the Mobile status condition on a target monster if possible.
        
        r0: user entity pointer
        r1: target entity pointer
    - name: TryInflictExposedStatus
      address:
        EU: 0x2317F28
        NA: 0x23174C8
        JP: 0x2318998
      description: |-
        Inflicts the Exposed status condition on a target monster if possible. Only applies to
        Ghost types and monsters with raised evasion. If the animation effect ID is 0,
        defaults to animation ID 0xE (this fallback animation likely can't be seen in normal
        play).
        
        r0: user entity pointer
        r1: target entity pointer
        r2: animation effect ID
        r3: flag to only perform the check for inflicting without actually inflicting
        return: Whether or not the status could be inflicted
    - name: TryActivateIdentifyCondition
      address:
        EU: 0x23180A8
        NA: 0x2317648
        JP: 0x2318B18
      description: |-
        Sets the flag for the identify orb which causes monsters holding items to be shown with
        a blue exclamation mark status icon.
        
        r0: user entity pointer
        r1: target entity pointer
    - name: TryInflictBlinkerStatus
      address:
        EU: 0x231812C
        NA: 0x23176CC
        JP: 0x2318B9C
      description: |-
        Inflicts the Blinker status condition on a target monster if possible.
        
        r0: user entity pointer
        r1: target entity pointer
        r2: flag to only perform the check for inflicting without actually inflicting
        r3: flag to log a message on failure
        return: Whether or not the status could be inflicted
    - name: IsBlinded
      address:
        EU: 0x2318244
        NA: 0x23177E4
        JP: 0x2318CB4
      description: |-
        Returns true if the monster has the blinded status (see statuses::blinded), or if it is not the leader and is holding Y-Ray Specs.
        
        r0: pointer to entity
        r1: flag for whether to check for the held item
        return: bool
    - name: TryInflictCrossEyedStatus
      address:
        EU: 0x23182A4
        NA: 0x2317844
        JP: 0x2318D14
      description: |-
        Inflicts the Cross-Eyed status condition on a target monster if possible.
        
        r0: user entity pointer
        r1: target entity pointer
        r2: flag to only perform the check for inflicting without actually inflicting
        return: Whether or not the status could be inflicted
    - name: TryInflictEyedropStatus
      address:
        EU: 0x23183BC
        NA: 0x231795C
        JP: 0x2318E2C
      description: |-
        Inflicts the Eyedrop status condition on a target monster if possible.
        
        r0: user entity pointer
        r1: target entity pointer
    - name: TryInflictSlipStatus
      address:
        EU: 0x231846C
        NA: 0x2317A0C
        JP: 0x2318EDC
      description: |-
        Inflicts the Slip status condition on a target monster if possible.
        
        r0: user entity pointer
        r1: target entity pointer
        return: Whether or not the status could be inflicted
    - name: TryInflictDropeyeStatus
      address:
        EU: 0x2318554
        NA: 0x2317AF4
        JP: 0x2318FC4
      description: |-
        Inflicts the Dropeye status condition on a target monster if possible.
        
        r0: user entity pointer
        r1: target entity pointer
        return: Whether or not the status could be inflicted
    - name: RestoreAllMovePP
      address:
        EU: 0x2318680
        NA: 0x2317C20
        JP: 0x23190F0
      description: |-
        Restores the PP of all the target's moves by the specified amount.
        
        r0: user entity pointer
        r1: target entity pointer
        r2: PP to restore
        r3: flag to suppress message logging
    - name: RestoreOneMovePP
      address:
        EU: 0x23187B8
        NA: 0x2317D58
        JP: 0x2319228
      description: |-
        Restores the PP the target's move in the specified move slot by the specified amount.
        
        r0: user entity pointer
        r1: target entity pointer
        r2: move index
        r3: PP to restore
        stack[0]: flag to log message
    - name: RestoreRandomMovePP
      address:
        EU: 0x23188E8
        NA: 0x2317E88
        JP: 0x2319358
      description: |-
        Restores the PP of a random one of the target's moves by the specified amount.
        
        r0: user entity pointer
        r1: target entity pointer
        r2: PP to restore
        r3: flag to log message
    - name: ApplyProteinEffect
      address:
        EU: 0x23189B0
        NA: 0x2317F50
        JP: 0x2319420
      description: |-
        Tries to boost the target's attack stat.
        
        r0: user entity pointer
        r1: target entity pointer
        r2: attack boost
    - name: ApplyCalciumEffect
      address:
        EU: 0x2318A44
        NA: 0x2317FE4
        JP: 0x23194B4
      description: |-
        Tries to boost the target's special attack stat.
        
        r0: user entity pointer
        r1: target entity pointer
        r2: special attack boost
    - name: ApplyIronEffect
      address:
        EU: 0x2318AD8
        NA: 0x2318078
        JP: 0x2319548
      description: |-
        Tries to boost the target's defense stat.
        
        r0: user entity pointer
        r1: target entity pointer
        r2: defense boost
    - name: ApplyZincEffect
      address:
        EU: 0x2318B6C
        NA: 0x231810C
        JP: 0x23195DC
      description: |-
        Tries to boost the target's special defense stat.
        
        r0: user entity pointer
        r1: target entity pointer
        r2: special defense boost
    - name: TryInflictLongTossStatus
      address:
        EU: 0x2318C00
        NA: 0x23181A0
        JP: 0x2319670
      description: |-
        Inflicts the Long Toss status condition on a target monster if possible.
        
        r0: user entity pointer
        r1: target entity pointer
    - name: TryInflictPierceStatus
      address:
        EU: 0x2318C70
        NA: 0x2318210
        JP: 0x23196E0
      description: |-
        Inflicts the Pierce status condition on a target monster if possible.
        
        r0: user entity pointer
        r1: target entity pointer
    - name: TryInflictGastroAcidStatus
      address:
        EU: 0x2318CDC
        NA: 0x231827C
        JP: 0x231974C
      description: |-
        Inflicts the Gastro Acid status condition on a target monster if possible.
        
        r0: user entity pointer
        r1: target entity pointer
        r2: flag to log message
        r3: flag to only perform the check for inflicting without actually inflicting
        return: Whether or not the status could be inflicted
    - name: SetAquaRingHealingCountdownTo4
      address:
        EU: 0x2318E20
        NA: 0x23183C0
        JP: 0x2319890
      description: |-
        Sets the countdown for Aqua Ring healing countdown to a global value (0x4).
        
        r0: pointer to entity
    - name: ApplyAquaRingHealing
      address:
        EU: 0x2318E48
        NA: 0x23183E8
        JP: 0x23198B8
      description: |-
        Applies the passive healing gained from the Aqua Ring status.
        
        r0: pointer to entity
    - name: TryInflictAquaRingStatus
      address:
        EU: 0x2318EBC
        NA: 0x231845C
        JP: 0x231992C
      description: |-
        Inflicts the Aqua Ring status condition on a target monster if possible.
        
        r0: user entity pointer
        r1: target entity pointer
    - name: TryInflictLuckyChantStatus
      address:
        EU: 0x2318F68
        NA: 0x2318508
        JP: 0x23199D8
      description: |-
        Inflicts the Lucky Chant status condition on a target monster if possible.
        
        r0: user entity pointer
        r1: target entity pointer
    - name: TryInflictHealBlockStatus
      address:
        EU: 0x2319008
        NA: 0x23185A8
        JP: 0x2319A78
      description: |-
        Inflicts the Heal Block status condition on a target monster if possible.
        
        r0: user entity pointer
        r1: target entity pointer
        r2: flag to log message
        r3: flag to only perform the check for inflicting without actually inflicting
        return: Whether or not the status could be inflicted
    - name: MonsterHasEmbargoStatus
      address:
        EU: 0x231912C
        NA: 0x23186CC
        JP: 0x2319B9C
      description: |-
        Returns true if the monster has the Embargo status condition.
        
        r0: pointer to entity
        return: bool
    - name: LogItemBlockedByEmbargo
      address:
        EU: 0x2319160
        NA: 0x2318700
        JP: 0x2319BD0
      description: |-
        Logs the error message when the usage of an item is blocked by Embargo.
        
        r0: pointer to entity
    - name: TryInflictEmbargoStatus
      address:
        EU: 0x231918C
        NA: 0x231872C
        JP: 0x2319BFC
      description: |-
        Inflicts the Embargo status condition on a target monster if possible.
        
        r0: user entity pointer
        r1: target entity pointer
        r2: flag to log message
        r3: flag to only perform the check for inflicting without actually inflicting
        return: Whether or not the status could be inflicted
    - name: TryInflictMiracleEyeStatus
      address:
        EU: 0x23192B0
        NA: 0x2318850
        JP: 0x2319D20
      description: |-
        Inflicts the Miracle Eye status condition on a target monster if possible.
        
        r0: user entity pointer
        r1: target entity pointer
        r2: flag to only perform the check for inflicting without actually inflicting
    - name: TryInflictMagnetRiseStatus
      address:
        EU: 0x23193E4
        NA: 0x2318984
        JP: 0x2319E54
      description: |-
        Inflicts the Magnet Rise status condition on a target monster if possible.
        
        r0: user entity pointer
        r1: target entity pointer
    - name: IsFloating
      address:
        EU: 0x23194AC
        NA: 0x2318A4C
        JP: 0x2319F1C
      description: |-
        Checks if a monster is currently floating for reasons other than its typing or ability.
        
        In particular, this checks for Gravity and Magnet Rise.
        
        r0: entity pointer
        return: bool
    - name: TryInflictSafeguardStatus
      address:
        EU: 0x23198D0
        NA: 0x2318E70
        JP: 0x231A340
      description: |-
        Inflicts the Safeguard status condition on a target monster if possible.
        
        r0: user entity pointer
        r1: target entity pointer
    - name: TryInflictMistStatus
      address:
        EU: 0x2319970
        NA: 0x2318F10
        JP: 0x231A3E0
      description: |-
        Inflicts the Mist status condition on a target monster if possible.
        
        r0: user entity pointer
        r1: target entity pointer
    - name: TryInflictWishStatus
      address:
        EU: 0x2319A0C
        NA: 0x2318FAC
        JP: 0x231A47C
      description: |-
        Inflicts the Wish status condition on a target monster if possible.
        
        r0: user entity pointer
        r1: target entity pointer
    - name: TryInflictMagicCoatStatus
      address:
        EU: 0x2319AAC
        NA: 0x231904C
        JP: 0x231A51C
      description: |-
        Inflicts the Magic Coat status condition on a target monster if possible.
        
        r0: user entity pointer
        r1: target entity pointer
    - name: TryInflictLightScreenStatus
      address:
        EU: 0x2319B4C
        NA: 0x23190EC
        JP: 0x231A5BC
      description: |-
        Inflicts the Light Screen status condition on a target monster if possible.
        
        r0: user entity pointer
        r1: target entity pointer
    - name: TryInflictReflectStatus
      address:
        EU: 0x2319BEC
        NA: 0x231918C
        JP: 0x231A65C
      description: |-
        Inflicts the Reflect status condition on a target monster if possible.
        
        r0: user entity pointer
        r1: target entity pointer
    - name: TryInflictProtectStatus
      address:
        EU: 0x2319C8C
        NA: 0x231922C
        JP: 0x231A6FC
      description: |-
        Inflicts the Protect status condition on a target monster if possible.
        
        r0: user entity pointer
        r1: target entity pointer
    - name: TryInflictMirrorCoatStatus
      address:
        EU: 0x2319D3C
        NA: 0x23192DC
        JP: 0x231A7AC
      description: |-
        Inflicts the Mirror Coat status condition on a target monster if possible.
        
        r0: user entity pointer
        r1: target entity pointer
    - name: TryInflictEndureStatus
      address:
        EU: 0x2319DD8
        NA: 0x2319378
        JP: 0x231A848
      description: |-
        Inflicts the Endure status condition on a target monster if possible.
        
        r0: user entity pointer
        r1: target entity pointer
    - name: TryInflictMirrorMoveStatus
      address:
        EU: 0x2319E78
        NA: 0x2319418
        JP: 0x231A8E8
      description: |-
        Inflicts the Mirror Move status condition on a target monster if possible.
        
        r0: user entity pointer
        r1: target entity pointer
    - name: TryInflictConversion2Status
      address:
        EU: 0x2319F18
        NA: 0x23194B8
        JP: 0x231A988
      description: |-
        Inflicts the Conversion2 status condition on a target monster if possible.
        
        r0: user entity pointer
        r1: target entity pointer
    - name: TryInflictVitalThrowStatus
      address:
        EU: 0x2319FE4
        NA: 0x2319584
        JP: 0x231AA54
      description: |-
        Inflicts the Vital Throw status condition on a target monster if possible.
        
        r0: user entity pointer
        r1: target entity pointer
    - name: TryResetStatChanges
      address:
        EU: 0x231A084
        NA: 0x2319624
        JP: 0x231AAF4
      description: |-
        Tries to reset the stat changes of the defender.
        
        r0: attacker entity pointer
        r1: defender entity pointer
        r3: bool to force animation
    - name: MirrorMoveIsActive
      address:
        EU: 0x231A1A8
        NA: 0x2319748
        JP: 0x231AC18
      description: |-
        Checks if the monster is under the effect of Mirror Move.
        
        Returns 1 if the effects is a status, 2 if it comes from an exclusive item, 0 otherwise.
        
        r0: pointer to entity
        return: int
    - name: MistIsActive
      address:
        EU: 0x231A22C
        NA: 0x23197CC
        JP: 0x231AC9C
      description: |-
        Checks if the monster is under the effect of Mist.
        
        Returns 1 if the effects is a status, 2 if it comes from an exclusive item, 0 otherwise.
        
        r0: pointer to entity
        return: int
    - name: Conversion2IsActive
      address:
        EU: 0x231A274
        NA: 0x2319814
        JP: 0x231ACE4
      description: |-
        Checks if the monster is under the effect of Conversion 2 (its type was changed).
        
        Returns 1 if the effects is a status, 2 if it comes from an exclusive item, 0 otherwise.
        
        r0: pointer to entity
        return: int
    - name: AiConsiderMove
      address:
        EU: 0x231A2E0
        NA: 0x2319880
        JP: 0x231AD50
      description: |-
        The AI uses this function to check if a move has any potential targets, to calculate the list of potential targets and to calculate the move's special weight.
        This weight will be higher if the pokémon has weak-type picker and the target is weak to the move (allies only, enemies always get a result of 1 even if the move is super effective). More things could affect the result.
        This function also sets the flag can_be_used on the ai_possible_move struct if it makes sense to use it.
        More research is needed. There's more documentation about this special weight. Does all the documented behavior happen in this function?
        
        r0: ai_possible_move struct for this move
        r1: Entity pointer
        r2: Move pointer
        return: Move's calculated special weight
    - name: TryAddTargetToAiTargetList
      address:
        EU: 0x231AA10
        NA: 0x2319FB0
        JP: 0x231B480
      description: |-
        Checks if the specified target is eligible to be targeted by the AI and if so adds it to the list of targets. This function also fills an array that seems to contain the directions in which the user should turn to look at each of the targets in the list, as well as a third unknown array.
        
        r0: Number of existing targets in the list
        r1: Move's AI range field
        r2: User entity pointer
        r3: Target entity pointer
        stack[0]: Move pointer
        stack[1]: check_all_conditions parameter to pass to IsAiTargetEligible
        return: New number of targets in the target list
    - name: IsAiTargetEligible
      address:
        EU: 0x231AB04
        NA: 0x231A0A4
        JP: 0x231B574
      description: |-
        Checks if a given target is eligible to be targeted by the AI with a certain move
        
        r0: Move's AI range field
        r1: User entity pointer
        r2: Target entity pointer
        r3: Move pointer
        stack[0]: True to check all the possible move_ai_condition values, false to only check for move_ai_condition::AI_CONDITION_RANDOM (if the move has a different ai condition, the result will be false).
        return: True if the target is eligible, false otherwise
    - name: IsTargetInRange
      address:
        EU: 0x231B0F4
        NA: 0x231A694
        JP: 0x231BB64
      description: |-
        Returns true if the target is within range of the user's move, false otherwise.
        
        If the user does not have Course Checker, it simply checks if the distance between user and target is less or equal than the move range.
        Otherwise, it will iterate through all tiles in the direction specified, checking for walls or other monsters in the way, and return false if they are found.
        
        r0: user pointer
        r1: target pointer
        r2: direction ID
        r3: move range (in number of tiles)
    - name: ShouldUsePp
      address:
        EU: 0x231B200
        NA: 0x231A7A0
        JP: 0x231BC70
      description: |-
        Checks if a monster should use PP when using a move. It also displays the corresponding animation if PP Saver triggers and prints the required messages to the message log.
        
        r0: entity pointer
        return: True if the monster should not use PP, false if it should.
    - name: GetEntityMoveTargetAndRange
      address:
        EU: 0x231B70C
        NA: 0x231ACAC
        JP: 0x231C17C
      description: |-
        Gets the move target-and-range field when used by a given entity. See struct move_target_and_range in the C headers.
        
        r0: entity pointer
        r1: move pointer
        r2: AI flag (same as GetMoveTargetAndRange)
        return: move target and range
    - name: GetEntityNaturalGiftInfo
      address:
        EU: 0x231B8F0
        NA: 0x231AE90
        JP: 0x231C360
      description: |-
        Gets the relevant entry in NATURAL_GIFT_ITEM_TABLE based on the entity's held item, if possible.
        
        r0: entity pointer
        return: pointer to a struct natural_gift_item_info, or null if none was found
    - name: GetEntityWeatherBallType
      address:
        EU: 0x231B96C
        NA: 0x231AF0C
        JP: 0x231C3DC
      description: |-
        Gets the current Weather Ball type for the given entity, based on the apparent weather.
        
        r0: entity pointer
        return: type ID
    - name: ActivateMotorDrive
      address:
        EU: 0x231BAC0
        NA: 0x231B060
        JP: 0x231C530
      description: |-
        Displays the message and applies the speed boost for the ability Motor Drive.
        
        r0: monster pointer
    - name: TryActivateFrisk
      address:
        EU: 0x231BB04
        NA: 0x231B0A4
        JP: 0x231C570
      description: |-
        Tries to activate the Frisk ability on the defender. The attacker has to be on the team and the defender has to be
        holding an item or be able to drop a treasure box.
        
        r0: attacker pointer
        r1: defender pointer
    - name: TryActivateBadDreams
      address:
        EU: 0x231BC18
        NA: 0x231B1B8
        JP: 0x231C684
      description: |-
        Tries to apply the damage from Bad Dreams to all sleeping monsters in the room.
        
        r0: monster pointer
    - name: ActivateStench
      address:
        EU: 0x231BD9C
        NA: 0x231B33C
        JP: 0x231C808
      description: |-
        Activate the Stench ability on the monster.
        
        r0: monster pointer
    - name: TryActivateSteadfast
      address:
        EU: 0x231BDC4
        NA: 0x231B364
        JP: 0x231C830
      description: |-
        Activate the Steadfast ability on the defender, if the monster has it and it's active.
        
        r0: attacker pointer
        r1: defender pointer
    - name: IsInSpawnList
      address:
        EU: 0x231BE5C
        NA: 0x231B3FC
        JP: 0x231C8C8
      description: |-
        Note: unverified, ported from Irdkwia's notes
        
        r0: spawn_list_ptr
        r1: monster ID
        return: bool
    - name: ChangeShayminForme
      address:
        EU: 0x231BF4C
        NA: 0x231B4EC
        JP: 0x231C9B8
      description: |-
        forme:
          1: change from Land to Sky
          2: change from Sky to Land
        result:
          0: not Shaymin
          1: not correct Forme
          2: frozen
          3: ok
        
        Note: unverified, ported from Irdkwia's notes
        
        r0: Target
        r1: forme
        return: result
    - name: ApplyItemEffect
      address:
        EU: 0x231C0EC
        NA: 0x231B68C
        JP: 0x231CB58
      description: |-
        Seems to apply an item's effect via a giant switch statement?
        
        r3: attacker pointer
        stack[0]: defender pointer
        stack[1]: thrown item pointer
        others: ?
    - name: ApplyCheriBerryEffect
      address:
        EU: 0x231D654
        NA: 0x231CBEC
        JP: 0x231E0B8
      description: |-
        Tries to heal the paralysis status condition. Prints a message on failure.
        
        r0: user entity pointer
        r1: target entity pointer
    - name: ApplyPechaBerryEffect
      address:
        EU: 0x231D680
        NA: 0x231CC18
        JP: 0x231E0E4
      description: |-
        Tries to heal the poisoned and badly poisoned status condition. Prints a message on
        failure.
        
        r0: user entity pointer
        r1: target entity pointer
    - name: ApplyRawstBerryEffect
      address:
        EU: 0x231D6B4
        NA: 0x231CC4C
        JP: 0x231E118
      description: |-
        Tries to heal the burn status condition. Prints a message on failure.
        
        r0: user entity pointer
        r1: target entity pointer
    - name: ApplyHungerSeedEffect
      address:
        EU: 0x231D6FC
        NA: 0x231CC94
        JP: 0x231E160
      description: |-
        Empties the targets belly to cause Hungry Pal status in non-leader monsters and
        Famished in the leader monster.
        
        r0: user entity pointer
        r1: target entity pointer
    - name: ApplyVileSeedEffect
      address:
        EU: 0x231D7E8
        NA: 0x231CD80
        JP: 0x231E24C
      description: |-
        Reduces the targets defense and special defense stages to the lowest level.
        
        r0: attacker pointer
        r1: defender pointer
    - name: ApplyViolentSeedEffect
      address:
        EU: 0x231D884
        NA: 0x231CE1C
        JP: 0x231E2E8
      description: |-
        Boosts the target's offensive stats stages to the max.
        
        r0: user entity pointer
        r1: target entity pointer
    - name: ApplyGinsengEffect
      address:
        EU: 0x231D8D0
        NA: 0x231CE68
        JP: 0x231E32C
      description: |-
        Boosts the power of the move at the top of the target's Move List. Appears to have a
        leftover check to boost the power of a move by 3 instead of 1 that always fails because
        the chance is 0.
        
        r0: user entity pointer
        r1: target entity pointer
    - name: ApplyBlastSeedEffect
      address:
        EU: 0x231D9EC
        NA: 0x231CF84
        JP: 0x231E44C
      description: |-
        If thrown, unfreeze and deal fixed damage to the defender. If not thrown, try to find 
        a monster in front of the attacker. If a monster is found unfreeze and dedal fixed 
        damage to the defender. Appears to have a leftover check for if the current fixed room is a boss fight and loads a different pointer for the damage when used in a boss room.
        However, this isn't noticeable because both the normal and boss damage is the same.
        
        r0: user entity pointer
        r1: target entity pointer
        r2: bool thrown
    - name: ApplyGummiBoostsDungeonMode
      address:
        EU: 0x231DB28
        NA: 0x231D0C0
        JP: 0x231E588
      description: |-
        Applies the IQ and possible stat boosts from eating a Gummi to the target monster.
        
        r0: user entity pointer
        r1: target entity pointer
        r2: Gummi type ID
        r3: Stat boost amount, if a random stat boost occurs
    - name: CanMonsterUseItem
      address:
        EU: 0x231DF0C
        NA: 0x231D4A4
        JP: 0x231E96C
      description: |-
        Checks whether a monster can use a certain item.
        
        Returns false if the item is sticky, or if the monster is under the STATUS_MUZZLED status and the item is edible.
        Also prints failure messages if required.
        
        r0: Monster entity pointer
        r1: Item pointer
        return: True if the monster can use the item, false otherwise
    - name: ApplyGrimyFoodEffect
      address:
        EU: 0x231DF9C
        NA: 0x231D534
        JP: 0x231E9FC
      description: |-
        Randomly inflicts poison, shadow hold, burn, paralysis, or an offensive stat debuff
        to the target. If the survivalist iq skill or gluttony ability is active, the target
        has a 50% chance not to be affected.
        
        r0: user entity pointer
        r1: target entity pointer
    - name: ApplyMixElixirEffect
      address:
        EU: 0x231E0E8
        NA: 0x231D680
        JP: 0x231EB48
      description: |-
        If the target monster is a Linoone, restores all the PP of all the target's moves.
        
        r0: user entity pointer
        r1: target entity pointer
    - name: ApplyDoughSeedEffect
      address:
        EU: 0x231E148
        NA: 0x231D6E0
        JP: 0x231EBA8
      description: |-
        If the target monster is a team member, set dough_seed_extra_poke_flag to true to 
        make extra poke spawn on the next floor. Otherwise, do nothing.
        
        r0: user entity pointer
        r1: target entity pointer
    - name: ApplyViaSeedEffect
      address:
        EU: 0x231E1B4
        NA: 0x231D74C
        JP: 0x231EC14
      description: |-
        Tries to randomly teleport the target with a message for eating the seed.
        
        r0: user entity pointer
        r1: target entity pointer
    - name: ApplyGravelyrockEffect
      address:
        EU: 0x231E228
        NA: 0x231D7C0
        JP: 0x231EC88
      description: |-
        Restores 10 hunger to the target and will raise the target's IQ if they are a bonsly
        or sudowoodo.
        
        r0: user entity pointer
        r1: target entity pointer
    - name: ApplyGonePebbleEffect
      address:
        EU: 0x231E2A0
        NA: 0x231D838
        JP: 0x231ED00
      description: |-
        Causes a few visual effects, temporarily changes the dungeon music to the Goodnight
        track, and gives the target the enduring status.
        
        r0: user entity pointer
        r1: target entity pointer
    - name: ApplyGracideaEffect
      address:
        EU: 0x231E428
        NA: 0x231D9C0
        JP: 0x231EE7C
      description: |-
        If the target is Shaymin, attempt to change the target's form to Shaymin Sky Forme. Otherwise, do nothing.
        
        r0: user entity pointer
        r1: target entity pointer
    - name: GetAiUseItemProbability
      address:
        EU: 0x231EAC4
        NA: 0x231E05C
        JP: 0x231F508
      description: |-
        Called to get the probability of an item being used or thrown by an AI on the current turn.
        
        r0: Pointer to either the user if it is an item used by the AI or the target if it is an item thrown by the AI
        r1: Pointer to item
        r2: Size-2 bitvector: if bit 0 is set, the AI is throwing the item. If bit 1 is set, it is targeting an ally with the item.
        return: Integer in range [0, 100]
    - name: IsAdjacentToEnemy
      address:
        EU: 0x231F358
        NA: 0x231E8F0
        JP: 0x231FD9C
      description: |-
        Called to check if a hostile entity is present in any of the tiles adjacent to an entity.
        
        r0: Pointer to entity
        return: True if yes, false if no
    - name: ShouldTryEatItem
      address:
        EU: 0x231F3F8
        NA: 0x231E990
        JP: 0x231FE3C
      description: |-
        Checks if a given item should be eaten by the TryEatItem effect.
        
        Returns false if the ID is lower than 0x45, greater than 0x8A or if it's listed in the EAT_ITEM_EFFECT_IGNORE_LIST array.
        
        r0: Item ID
        return: True if the item should be eaten by TryEatItem.
    - name: GetMaxPpWrapper
      address:
        EU: 0x231F458
        NA: 0x231E9F0
        JP: 0x231FE9C
      description: |-
        Gets the maximum PP for a given move. A wrapper around the function in the ARM 9 binary.
        
        r0: move pointer
        return: max PP for the given move, capped at 99
    - name: MoveIsNotPhysical
      address:
        EU: 0x231F480
        NA: 0x231EA18
        JP: 0x231FEC4
      description: |-
        Checks if a move isn't a physical move.
        
        r0: move ID
        return: bool
    - name: CategoryIsNotPhysical
      address:
        EU: 0x231F498
        NA: 0x231EA30
        JP: 0x231FEDC
      description: |-
        Checks that a move category is not CATEGORY_PHYSICAL.
        
        r0: move category ID
        return: bool
    - name: TryDrought
      address:
        EU: 0x231FFFC
        NA: 0x231F594
        JP: 0x2320A40
      description: |-
        Attempts to drain all water from the current floor.
        
        Fails if orbs are disabled on the floor or if the current tileset has the is_water_tileset flag set.
        
        r0: user pointer
    - name: TryPounce
      address:
        EU: 0x2320688
        NA: 0x231FC20
        JP: 0x23210CC
      description: |-
        Makes the target monster execute the Pounce action in a given direction if possible.
        
        If the direction ID is 8, the target will pounce in the direction it's currently facing.
        
        r0: user entity pointer
        r1: target entity pointer
        r2: direction ID
    - name: TryBlowAway
      address:
        EU: 0x2320848
        NA: 0x231FDE0
        JP: 0x232128C
      description: |-
        Blows away the target monster in a given direction if possible.
        
        r0: user entity pointer
        r1: target entity pointer
        r2: direction ID
    - name: TryExplosion
      address:
        EU: 0x2320EB0
        NA: 0x2320448
        JP: 0x23218F4
      description: |-
        Creates an explosion if possible.
        
        The target monster is considered the source of the explosion.
        
        r0: user entity pointer
        r1: target entity pointer
        r2: coordinates where the explosion should take place (center)
        r3: explosion radius (only works correctly with 1 and 2)
        stack[0]: damage type
        stack[1]: damage source
    - name: TryAftermathExplosion
      address:
        EU: 0x23211F0
        NA: 0x2320788
        JP: 0x2321C34
      description: |-
        Creates the explosion for the ability aftermath if possible.
        
        The target monster is considered the source of the explosion.
        
        r0: user entity pointer
        r1: target entity pointer
        r2: coordinates where the explosion should take place (center)
        r3: explosion radius (only works correctly with 1 and 2)
        stack[0]: damage type
        stack[1]: damage source (normally DAMAGE_SOURCE_EXPLOSION)
    - name: TryWarp
      address:
        EU: 0x2321770
        NA: 0x2320D08
        JP: 0x23221B4
      description: |-
        Makes the target monster warp if possible.
        
        r0: user entity pointer
        r1: target entity pointer
        r2: warp type
        r3: position (if warp type is position-based)
    - name: EnsureCanStandCurrentTile
      address:
        EU: 0x2321B6C
        NA: 0x2321104
        JP: 0x23225B0
      description: |-
        Checks that the given monster is standing on a tile it can stand on given its
        movement type and warps it if not. If the monster is a non-leader ally, they
        will be warped to the leader. Otherwise, the monster is warped randomly.
        
        r0: Entity pointer
    - name: TryActivateNondamagingDefenderAbility
      address:
        EU: 0x23224E0
        NA: 0x2321A78
        JP: 0x2322F24
      description: |-
        Applies the effects of a defender's ability on an attacker. After a move is used,
        this function is called to see if any of the bitflags for an ability were set and
        applies the corresponding effect. (The way leech seed removes certain statuses is
        also handled here.)
        
        r0: entity pointer
    - name: TryActivateNondamagingDefenderExclusiveItem
      address:
        EU: 0x2322758
        NA: 0x2321CF0
        JP: 0x232319C
      description: |-
        Applies the effects of a defender's item on an attacker. After a move is used,
        this function is called to see if any of the bitflags for an item were set and
        applies the corresponding effect.
        
        r0: attacker entity pointer
        r1: defender entity pointer
    - name: GetMoveRangeDistance
      address:
        EU: 0x2322D0C
        NA: 0x23222A4
        JP: 0x2323750
      description: |-
        Returns the maximum reach distance of a move, based on its AI range value.
        
        If the move doesn't have an AI range value of RANGE_FRONT_10, RANGE_FRONT_WITH_CORNER_CUTTING or RANGE_FRONT_2_WITH_CORNER_CUTTING, returns 0.
        If r2 is true, the move is a two-turn move and the user isn't charging said move, returns 0.
        
        r0: User entity pointer
        r1: Move pointer
        r2: True to perform the two-turn move check
        return: Maximum reach distance of the move, in tiles.
    - name: MoveHitCheck
      address:
        EU: 0x23246B0
        NA: 0x2323C48
        JP: 0x23250E8
      description: |-
        Determines if a move used hits or misses the target. It gets called twice per target, once with r3 = false and a second time with r3 = true.
        
        r0: Attacker
        r1: Defender
        r2: Pointer to move data
        r3: False if the move's first accuracy (accuracy1) should be used, true if its second accuracy (accuracy2) should be used instead.
        stack[0]: If true, always hit if the attacker and defender are the same. Otherwise, moves can miss no matter what the attacker and defender are.
        return: True if the move hits, false if it misses.
    - name: IsHyperBeamVariant
      address:
        EU: 0x2324F9C
        NA: 0x2324534
        JP: 0x23259C4
      description: |-
        Checks if a move is a Hyper Beam variant that requires a a turn to recharge.
        
        Include moves: Frenzy Plant, Hydro Cannon, Hyper Beam, Blast Burn, Rock Wrecker, Giga Impact, Roar of Time
        
        r0: move
        return: bool
    - name: IsChargingTwoTurnMove
      address:
        EU: 0x232500C
        NA: 0x23245A4
        JP: 0x2325A34
      description: |-
        Checks if a monster is currently charging the specified two-turn move.
        
        r0: User entity pointer
        r1: Move pointer
        return: True if the user is charging the specified two-turn move, false otherwise.
    - name: IsChargingAnyTwoTurnMove
      address:
        EU: 0x2325084
        NA: 0x232461C
        JP: 0x2325AAC
      description: |-
        Returns a boolean indicating whether or not the given entity is charging any two-turn move.
        
        r0: Entity pointer
        r1: Unused boolean which was supposed to make function return true if the entity is under the effect of Charge (the Electric-type move).
            However, the conditional which uses this boolean will never be activated, as the loop will always terminate before getting to it.
        return: bool
    - name: HasMaxGinsengBoost99
      address:
        EU: 0x2325200
        NA: 0x2324798
        JP: 0x2325C28
      description: |-
        Checks if a move has a max Ginseng boost value of 99
        
        r0: Move
        return: True if the move's max Ginseng boost is 99, false otherwise.
    - name: TwoTurnMoveForcedMiss
      address:
        EU: 0x23252BC
        NA: 0x2324854
        JP: 0x2325CE4
      description: |-
        Checks if a move should miss a monster due to the monster being in the middle of Fly, Bounce, Dive, Dig, Shadow Force, or some other two-turn move that grants pseudo-invincibility.
        
        r0: entity pointer
        r1: move
        return: true if the move should miss
    - name: DungeonRandOutcomeUserTargetInteraction
      address:
        EU: 0x232539C
        NA: 0x2324934
        JP: 0x2325DC4
      description: |-
        Like DungeonRandOutcome, but specifically for user-target interactions.
        
        This modifies the underlying random process depending on factors like Serene Grace, and whether or not either entity has fainted.
        
        r0: user entity pointer
        r1: target entity pointer
        r2: base success percentage (100*p). 0 is treated specially and guarantees success.
        return: True if the random check passed, false otherwise.
    - name: DungeonRandOutcomeUserAction
      address:
        EU: 0x2325488
        NA: 0x2324A20
        JP: 0x2325EAC
      description: |-
        Like DungeonRandOutcome, but specifically for user actions.
        
        This modifies the underlying random process to factor in Serene Grace (and checks whether the user is a valid entity).
        
        r0: entity pointer
        r1: base success percentage (100*p). 0 is treated specially and guarantees success.
        return: True if the random check passed, false otherwise.
    - name: CanAiUseMove
      address:
        EU: 0x23254DC
        NA: 0x2324A74
        JP: 0x2325F00
      description: |-
        Checks if an AI-controlled monster can use a move.
        Will return false if the any of the flags move::f_exists, move::f_subsequent_in_link_chain or move::f_disabled is true. The function does not check if the flag move::f_enabled_for_ai is set. This function also returns true if the call to CanMonsterUseMove is true.
        The function contains a loop that is supposed to check other moves after the specified one, but the loop breaks after it finds a move that isn't linked, which is always true given the checks in place at the start of the function.
        
        r0: Entity pointer
        r1: Move index
        r2: extra_checks parameter when calling CanMonsterUseMove
        return: True if the AI can use the move (not accounting for move::f_enabled_for_ai)
    - name: CanMonsterUseMove
      address:
        EU: 0x232558C
        NA: 0x2324B24
        JP: 0x2325FB0
      description: |-
        Checks if a monster can use the given move.
        Will always return true for the regular attack. Will return false if the move if the flag move::f_disabled is true, if the flag move::f_sealed is true. More things will be checked if the extra_checks parameter is true.
        
        r0: Entity pointer
        r1: Move pointer
        r2: True to check whether the move is out of PP, whether it can be used under the taunted status and whether the encore status prevents using the move
        return: True if the monster can use the move, false otherwise.
    - name: UpdateMovePp
      address:
        EU: 0x23257F4
        NA: 0x2324D8C
        JP: 0x2326218
      description: |-
        Updates the PP of any moves that were used by a monster, if PP should be consumed.
        
        r0: entity pointer
        r1: flag for whether or not PP should be consumed
    - name: GetDamageSourceWrapper
      address:
        EU: 0x23258AC
        NA: 0x2324E44
        JP: 0x23262D0
      description: |-
        Wraps GetDamageSource (in arm9) for a move info struct rather than a move ID.
        
        r0: move info pointer
        r1: item ID
        return: damage source
    - name: LowerSshort
      address:
        EU: 0x23258CC
        NA: 0x2324E64
        JP: 0x23262F0
      description: |-
        Gets the lower 2 bytes of a 4-byte number and interprets it as a signed short.
        
        r0: 4-byte number x
        return: (short) x
    - name: PlayMoveAnimation
      address:
        EU: 0x232611C
        NA: 0x23256B4
        JP: 0x2326B40
      description: |-
        Handles the process of getting and playing all the animations for a move. Waits
        until the animation has no more frames before returning.
        
        r0: Pointer to the entity that used the move
        r1: Pointer to the entity that is the target
        r2: Move pointer
        r3: position
    - name: GetMoveAnimationId
      address:
        EU: 0x2326578
        NA: 0x2325B10
        JP: 0x2326F9C
      description: |-
        Returns the move animation ID that should be played for a move.
        It contains a check for weather ball. After that, if the parameter should_play_alternative_animation is false, the move ID is returned. If it's true, there's a bunch of manual ID checks that result on a certain hardcoded return value.
        
        r0: Move ID
        r1: Apparent weather for the monster who used the move
        r2: Result of ShouldMovePlayADifferentAnimation
        return: Move animation ID
    - name: ShouldMovePlayAlternativeAnimation
      address:
        EU: 0x23266E0
        NA: 0x2325C78
        JP: 0x2327104
      description: |-
        Checks whether a moved used by a monster should play its alternative animation. Includes checks for Curse, Snore, Sleep Talk, Solar Beam and 2-turn moves.
        
        r0: Pointer to the entity that used the move
        r1: Move pointer
        return: True if the move should play its alternative animation
    - name: ExecuteMoveEffect
      address:
        EU: 0x232F2A4
        NA: 0x232E864
        JP: 0x232FC60
      description: |-
        Handles the effects that happen after a move is used. Includes a loop that is run for each target, mutiple ability checks and the giant switch statement that executes the effect of the move used given its ID.
        
        r0: pointer to some struct
        r1: attacker pointer
        r2: pointer to move data
        r3: ?
        stack[0]: ?
    - name: DoMoveDamageInlined
      address:
        EU: 0x23334B0
        NA: 0x2332A70
        JP: 0x2333E60
      description: |-
        Exactly the same as DoMoveDamage, except it appears DealDamage was inlined.
        
        r0: attacker pointer
        r1: defender pointer
        r2: move
        r3: item ID
        return: whether or not damage was dealt
    - name: DealDamage
      address:
        EU: 0x2333560
        NA: 0x2332B20
        JP: 0x2333F10
      description: |-
        Deals damage from a move or item used by an attacking monster on a defending monster.
        
        r0: attacker pointer
        r1: defender pointer
        r2: move
        r3: damage multiplier (as a binary fixed-point number with 8 fraction bits)
        stack[0]: item ID
        return: amount of damage dealt
    - name: DealDamageWithTypeAndPowerBoost
      address:
        EU: 0x23335F8
        NA: 0x2332BB8
        JP: 0x2333FA8
      description: |-
        Same as DealDamage, except with an explicit move type and a base power boost.
        
        r0: attacker pointer
        r1: defender pointer
        r2: move
        r3: damage multiplier (as a binary fixed-point number with 8 fraction bits)
        stack[0]: item ID
        stack[1]: move type
        stack[2]: base power boost
        return: amount of damage dealt
    - name: DealDamageProjectile
      address:
        EU: 0x233368C
        NA: 0x2332C4C
        JP: 0x233403C
      description: |-
        Deals damage from a variable-damage projectile.
        
        r0: entity pointer 1?
        r1: entity pointer 2?
        r2: move pointer
        r3: move power
        stack[0]: damage multiplier (as a binary fixed-point number with 8 fraction bits)
        stack[1]: item ID of the projectile
        return: Calculated damage
    - name: DealDamageWithType
      address:
        EU: 0x233371C
        NA: 0x2332CDC
        JP: 0x23340CC
      description: |-
        Same as DealDamage, except with an explicit move type.
        
        r0: attacker pointer
        r1: defender pointer
        r2: move type
        r3: move
        stack[0]: damage multiplier (as a binary fixed-point number with 8 fraction bits)
        stack[1]: item ID
        return: amount of damage dealt
    - name: PerformDamageSequence
      address:
        EU: 0x23337AC
        NA: 0x2332D6C
        JP: 0x233415C
      description: |-
        Performs the "damage sequence" given the results of the damage calculation. This includes running the accuracy roll with MoveHitCheck, calling ApplyDamageAndEffects, and some other miscellaneous bits of state bookkeeping (including handling the effects of Illuminate).
        
        This is the last function called by DealDamage. The result of this call is the return value of DealDamage and its relatives.
        
        r0: Attacker pointer
        r1: Defender pointer
        r2: Move pointer
        r3: [output] struct containing info about the damage calculation
        stack[0]: Damage source
        return: Calculated damage
    - name: CanHitWithRegularAttack
      address:
        EU: 0x2333A08
        NA: 0x2332FC8
        JP: 0x23343B4
      description: |-
        Returns true if the defender is adjacent to the attacker and can hit them with a regular attack.
        Notably, this check is what prevents ranged moves, moves that cut corners, etc. from being reflected by Magic Coat and Mirror Move.
        
        r0: Entity pointer (attacker)
        r1: Entity pointer (defender)
        return: bool
    - name: StatusCheckerCheck
      address:
        EU: 0x2333AB4
        NA: 0x2333074
        JP: 0x2334460
      description: |-
        Determines if using a given move against its intended targets would be redundant because all of them already have the effect caused by said move.
        
        r0: Pointer to the entity that is considering using the move
        r1: Move pointer
        return: True if it makes sense to use the move, false if it would be redundant given the effects it causes and the effects that all the targets already have.
    - name: GetApparentWeather
      address:
        EU: 0x2335748
        NA: 0x2334D08
        JP: 0x23360F4
      description: |-
        Get the weather, as experienced by a specific entity.
        
        r0: entity pointer
        return: weather ID
    - name: TryWeatherFormChange
      address:
        EU: 0x2335BB0
        NA: 0x2335170
        JP: 0x233655C
      description: |-
        Tries to change a monster into one of its weather-related alternative forms. Applies to Castform and Cherrim, and checks for their unique abilities.
        
        r0: pointer to entity
    - name: ActivateSportCondition
      address:
        EU: 0x2335E8C
        NA: 0x233544C
        JP: 0x2336838
      description: |-
        Activates the Mud Sport or Water Sport condition on the dungeon floor for some number of turns.
        
        r0: water sport flag (false for Mud Sport, true for Water Sport)
    - name: TryActivateWeather
      address:
        EU: 0x2335F04
        NA: 0x23354C4
        JP: 0x23368B0
      description: |-
        Tries to change the weather based upon the information for each weather type in the
        dungeon struct. Returns whether the weather was succesfully changed or not.
        
        r0: bool to log message and play animation?
        r1: bool to force weather change and animation?
        return: True if the weather changed
    - name: DigitCount
      address:
        EU: 0x23360B0
        NA: 0x2335670
        JP: 0x2336A5C
      description: |-
        Counts the number of digits in a nonnegative integer.
        
        If the number is negative, it is cast to a uint16_t before counting digits.
        
        r0: int
        return: number of digits in int
    - name: LoadTextureUi
      address:
        EU: 0x2336100
        NA: 0x23356C0
        JP: 0x2336AAC
      description: |-
        Note: unverified, ported from Irdkwia's notes
        
        No params.
    - name: DisplayNumberTextureUi
      address:
        EU: 0x23362CC
        NA: 0x2335880
        JP: 0x2336C50
      description: |-
        Note: unverified, ported from Irdkwia's notes
        
        r0: x position
        r1: y position
        r2: number
        r3: ally_mode
        return: xsize
    - name: DisplayCharTextureUi
      address:
        EU: 0x23363D4
        NA: 0x2335988
        JP: 0x2336D58
      description: |-
        Note: unverified, ported from Irdkwia's notes
        
        r0: render_3d_element_64
        r1: x position
        r2: y position
        r3: char_id
        stack[0]: ?
        return: ?
    - name: DisplayUi
      address:
        EU: 0x233645C
        NA: 0x2335A10
        JP: 0x2336DE0
      description: |-
        Note: unverified, ported from Irdkwia's notes
        
        No params.
    - name: GetTile
      address:
        EU: 0x2336CCC
        NA: 0x23360FC
        JP: 0x23374CC
      description: |-
        Get the tile at some position. If the coordinates are out of bounds, returns a default tile.
        
        r0: x position
        r1: y position
        return: tile pointer
    - name: GetTileSafe
      address:
        EU: 0x2336D34
        NA: 0x2336164
        JP: 0x2337534
      description: |-
        Get the tile at some position. If the coordinates are out of bounds, returns a pointer to a copy of the default tile.
        
        r0: x position
        r1: y position
        return: tile pointer
    - name: IsFullFloorFixedRoom
      address:
        EU: 0x2336DA4
        NA: 0x23361D4
        JP: 0x23375A4
      description: |-
        Checks if the current fixed room on the dungeon generation info corresponds to a fixed, full-floor layout.
        
        The first non-full-floor fixed room is 0xA5, which is for Sealed Chambers.
        
        return: bool
    - name: IsCurrentTilesetBackground
      address:
        EU: 0x2336DD4
        NA: 0x2336204
        JP: 0x23375D4
      description: |-
        Calls IsBackgroundTileset with the current tileset ID
        
        return: True if the current dungeon tileset is a background, false if it's a regular tileset.
    - name: TrySpawnGoldenChamber
      address:
        EU: 0x2336DF4
        NA: 0x2336224
        JP: 0x23375F4
      description: |-
        Changes the tileset and fixed room id of the floor for the Golden Chamber if the floor should be a
        Golden Chamber.
        
        No params.
    - name: CountItemsOnFloorForAcuteSniffer
      address:
        EU: 0x2336E30
        NA: 0x2336260
        JP: 0x2337630
      description: |-
        Counts the number of items on the floor by checking every tile for an item and stores it into
        dungeon::item_sniffer_item_count
        
        No params.
    - name: GetStairsSpawnPosition
      address:
        EU: 0x2336F90
        NA: 0x23363C0
        JP: 0x2337790
      description: |-
        Gets the spawn position for the stairs and stores it at the passed pointers.
        
        r0: [output] pointer to x coordinate
        r1: [output] pointer to y coordinate
    - name: PositionIsOnStairs
      address:
        EU: 0x2336FBC
        NA: 0x23363EC
        JP: 0x23377BC
      description: |-
        Checks if this location is on top of the staircase. In the game it is only used to check if an outlaw has reached
        the staircase.
        
        r0: x coordinate
        r1: y coordinate
        return: bool
    - name: GetStairsRoom
      address:
        EU: 0x2336FF8
        NA: 0x2336428
        JP: 0x23377F8
      description: |-
        Returns the index of the room that contains the stairs
        
        return: Room index
    - name: GetDefaultTileTextureId
      address:
        EU: 0x2337020
        NA: 0x2336450
        JP: 0x2337820
      description: |-
        Returns the texture_id of the default tile?
        
        return: texture_id
    - name: DetermineAllTilesWalkableNeighbors
      address:
        EU: 0x233761C
        NA: 0x2336A4C
        JP: 0x2337E14
      description: |-
        Evaluates the walkable_neighbor_flags for all tiles.
        
        No params.
    - name: DetermineTileWalkableNeighbors
      address:
        EU: 0x2337654
        NA: 0x2336A84
        JP: 0x2337E4C
      description: |-
        Evaluates the walkable_neighbor_flags for the this tile by checking the 8 adjacent tiles.
        
        r0: x coordinate
        r1: y coordinate
    - name: UpdateTrapsVisibility
      address:
        EU: 0x2337B1C
        NA: 0x2336F4C
        JP: 0x2338314
      description: |-
        Exact purpose unknown. Gets called whenever a trap tile is shown or hidden.
        
        No params.
    - name: DrawTileGrid
      address:
        EU: 0x2337FF8
        NA: 0x2337428
        JP: 0x23387F0
      description: |-
        Draws a grid on the nearby walkable tiles. Triggered by pressing Y.
        
        r0: Coordinates of the entity around which the grid will be drawn
        r1: ?
        r2: ?
        r3: ?
    - name: HideTileGrid
      address:
        EU: 0x233836C
        NA: 0x233779C
        JP: 0x2338B60
      description: |-
        Hides the grid on the nearby walkable tiles. Triggered by releasing Y.
        
        No params.
    - name: DiscoverMinimap
      address:
        EU: 0x233860C
        NA: 0x2337A3C
        JP: 0x2338E00
      description: |-
        Discovers the tiles around the specified position on the minimap.
        
        The discovery radius depends on the visibility range of the floor. If display_data::blinded is true, the function returns early without doing anything.
        
        r0: Position around which the map should be discovered
    - name: PositionHasItem
      address:
        EU: 0x23386FC
        NA: 0x2337B2C
        JP: 0x2338EF0
      description: |-
        Checks if the tile at the position has an item on it.
        
        r0: Position to check
        return: bool
    - name: PositionHasMonster
      address:
        EU: 0x2338738
        NA: 0x2337B68
        JP: 0x2338F2C
      description: |-
        Checks if the tile at the position has a monster on it.
        
        r0: Position to check
        return: bool
    - name: TrySmashWall
      address:
        EU: 0x233876C
        NA: 0x2337B9C
        JP: 0x2338F60
      description: |-
        Checks if the tile at the position is a wall. If so, smash it (turn it into a floor tile), play an animation
        
        r0: Wall position to smash
        return: bool
    - name: IsWaterTileset
      address:
        EU: 0x2338A64
        NA: 0x2337E94
        JP: 0x2339258
      description: |-
        Returns flag tileset_property::is_water_tileset for the current tileset
        
        return: True if the current tileset is a water tileset
    - name: GetRandomSpawnMonsterID
      address:
        EU: 0x2338B68
        NA: 0x2337F98
        JP: 0x233935C
      description: |-
        Note: unverified, ported from Irdkwia's notes
        
        return: monster ID?
    - name: NearbyAllyIqSkillIsEnabled
      address:
        EU: 0x2338E58
        NA: 0x2338288
        JP: 0x233964C
      description: |-
        Appears to check whether or not the given monster has any allies nearby (within 1 tile) that have the given IQ skill active.
        
        r0: entity pointer
        r1: IQ skill ID
        return: bool
    - name: ResetGravity
      address:
        EU: 0x2338F3C
        NA: 0x233836C
        JP: 0x2339730
      description: |-
        Resets gravity (and the byte after it?) in the dungeon struct back to 0.
        
        No params.
    - name: GravityIsActive
      address:
        EU: 0x2338F60
        NA: 0x2338390
        JP: 0x2339754
      description: |-
        Checks if gravity is active on the floor.
        
        return: bool
    - name: TryActivateGravity
      address:
        EU: 0x2338F8C
        NA: 0x23383BC
        JP: 0x2339780
      description: |-
        Attempts to activate Gravity for this dungeon floor.
        
        return: whether or not gravity was activated
    - name: ShouldBoostKecleonShopSpawnChance
      address:
        EU: 0x2339090
        NA: 0x23384C0
        JP: 0x2339884
      description: |-
        Gets the boost_kecleon_shop_spawn_chance field on the dungeon struct.
        
        return: bool
    - name: SetShouldBoostKecleonShopSpawnChance
      address:
        EU: 0x23390A8
        NA: 0x23384D8
        JP: 0x233989C
      description: |-
        Sets the boost_kecleon_shop_spawn_chance field on the dungeon struct to the given value.
        
        r0: bool to set the flag to
    - name: UpdateShouldBoostKecleonShopSpawnChance
      address:
        EU: 0x23390C0
        NA: 0x23384F0
        JP: 0x23398B4
      description: |-
        Sets the boost_kecleon_shop_spawn_chance field on the dungeon struct depending on if a team member has the exclusive item effect for more kecleon shops.
        
        No params.
    - name: GetDoughSeedFlag
      address:
        EU: 0x2339100
        NA: 0x2338530
        JP: 0x23398F4
      description: |-
        Gets the dough_seed_extra_money_flag field on the dungeon struct.
        
        return: bool
    - name: SetDoughSeedFlag
      address:
        EU: 0x2339118
        NA: 0x2338548
        JP: 0x233990C
      description: |-
        Sets the dough_seed_extra_money_flag field on the dungeon struct to the given value.
        
        r0: bool to set the flag to
    - name: TrySpawnDoughSeedPoke
      address:
        EU: 0x2339130
        NA: 0x2338560
        JP: 0x2339924
      description: |-
        Checks the dough_seed_extra_money_flag field on the dungeon struct and tries to spawn
        extra poke if it is set.
        
        No params.
    - name: IsSecretBazaar
      address:
        EU: 0x2339194
        NA: 0x23385C4
        JP: 0x2339988
      description: |-
        Checks if the current floor is the Secret Bazaar.
        
        return: bool
    - name: ShouldBoostHiddenStairsSpawnChance
      address:
        EU: 0x23391BC
        NA: 0x23385EC
        JP: 0x23399B0
      description: |-
        Gets the boost_hidden_stairs_spawn_chance field on the dungeon struct.
        
        return: bool
    - name: SetShouldBoostHiddenStairsSpawnChance
      address:
        EU: 0x23391D4
        NA: 0x2338604
        JP: 0x23399C8
      description: |-
        Sets the boost_hidden_stairs_spawn_chance field on the dungeon struct to the given value.
        
        r0: bool to set the flag to
    - name: UpdateShouldBoostHiddenStairsSpawnChance
      address:
        EU: 0x23391EC
        NA: 0x233861C
        JP: 0x23399E0
      description: |-
        Sets the boost_hidden_stairs_spawn_chance field on the dungeon struct depending on if a team member has the exclusive item effect for more hidden stairs.
        
        No params.
    - name: IsSecretRoom
      address:
        EU: 0x233922C
        NA: 0x233865C
        JP: 0x2339A20
      description: |-
        Checks if the current floor is the Secret Room fixed floor (from hidden stairs).
        
        return: bool
    - name: IsSecretFloor
      address:
        EU: 0x2339254
        NA: 0x2338684
        JP: 0x2339A48
      description: |-
        Checks if the current floor is a secret bazaar or a secret room.
        
        return: bool
    - name: GetCurrentHiddenStairsType
      address:
        EU: 0x2339280
        NA: 0x23386B0
        JP: 0x2339A74
      description: |-
        Checks if the current floor is a secret bazaar or a secret room and returns which one it is.
        
        return: enum hidden_stairs_type
    - name: HiddenStairsPresent
      address:
        EU: 0x23392A8
        NA: 0x23386D8
        JP: 0x2339A9C
      description: |-
        Checks if the hidden stairs are present on this floor.
        
        The function checks that dungeon_generation_info::hidden_stairs_pos isn't (-1, -1)
        
        return: True if the hidden stairs are present on this floor, false otherwise.
    - name: PositionIsOnHiddenStairs
      address:
        EU: 0x23392D8
        NA: 0x2338708
        JP: 0x2339ACC
      description: |-
        Checks if this location is on top of the hidden stairs.
        
        r0: position pointer
        return: bool
    - name: HiddenStairsTrigger
      address:
        EU: 0x2339364
        NA: 0x2338794
        JP: 0x2339B58
      description: |-
        Called whenever the leader steps on the hidden stairs.
        
        If the stairs hadn't been revealed yet, plays the corresponding animation.
        
        r0: True to display a message if the stairs are revealed, false to omit it.
    - name: GetHiddenStairsField
      address:
        EU: 0x2339420
        NA: 0x2338850
        JP: 0x2339C14
      description: |-
        Gets the hidden_stairs_type variable from dungeon::dungeon_generation_info.
        
        return: enum hidden_stairs_type
    - name: SetHiddenStairsField
      address:
        EU: 0x2339438
        NA: 0x2338868
        JP: 0x2339C2C
      description: |-
        Sets the hidden_stairs_type variable from dungeon::dungeon_generation_info to a certain value.
        
        r0: New value
    - name: GetHiddenFloorField
      address:
        EU: 0x2339450
        NA: 0x2338880
        JP: 0x2339C44
      description: |-
        Gets the hidden_floor_type variable from dungeon::dungeon_generation_info.
        
        return: enum hidden_stairs_type
    - name: SetHiddenFloorField
      address:
        EU: 0x2339468
        NA: 0x2338898
        JP: 0x2339C5C
      description: |-
        Sets the hidden_floor_type variable from dungeon::dungeon_generation_info to a certain value.
        
        r0: New value
    - name: GetMinimapData
      address:
        EU: 0x2339CE8
        NA: 0x2339118
        JP: 0x233A4DC
      description: |-
        Returns a pointer to the minimap_display_data struct in the dungeon struct.
        
        return: minimap_display_data*
    - name: DrawMinimapTile
      address:
        EU: 0x2339DBC
        NA: 0x23391EC
        JP: 0x233A5B0
      description: |-
        Draws a single tile on the minimap.
        
        r0: X position
        r1: Y position
    - name: UpdateMinimap
      address:
        EU: 0x233A8B8
        NA: 0x2339CE8
        JP: 0x233B0AC
      description: |-
        Graphically updates the minimap
        
        No params.
    - name: SetMinimapDataE447
      address:
        EU: 0x233ADE8
        NA: 0x233A218
        JP: 0x233B5DC
      description: |-
        Sets minimap_display_data::field_0xE447 to the specified value
        
        r0: Value to set the field to
    - name: GetMinimapDataE447
      address:
        EU: 0x233AE00
      description: |-
        Exclusive to the EU ROM. Returns minimap_display_data::field_0xE447.
        
        return: minimap_display_data::field_0xE447
    - name: SetMinimapDataE448
      address:
        EU: 0x233AE14
        NA: 0x233A230
        JP: 0x233B5F4
      description: |-
        Sets minimap_display_data::field_0xE448 to the specified value
        
        r0: Value to set the field to
    - name: InitWeirdMinimapMatrix
      address:
        EU: 0x233AE74
        NA: 0x233A290
        JP: 0x233B654
      description: |-
        Initializes the matrix at minimap_display_data+0xE000. Seems to overflow said matrix when doing so.
        
        No params.
    - name: InitMinimapDisplayTile
      address:
        EU: 0x233AED4
        NA: 0x233A2F0
        JP: 0x233B6B4
      description: |-
        Used to initialize an instance of struct minimap_display_tile
        
        r0: Pointer to struct to init
        r1: Seems to be a pointer to the file that stores minimap icons or something like that
    - name: LoadFixedRoomDataVeneer
      address:
        EU: 0x233B208
        NA: 0x233A624
        JP: 0x233B9E8
      description: |-
        Likely a linker-generated veneer for LoadFixedRoomData.
        
        See https://developer.arm.com/documentation/dui0474/k/image-structure-and-generation/linker-generated-veneers/what-is-a-veneer-
        
        No params.
    - name: UnloadFixedRoomData
      address:
        EU: 0x233B214
        NA: 0x233A630
        JP: 0x233B9F4
      description: |-
        Unloads fixed room data from the buffer pointed to by FIXED_ROOM_DATA_PTR, then clears the pointer.
        
        Also clears dungeon::unk_fixed_room_pointer.
        
        No params.
    - name: IsNormalFloor
      address:
        EU: 0x233B238
        NA: 0x233A654
        JP: 0x233BA18
      description: |-
        Checks if the current floor is a normal layout.
        
        "Normal" means any layout that is NOT one of the following:
        - Hidden stairs floors
        - Golden Chamber
        - Challenge Request floor
        - Outlaw hideout
        - Treasure Memo floor
        - Full-room fixed floors (ID < 0xA5) [0xA5 == Sealed Chamber]
        
        return: bool
    - name: GenerateFloor
      address:
        EU: 0x233B2BC
        NA: 0x233A6D8
        JP: 0x233BA9C
      description: |-
        This is the master function that generates the dungeon floor.
        
        Very loosely speaking, this function first tries to generate a valid floor layout. Then it tries to spawn entities in a valid configuration. Finally, it performs cleanup and post-processing depending on the dungeon.
        
        If a spawn configuration is invalid, the entire floor layout is scrapped and regenerated. If the generated floor layout is invalid 10 times in a row, or a valid spawn configuration isn't generated within 10 attempts, the generation algorithm aborts and the default one-room Monster House floor is generated as a fallback.
        
        No params.
    - name: GetTileTerrain
      address:
        EU: 0x233BA5C
        NA: 0x233AE78
        JP: 0x233C23C
      description: |-
        Gets the terrain type of a tile.
        
        r0: tile pointer
        return: terrain ID
    - name: DungeonRand100
      address:
        EU: 0x233BA68
        NA: 0x233AE84
        JP: 0x233C248
      description: |-
        Compute a pseudorandom integer on the interval [0, 100) using the dungeon PRNG.
        
        return: pseudorandom integer
    - name: ClearHiddenStairs
      address:
        EU: 0x233BA78
        NA: 0x233AE94
        JP: 0x233C258
      description: |-
        Clears the tile (terrain and spawns) on which Hidden Stairs are spawned, if applicable.
        
        No params.
    - name: FlagHallwayJunctions
      address:
        EU: 0x233BAF0
        NA: 0x233AF0C
        JP: 0x233C2D0
      description: |-
        Sets the junction flag (bit 3 of the terrain flags) on any hallway junction tiles in some range [x0, x1), [y0, y1). This leaves tiles within rooms untouched.
        
        A hallway tile is considered a junction if it has at least 3 cardinal neighbors with open terrain.
        
        r0: x0
        r1: y0
        r2: x1
        r3: y1
    - name: GenerateStandardFloor
      address:
        EU: 0x233BC0C
        NA: 0x233B028
        JP: 0x233C3EC
      description: |-
        Generate a standard floor with the given parameters.
        
        Broadly speaking, a standard floor is generated as follows:
        1. Generating the grid
        2. Creating a room or hallway anchor in each grid cell
        3. Creating hallways between grid cells
        4. Generating special features (maze room, Kecleon shop, Monster House, extra hallways, room imperfections, secondary structures)
        
        r0: grid size x
        r1: grid size y
        r2: floor properties
    - name: GenerateOuterRingFloor
      address:
        EU: 0x233BD74
        NA: 0x233B190
        JP: 0x233C554
      description: |-
        Generates a floor layout with a 4x2 grid of rooms, surrounded by an outer ring of hallways.
        
        r0: floor properties
    - name: GenerateCrossroadsFloor
      address:
        EU: 0x233C200
        NA: 0x233B61C
        JP: 0x233C9E0
      description: |-
        Generates a floor layout with a mesh of hallways on the interior 3x2 grid, surrounded by a boundary of rooms protruding from the interior like spikes, excluding the corner cells.
        
        r0: floor properties
    - name: GenerateLineFloor
      address:
        EU: 0x233C660
        NA: 0x233BA7C
        JP: 0x233CE40
      description: |-
        Generates a floor layout with 5 grid cells in a horizontal line.
        
        r0: floor properties
    - name: GenerateCrossFloor
      address:
        EU: 0x233C7C0
        NA: 0x233BBDC
        JP: 0x233CFA0
      description: |-
        Generates a floor layout with 5 rooms arranged in a cross ("plus sign") formation.
        
        r0: floor properties
    - name: GenerateBeetleFloor
      address:
        EU: 0x233C958
        NA: 0x233BD74
        JP: 0x233D138
      description: |-
        Generates a floor layout in a "beetle" formation, which is created by taking a 3x3 grid of rooms, connecting the rooms within each row, and merging the central column into one big room.
        
        r0: floor properties
    - name: MergeRoomsVertically
      address:
        EU: 0x233CB14
        NA: 0x233BF30
        JP: 0x233D2F4
      description: |-
        Merges two vertically stacked rooms into one larger room.
        
        r0: x grid coordinate of the rooms to merge
        r1: y grid coordinate of the upper room
        r2: dy, where the lower room has a y grid coordinate of y+dy
        r3: grid to update
    - name: GenerateOuterRoomsFloor
      address:
        EU: 0x233CC60
        NA: 0x233C07C
        JP: 0x233D440
      description: |-
        Generates a floor layout with a ring of rooms on the grid boundary and nothing in the interior.
        
        Note that this function is bugged, and won't properly connect all the rooms together for grid_size_x < 4.
        
        r0: grid size x
        r1: grid size y
        r2: floor properties
    - name: IsNotFullFloorFixedRoom
      address:
        EU: 0x233CEF4
        NA: 0x233C310
        JP: 0x233D6D4
      description: |-
        Checks if a fixed room ID does not correspond to a fixed, full-floor layout.
        
        The first non-full-floor fixed room is 0xA5, which is for Sealed Chambers.
        
        r0: fixed room ID
        return: bool
    - name: GenerateFixedRoom
      address:
        EU: 0x233CF10
        NA: 0x233C32C
        JP: 0x233D6F0
      description: |-
        Handles fixed room generation if the floor contains a fixed room.
        
        r0: fixed room ID
        r1: floor properties
        return: bool
    - name: GenerateOneRoomMonsterHouseFloor
      address:
        EU: 0x233D358
        NA: 0x233C774
        JP: 0x233DB34
      description: |-
        Generates a floor layout with just a large, one-room Monster House.
        
        This is the default layout if dungeon generation fails.
        
        No params.
    - name: GenerateTwoRoomsWithMonsterHouseFloor
      address:
        EU: 0x233D428
        NA: 0x233C844
        JP: 0x233DC04
      description: |-
        Generate a floor layout with two rooms (left and right), one of which is a Monster House.
        
        No params.
    - name: GenerateExtraHallways
      address:
        EU: 0x233D5CC
        NA: 0x233C9E8
        JP: 0x233DDA8
      description: |-
        Generate extra hallways on the floor via a series of random walks.
        
        Each random walk starts from a random tile in a random room, leaves the room in a random cardinal direction, and from there tunnels through obstacles through a series of random turns, leaving open terrain in its wake. The random walk stops when it reaches open terrain, goes out of bounds, or reaches an impassable obstruction.
        
        r0: grid to update
        r1: grid size x
        r2: grid size y
        r3: number of extra hallways to generate
    - name: GetGridPositions
      address:
        EU: 0x233DB68
        NA: 0x233CF84
        JP: 0x233E344
      description: |-
        Get the grid cell positions for a given set of floor grid dimensions.
        
        r0: [output] pointer to array of the starting x coordinates of each grid column
        r1: [output] pointer to array of the starting y coordinates of each grid row
        r2: grid size x
        r3: grid size y
    - name: InitDungeonGrid
      address:
        EU: 0x233DBE8
        NA: 0x233D004
        JP: 0x233E3C4
      description: |-
        Initialize a dungeon grid with defaults.
        
        The grid is an array of grid cells stored in column-major order (such that grid cells with the same x value are stored contiguously), with a fixed column size of 15. If the grid size in the y direction is less than this, the last (15 - grid_size_y) entries of each column will be uninitialized.
        
        Note that the grid size arguments define the maximum size of the grid from a programmatic standpoint. However, grid cells can be invalidated if they exceed the configured floor size in the dungeon generation status struct. Thus, the dimensions of the ACTIVE grid can be smaller.
        
        r0: [output] grid (expected to have space for at least (15*(grid_size_x-1) + grid_size_y) dungeon grid cells)
        r1: grid size x
        r2: grid size y
    - name: AssignRooms
      address:
        EU: 0x233DCE8
        NA: 0x233D104
        JP: 0x233E4C4
      description: |-
        Randomly selects a subset of grid cells to become rooms.
        
        The given number of grid cells will become rooms. If any of the selected grid cells are invalid, fewer rooms will be generated. The number of rooms assigned will always be at least 2 and never exceed 36.
        
        Cells not marked as rooms will become hallway anchors. A hallway anchor is a single tile in a non-room grid cell to which hallways will be connected later, thus "anchoring" hallway generation.
        
        r0: grid to update
        r1: grid size x
        r2: grid size y
        r3: number of rooms; if positive, a random value between [n_rooms, n_rooms+2] will be used. If negative, |n_rooms| will be used exactly.
    - name: CreateRoomsAndAnchors
      address:
        EU: 0x233DEFC
        NA: 0x233D318
        JP: 0x233E6D8
      description: |-
        Creates rooms and hallway anchors in each grid cell as designated by AssignRooms.
        
        This function creates a rectangle of open terrain for each room (with some margin relative to the grid cell border). A single open tile is created in hallway anchor cells, and a hallway anchor indicator is set for later reference.
        
        r0: grid to update
        r1: grid size x
        r2: grid size y
        r3: array of the starting x coordinates of each grid column
        stack[0]: array of the starting y coordinates of each grid row
        stack[1]: room bitflags; only uses bit 2 (mask: 0b100), which enables room imperfections
    - name: GenerateSecondaryStructures
      address:
        EU: 0x233E258
        NA: 0x233D674
        JP: 0x233EA34
      description: |-
        Try to generate secondary structures in flagged rooms.
        
        If a valid room with no special features is flagged to have a secondary structure, try to generate a random one in the room, based on the result of a dice roll:
          0: no secondary structure
          1: maze, or a central water/lava "plus sign" as fallback, or a single water/lava tile in the center as a second fallback
          2: checkerboard pattern of water/lava
          3: central pool of water/lava
          4: central "island" with items and a Warp Tile, surrounded by a "moat" of water/lava
          5: horizontal or vertical divider of water/lava splitting the room in two
        
        If the room isn't the right shape, dimension, or otherwise doesn't support the selected secondary structure, it is left untouched.
        
        r0: grid to update
        r1: grid size x
        r2: grid size y
    - name: AssignGridCellConnections
      address:
        EU: 0x233EC40
        NA: 0x233E05C
        JP: 0x233F41C
      description: |-
        Randomly assigns connections between adjacent grid cells.
        
        Connections are created via a random walk with momentum, starting from the grid cell at (cursor x, cursor y). A connection is drawn in a random direction from the current cursor, and this process is repeated a certain number of times (the "floor connectivity" specified in the floor properties). The direction of the random walk has "momentum"; there's a 50% chance it will be the same as the previous step (or rotated counterclockwise if on the boundary). This helps to reduce the number of dead ends and forks in the road caused by the random walk "doubling back" on itself.
        
        If dead ends are disabled in the floor properties, there is an additional phase to remove dead end hallway anchors (only hallway anchors, not rooms) by drawing additional connections. Note that the actual implementation contains a bug: the grid cell validity checks use the wrong index, so connections may be drawn to invalid cells.
        
        r0: grid to update
        r1: grid size x
        r2: grid size y
        r3: cursor x
        stack[0]: cursor y
        stack[1]: floor properties
    - name: CreateGridCellConnections
      address:
        EU: 0x233F020
        NA: 0x233E43C
        JP: 0x233F7FC
      description: |-
        Create grid cell connections either by creating hallways or merging rooms.
        
        When creating a hallway connecting a hallway anchor, the exact anchor coordinates are used as the endpoint. When creating a hallway connecting a room, a random point on the room edge facing the hallway is used as the endpoint. The grid cell boundaries are used as the middle coordinates for kinks (see CreateHallway).
        
        If room merging is enabled, there is a 9.75% chance that two connected rooms will be merged into a single larger room (9.75% comes from two 5% rolls, one for each of the two rooms being merged). A room can only participate in a merge once.
        
        r0: grid to update
        r1: grid size x
        r2: grid size y
        r3: array of the starting x coordinates of each grid column
        stack[0]: array of the starting y coordinates of each grid row
        stack[1]: disable room merging flag
    - name: GenerateRoomImperfections
      address:
        EU: 0x233F918
        NA: 0x233ED34
        JP: 0x23400F4
      description: |-
        Attempt to generate room imperfections for each room in the floor layout, if enabled.
        
        Each room has a 40% chance of having imperfections if its grid cell is flagged to allow room imperfections. Imperfections are generated by randomly growing the walls of the room inwards for a certain number of iterations, starting from the corners.
        
        r0: grid to update
        r1: grid size x
        r2: grid size y
    - name: CreateHallway
      address:
        EU: 0x233FD04
        NA: 0x233F120
        JP: 0x23404E0
      description: |-
        Create a hallway between two points.
        
        If the two points share no coordinates in common (meaning the line connecting them is diagonal), a "kinked" hallway is created, with the kink at a specified "middle" coordinate (in practice the grid cell boundary). For example, with a kinked horizontal hallway, there are two horizontal lines extending out from the endpoints, connected by a vertical line on the middle x coordinate.
        
        If a hallway would intersect with an existing open tile (like an existing hallway), the hallway will only be created up to the point where it intersects with the open tile.
        
        r0: x0
        r1: y0
        r2: x1
        r3: y1
        stack[0]: vertical flag (true for vertical hallway, false for horizontal)
        stack[1]: middle x coordinate for kinked horizontal hallways
        stack[2]: middle y coordinate for kinked vertical hallways
    - name: EnsureConnectedGrid
      address:
        EU: 0x2340008
        NA: 0x233F424
        JP: 0x23407E4
      description: |-
        Ensure the grid forms a connected graph (all valid cells are reachable) by adding hallways to unreachable grid cells.
        
        If a grid cell cannot be connected for some reason, remove it entirely.
        
        r0: grid to update
        r1: grid size x
        r2: grid size y
        r3: array of the starting x coordinates of each grid column
        stack[0]: array of the starting y coordinates of each grid row
    - name: SetTerrainObstacleChecked
      address:
        EU: 0x23404E4
        NA: 0x233F900
        JP: 0x2340CC0
      description: |-
        Set the terrain of a specific tile to be an obstacle (wall or secondary terrain).
        
        Secondary terrain (water/lava) can only be placed in the specified room. If the tile room index does not match, a wall will be placed instead.
        
        r0: tile pointer
        r1: use secondary terrain flag (true for water/lava, false for wall)
        r2: room index
    - name: FinalizeJunctions
      address:
        EU: 0x2340520
        NA: 0x233F93C
        JP: 0x2340CFC
      description: |-
        Finalizes junction tiles by setting the junction flag (bit 3 of the terrain flags) and ensuring open terrain.
        
        Note that this implementation is slightly buggy. This function scans tiles left-to-right, top-to-bottom, and identifies junctions as any open, non-hallway tile (room_index != 0xFF) adjacent to an open, hallway tile (room_index == 0xFF). This interacts poorly with hallway anchors (room_index == 0xFE). This function sets the room index of any hallway anchors to 0xFF within the same loop, so a hallway anchor may or may not be identified as a junction depending on the orientation of connected hallways.
        
        For example, in the following configuration, the "o" tile would be marked as a junction because the neighboring hallway tile to its left comes earlier in iteration, while the "o" tile still has the room index 0xFE, causing the algorithm to mistake it for a room tile:
          xxxxx
          ---ox
          xxx|x
          xxx|x
        However, in the following configuration, the "o" tile would NOT be marked as a junction because it comes earlier in iteration than any of its neighboring hallway tiles, so its room index is set to 0xFF before it can be marked as a junction. This is actually the ONLY possible configuration where a hallway anchor will not be marked as a junction.
          xxxxx
          xo---
          x|xxx
          x|xxx
        
        No params.
    - name: GenerateKecleonShop
      address:
        EU: 0x23407CC
        NA: 0x233FBE8
        JP: 0x2340FA8
      description: |-
        Possibly generate a Kecleon shop on the floor.
        
        A Kecleon shop will be generated with a probability determined by the Kecleon shop spawn chance parameter. A Kecleon shop will be generated in a random room that is valid, connected, has no other special features, and has dimensions of at least 5x4. Kecleon shops will occupy the entire room interior, leaving a one tile margin from the room walls.
        
        r0: grid to update
        r1: grid size x
        r2: grid size y
        r3: Kecleon shop spawn chance (percentage from 0-100)
    - name: GenerateMonsterHouse
      address:
        EU: 0x2340B80
        NA: 0x233FF9C
        JP: 0x234135C
      description: |-
        Possibly generate a Monster House on the floor.
        
        A Monster House will be generated with a probability determined by the Monster House spawn chance parameter, and only if the current floor can support one (no non-Monster-House outlaw missions or special floor types). A Monster House will be generated in a random room that is valid, connected, and is not a merged or maze room.
        
        r0: grid to update
        r1: grid size x
        r2: grid size y
        r3: Monster House spawn chance (percentage from 0-100)
    - name: GenerateMazeRoom
      address:
        EU: 0x2340E08
        NA: 0x2340224
        JP: 0x23415E4
      description: |-
        Possibly generate a maze room on the floor.
        
        A maze room will be generated with a probability determined by the maze room chance parameter. A maze will be generated in a random room that is valid, connected, has odd dimensions, and has no other features.
        
        r0: grid to update
        r1: grid size x
        r2: grid size y
        r3: maze room chance (percentage from 0-100)
    - name: GenerateMaze
      address:
        EU: 0x234103C
        NA: 0x2340458
        JP: 0x2341818
      description: |-
        Generate a maze room within a given grid cell.
        
        A "maze" is generated within the room using a series of random walks to place obstacle terrain (walls or secondary terrain) in a maze-like arrangement. "Maze lines" (see GenerateMazeLine) are generated using every other tile around the room's border, as well as every other interior tile, as a starting point. This ensures that there are stripes of walkable open terrain surrounded by stripes of obstacles (the maze walls).
        
        r0: grid cell pointer
        r1: use secondary terrain flag (true for water/lava, false for walls)
    - name: GenerateMazeLine
      address:
        EU: 0x23412B8
        NA: 0x23406D4
        JP: 0x2341A94
      description: |-
        Generate a "maze line" from a given starting point, within the given bounds.
        
        A "maze line" is a random walk starting from (x0, y0). The random walk proceeds with a stride of 2 in a random direction, laying down obstacles as it goes. The random walk terminates when it gets trapped and there are no more neighboring tiles that are open and in-bounds.
        
        r0: x0
        r1: y0
        r2: xmin
        r3: ymin
        stack[0]: xmax
        stack[1]: ymax
        stack[2]: use secondary terrain flag (true for water/lava, false for walls)
        stack[3]: room index
    - name: SetSpawnFlag5
      address:
        EU: 0x2341460
        NA: 0x234087C
        JP: 0x2341C3C
      description: |-
        Set spawn flag 5 (0b100000 or 0x20) on all tiles in a room.
        
        r0: grid cell
    - name: IsNextToHallway
      address:
        EU: 0x23414B4
        NA: 0x23408D0
        JP: 0x2341C90
      description: |-
        Checks if a tile position is either in a hallway or next to one.
        
        r0: x
        r1: y
        return: bool
    - name: ResolveInvalidSpawns
      address:
        EU: 0x2341558
        NA: 0x2340974
        JP: 0x2341D34
      description: |-
        Resolve invalid spawn flags on tiles.
        
        Spawn flags can be invalid due to terrain. For example, traps can't spawn on obstacles. Spawn flags can also be invalid due to multiple being set on a single tile, in which case one will take precedence. For example, stair spawns trump trap spawns.
        
        No params.
    - name: ConvertSecondaryTerrainToChasms
      address:
        EU: 0x23415F0
        NA: 0x2340A0C
        JP: 0x2341DCC
      description: |-
        Converts all secondary terrain tiles (water/lava) to chasms.
        
        No params.
    - name: EnsureImpassableTilesAreWalls
      address:
        EU: 0x234165C
        NA: 0x2340A78
        JP: 0x2341E38
      description: |-
        Ensures all tiles with the impassable flag are walls.
        
        No params.
    - name: InitializeTile
      address:
        EU: 0x23416B8
        NA: 0x2340AD4
        JP: 0x2341E94
      description: |-
        Initialize a tile struct.
        
        r0: tile pointer
    - name: ResetFloor
      address:
        EU: 0x23416F0
        NA: 0x2340B0C
        JP: 0x2341ECC
      description: |-
        Resets the floor in preparation for a floor generation attempt.
        
        Resets all tiles, resets the border to be impassable, and clears entity spawns.
        
        No params.
    - name: PosIsOutOfBounds
      address:
        EU: 0x2341890
        NA: 0x2340CAC
        JP: 0x234206C
      description: |-
        Checks if a position (x, y) is out of bounds on the map: !((0 <= x <= 55) && (0 <= y <= 31)).
        
        r0: x
        r1: y
        return: bool
    - name: ShuffleSpawnPositions
      address:
        EU: 0x23418C8
        NA: 0x2340CE4
        JP: 0x23420A4
      description: |-
        Randomly shuffle an array of spawn positions.
        
        r0: spawn position array containing bytes {x1, y1, x2, y2, ...}
        r1: number of (x, y) pairs in the spawn position array
    - name: MarkNonEnemySpawns
      address:
        EU: 0x2341930
        NA: 0x2340D4C
        JP: 0x234210C
      description: |-
        Mark tiles for all non-enemy entities, which includes stairs, items, traps, and the player. Note that this only marks tiles; actual spawning is handled later.
        
        Most entities are spawned randomly on a subset of permissible tiles.
        
        Stairs are spawned if they don't already exist on the floor, and hidden stairs of the specified type are also spawned if configured as long as there are at least 2 floors left in the dungeon. Stairs can spawn on any tile that has open terrain, is in a room, isn't in a Kecleon shop, doesn't already have an enemy spawn, isn't a hallway junction, and isn't a special tile like a Key door.
        
        Items are spawned both normally in rooms, as well as in walls and Monster Houses. Normal items can spawn on any tile that has open terrain, is in a room, isn't in a Kecleon shop or Monster House, isn't a hallway junction, and isn't a special tile like a Key door. Buried items can spawn on any wall tile. Monster House items can spawn on any Monster House tile that isn't in a Kecleon shop and isn't a hallway junction.
        
        Traps are similarly spawned both normally in rooms, as well as in Monster Houses. Normal traps can spawn on any tile that has open terrain, is in a room, isn't in a Kecleon shop, doesn't already have an item or enemy spawn, and isn't a special tile like a Key door. Monster House traps follow the same conditions as Monster House items.
        
        The player can spawn on any tile that has open terrain, is in a room, isn't in a Kecleon shop, isn't a hallway junction, doesn't already have an item, enemy, or trap spawn, and isn't a special tile like a Key door.
        
        r0: floor properties
        r1: empty Monster House flag. An empty Monster House is one with no items or traps, and only a small number of enemies.
    - name: MarkEnemySpawns
      address:
        EU: 0x2342054
        NA: 0x2341470
        JP: 0x2342830
      description: |-
        Mark tiles for all enemies, which includes normal enemies and those in Monster Houses. Note that this only marks tiles; actual spawning is handled later in SpawnInitialMonsters.
        
        Normal enemies can spawn on any tile that has open terrain, isn't in a Kecleon shop, doesn't already have another entity spawn, and isn't a special tile like a Key door.
        
        Monster House enemies can spawn on any Monster House tile that isn't in a Kecleon shop, isn't where the player spawns, and isn't a special tile like a Key door.
        
        r0: floor properties
        r1: empty Monster House flag. An empty Monster House is one with no items or traps, and only a small number of enemies.
    - name: SetSecondaryTerrainOnWall
      address:
        EU: 0x2342350
        NA: 0x234176C
        JP: 0x2342B2C
      description: |-
        Set a specific tile to have secondary terrain (water/lava), but only if it's a passable wall.
        
        r0: tile pointer
    - name: GenerateSecondaryTerrainFormations
      address:
        EU: 0x2342390
        NA: 0x23417AC
        JP: 0x2342B6C
      description: |-
        Generate secondary terrain (water/lava) formations.
        
        This includes "rivers" that flow from top-to-bottom (or bottom-to-top), as well as "lakes" both standalone and after rivers. Water/lava formations will never cut through rooms, but they can pass through rooms to the opposite side.
        
        Rivers are generated by a top-down or bottom-up random walk that ends when existing secondary terrain is reached or the walk goes out of bounds. Some rivers also end prematurely in a lake. Lakes are a large collection of secondary terrain generated around a central point.
        
        r0: bit index to test in the floor properties room flag bitvector (formations are only generated if the bit is set)
        r1: floor properties
    - name: StairsAlwaysReachable
      address:
        EU: 0x2342A50
        NA: 0x2341E6C
        JP: 0x234322C
      description: |-
        Checks that the stairs are reachable from every walkable tile on the floor.
        
        This runs a graph traversal algorithm that is very similar to breadth-first search (the order in which nodes are visited is slightly different), starting from the stairs. If any tile is walkable but wasn't reached by the traversal algorithm, then the stairs must not be reachable from that tile.
        
        r0: x coordinate of the stairs
        r1: y coordinate of the stairs
        r2: flag to always return true, but set a special bit on all walkable tiles that aren't reachable from the stairs
        return: bool
    - name: GetNextFixedRoomAction
      address:
        EU: 0x23430B4
        NA: 0x23424D0
        JP: 0x2343890
      description: |-
        Returns the next action that needs to be performed when spawning a fixed room tile.
        
        return: Next action ID
    - name: ConvertWallsToChasms
      address:
        EU: 0x234312C
        NA: 0x2342548
        JP: 0x2343908
      description: |-
        Converts all wall tiles to chasms.
        
        No params.
    - name: ResetInnerBoundaryTileRows
      address:
        EU: 0x2343760
        NA: 0x2342B7C
        JP: 0x2343F3C
      description: |-
        Reset the inner boundary tile rows (y == 1 and y == 30) to their initial state of all wall tiles, with impassable walls at the edges (x == 0 and x == 55).
        
        No params.
    - name: ResetImportantSpawnPositions
      address:
        EU: 0x234384C
        NA: 0x2342C68
        JP: 0x2344028
      description: |-
        Resets important spawn positions (the player, stairs, and hidden stairs) back to their default values.
        
        r0: dungeon generation info pointer (a field on the dungeon struct)
    - name: SpawnStairs
      address:
        EU: 0x2343870
        NA: 0x2342C8C
        JP: 0x234404C
      description: |-
        Spawn stairs at the given location.
        
        If the hidden stairs type is something other than HIDDEN_STAIRS_NONE, hidden stairs of the specified type will be spawned instead of normal stairs.
        
        If spawning normal stairs and the current floor is a rescue floor, the room containing the stairs will be converted into a Monster House.
        
        If attempting to spawn hidden stairs but the spawn is blocked, the floor generation status's hidden stairs spawn position will be updated, but it won't be transferred to the dungeon generation info struct.
        
        r0: position (two-byte array for {x, y})
        r1: dungeon generation info pointer (a field on the dungeon struct)
        r2: hidden stairs type
    - name: GetHiddenStairsType
      address:
        EU: 0x2343980
        NA: 0x2342D9C
        JP: 0x234415C
      description: |-
        Gets the hidden stairs type for a given floor.
        
        This function reads the floor properties and resolves any randomness (such as HIDDEN_STAIRS_RANDOM_SECRET_BAZAAR_OR_SECRET_ROOM and the floor_properties::hidden_stairs_spawn_chance) into a concrete hidden stairs type.
        
        r0: dungeon generation info pointer
        r1: floor properties pointer
        return: enum hidden_stairs_type
    - name: GetFinalKecleonShopSpawnChance
      address:
        EU: 0x2343AA0
        NA: 0x2342EBC
        JP: 0x2344280
      description: |-
        Gets the kecleon shop spawn chance for the floor.
        
        When dungeon::boost_kecleon_shop_spawn_chance is false, returns the same value as the input. When it's true, returns the input (chance * 1.2).
        
        r0: base kecleon shop spawn chance, floor_properties::kecleon_shop_spawn_chance
        return: int
    - name: ResetHiddenStairsSpawn
      address:
        EU: 0x2343AEC
        NA: 0x2342F08
        JP: 0x23442CC
      description: |-
        Resets hidden stairs spawn information for the floor. This includes the position on the floor generation status as well as the flag indicating whether the spawn was blocked.
        
        No params.
    - name: PlaceFixedRoomTile
      address:
        EU: 0x2343B14
        NA: 0x2342F30
        JP: 0x23442F4
      description: |-
        Used to spawn a single tile when generating a fixed room. The tile might contain an item or a monster.
        
        r0: Pointer to the tile to spawn
        r1: Fixed room action to perform. Controls what exactly will be spawned. The action is actually 12 bits long, the highest 4 bits are used as a parameter that represents a direction (for example, when spawning a monster).
        r2: Tile X position
        r3: Tile Y position
    - name: FixedRoomActionParamToDirection
      address:
        EU: 0x2344550
        NA: 0x234396C
        JP: 0x2344D30
      description: |-
        Converts the parameter stored in a fixed room action value to a direction ID.
        
        The conversion is performed by subtracting 1 to the value. If the parameter had a value of 0, DIR_NONE is returned.
        
        r0: Parameter value
        return: Direction
    - name: ApplyKeyEffect
      address:
        EU: 0x23448BC
        NA: 0x2343CD8
        JP: 0x234509C
      description: |-
        Attempts to open a locked door in front of the target if a locked door has not already
        been open on the floor.
        
        r0: user entity pointer
        r1: target entity pointer
    - name: LoadFixedRoomData
      address:
        EU: 0x2344974
        NA: 0x2343D90
        JP: 0x2345154
      description: |-
        Loads fixed room data from BALANCE/fixed.bin into the buffer pointed to by FIXED_ROOM_DATA_PTR.
        
        No params.
    - name: LoadFixedRoom
      address:
        EU: 0x2344A04
        NA: 0x2343E20
        JP: 0x23451E4
      description: "Note: unverified, ported from Irdkwia's notes"
    - name: OpenFixedBin
      address:
        EU: 0x2344C38
        NA: 0x2344054
        JP: 0x2345418
      description: |-
        Note: unverified, ported from Irdkwia's notes
        
        No params.
    - name: CloseFixedBin
      address:
        EU: 0x2344C6C
        NA: 0x2344088
        JP: 0x234544C
      description: |-
        Note: unverified, ported from Irdkwia's notes
        
        No params.
    - name: AreOrbsAllowed
      address:
        EU: 0x2344C90
        NA: 0x23440AC
        JP: 0x2345470
      description: |-
        Checks if orbs are usable in the given fixed room.
        
        Always true if not a full-floor fixed room.
        
        r0: fixed room ID
        return: bool
    - name: AreTileJumpsAllowed
      address:
        EU: 0x2344CC0
        NA: 0x23440DC
        JP: 0x23454A0
      description: |-
        Checks if tile jumps (warping, being blown away, and leaping) are allowed in the given fixed room.
        
        Always true if not a full-floor fixed room.
        
        r0: fixed room ID
        return: bool
    - name: AreTrawlOrbsAllowed
      address:
        EU: 0x2344CF0
        NA: 0x234410C
        JP: 0x23454D0
      description: |-
        Checks if Trawl Orbs work in the given fixed room.
        
        Always true if not a full-floor fixed room.
        
        r0: fixed room ID
        return: bool
    - name: AreOrbsAllowedVeneer
      address:
        EU: 0x2344D20
        NA: 0x234413C
        JP: 0x2345500
      description: |-
        Likely a linker-generated veneer for InitMemAllocTable.
        
        See https://developer.arm.com/documentation/dui0474/k/image-structure-and-generation/linker-generated-veneers/what-is-a-veneer-
        
        r0: fixed room ID
        return: bool
    - name: AreLateGameTrapsEnabled
      address:
        EU: 0x2344D2C
        NA: 0x2344148
        JP: 0x234550C
      description: |-
        Check if late-game traps (Summon, Pitfall, and Pokémon traps) work in the given fixed room.
        
        Or disabled? This function, which Irdkwia's notes label as a disable check, check the struct field labeled in End's notes as an enable flag.
        
        r0: fixed room ID
        return: bool
    - name: AreMovesEnabled
      address:
        EU: 0x2344D44
        NA: 0x2344160
        JP: 0x2345524
      description: |-
        Checks if moves (excluding the regular attack) are usable in the given fixed room.
        
        r0: fixed room ID
        return: bool
    - name: IsRoomIlluminated
      address:
        EU: 0x2344D5C
        NA: 0x2344178
        JP: 0x234553C
      description: |-
        Checks if the given fixed room is fully illuminated.
        
        r0: fixed room ID
        return: bool
    - name: GetMatchingMonsterId
      address:
        EU: 0x2344D74
        NA: 0x2344190
        JP: 0x2345554
      description: |-
        Note: unverified, ported from Irdkwia's notes
        
        r0: monster ID
        r1: ?
        r2: ?
        return: monster ID
    - name: GenerateItemExplicit
      address:
        EU: 0x2344F98
        NA: 0x23443B4
        JP: 0x2345778
      description: |-
        Initializes an item struct with the given information.
        
        This calls InitStandardItem, then explicitly sets the quantity and stickiness. If quantity == 0 for Poké, GenerateCleanItem is used instead.
        
        r0: pointer to item to initialize
        r1: item ID
        r2: quantity
        r3: sticky flag
    - name: GenerateAndSpawnItem
      address:
        EU: 0x2345014
        NA: 0x2344430
        JP: 0x23457F4
      description: |-
        A convenience function that generates an item with GenerateItemExplicit, then spawns it with SpawnItem.
        
        If the check-in-bag flag is set and the player's bag already contains an item with the given ID, a Reviver Seed will be spawned instead.
        
        It seems like this function is only ever called in one place, with an item ID of 0x49 (Reviver Seed).
        
        r0: item ID
        r1: x position
        r2: y position
        r3: quantity
        stack[0]: sticky flag
        stack[1]: check-in-bag flag
    - name: IsHiddenStairsFloor
      address:
        EU: 0x23450F0
        NA: 0x234450C
        JP: 0x23458D0
      description: |-
        Checks if the current floor is either the Secret Bazaar or a Secret Room.
        
        return: bool
    - name: IsSecretBazaarVeneer
      address:
        EU: 0x234511C
        NA: 0x2344538
        JP: 0x23458FC
      description: |-
        Likely a linker-generated veneer for IsSecretBazaar.
        
        See https://developer.arm.com/documentation/dui0474/k/image-structure-and-generation/linker-generated-veneers/what-is-a-veneer-
        
        return: bool
    - name: GenerateStandardItem
      address:
        EU: 0x23457B4
        NA: 0x2344BD0
        JP: 0x2345F94
      description: |-
        Wrapper around GenerateItem with quantity set to 0
        
        r0: pointer to item to initialize
        r1: item ID
        r2: stickiness type
    - name: GenerateCleanItem
      address:
        EU: 0x23457C8
        NA: 0x2344BE4
        JP: 0x2345FA8
      description: |-
        Wrapper around GenerateItem with quantity set to 0 and stickiness type set to SPAWN_STICKY_NEVER.
        
        r0: pointer to item to initialize
        r1: item ID
    - name: TryLeaderItemPickUp
      address:
        EU: 0x2345C40
        NA: 0x2345058
        JP: 0x234641C
      description: |-
        Checks the tile at the specified position and determines if the leader should pick up an item.
        
        r0: position
        r1: flag for whether or not a message should be logged upon the leader failing to obtain the item
    - name: SpawnItem
      address:
        EU: 0x2346120
        NA: 0x2345538
        JP: 0x23468FC
      description: |-
        Spawns an item on the floor. Fails if there are more than 64 items already on the floor.
        
        This calls SpawnItemEntity, fills in the item info struct, sets the entity to be visible, binds the entity to the tile it occupies, updates the n_items counter on the dungeon struct, and various other bits of bookkeeping.
        
        r0: position
        r1: item pointer
        r2: some flag?
        return: success flag
    - name: RemoveGroundItem
      address:
        EU: 0x23462A8
        NA: 0x23456BC
        JP: 0x2346A80
      description: |-
        Removes an item lying on the ground.
        
        Also updates dungeon::n_items.
        
        r0: Position where the item is located
        r1: If true, update dungeon::poke_buy_kecleon_shop and dungeon::poke_sold_kecleon_shop
    - name: SpawnDroppedItemWrapper
      address:
        EU: 0x2346628
        NA: 0x2345A3C
        JP: 0x2346E00
      description: |-
        Wraps SpawnDroppedItem in a more convenient interface.
        
        r0: entity
        r1: position
        r2: item
        r3: ?
    - name: SpawnDroppedItem
      address:
        EU: 0x23466C4
        NA: 0x2345AD8
        JP: 0x2346E9C
      description: |-
        Used to spawn an item that was thrown or dropped, with a log message.
        
        Determines where exactly the item will land, if it bounces on a trap, etc.
        Used for thrown items that hit a wall, for certain enemy drops (such as Unown stones or Treasure Boxes), for certain moves (like Pay Day and Knock Off), and possibly other things.
        
        r0: entity that dropped or threw the item
        r1: item entity. Contains the coordinates where the item should try to land first.
        r2: item info
        r3: ?
        stack[0]: pointer to int16_t[2] for x/y direction (corresponding to DIRECTIONS_XY)
        stack[1]: ?
    - name: TryGenerateUnownStoneDrop
      address:
        EU: 0x2346C4C
        NA: 0x2346060
        JP: 0x2347424
      description: |-
        Determine if a defeated monster should drop a Unown Stone, and generate the item if so.
        
        Checks that the current dungeon isn't a Marowak Dojo training maze, and that the monster is an Unown. If so, there's a 21% chance that an Unown Stone will be generated.
        
        r0: [output] item
        r1: monster ID
        return: whether or not an Unown Stone was generated
    - name: HasHeldItem
      address:
        EU: 0x23473D0
        NA: 0x23467E4
        JP: 0x2347B94
      description: |-
        Checks if a monster has a certain held item.
        
        r0: entity pointer
        r1: item ID
        return: bool
    - name: GenerateMoneyQuantity
      address:
        EU: 0x2347420
        NA: 0x2346834
        JP: 0x2347BE4
      description: |-
        Set the quantity code on an item (assuming it's Poké), given some maximum acceptable money amount.
        
        r0: item pointer
        r1: max money amount (inclusive)
    - name: CheckTeamItemsFlags
      address:
        EU: 0x23477CC
        NA: 0x2346BD8
        JP: 0x2347F8C
      description: |-
        Checks whether any of the items in the bag or any of the items carried by team members has any of the specified flags set in its flags field.
        
        r0: Flag(s) to check (0 = f_exists, 1 = f_in_shop, 2 = f_unpaid, etc.)
        return: True if any of the items of the team has the specified flags set, false otherwise.
    - name: AddHeldItemToBag
      address:
        EU: 0x2347B10
        NA: 0x2346F14
        JP: 0x23482D4
      description: |-
        Adds the monster's held item to the bag. This is only called on monsters on the exploration team.
        monster::is_not_team_member should be checked to be false before calling.
        
        r0: monster pointer
    - name: RemoveEmptyItemsInBagWrapper
      address:
        EU: 0x2347C2C
        NA: 0x2347030
        JP: 0x23483F0
      description: |-
        Calls RemoveEmptyItemsInBag, then some other function that seems to update the minimap, the map surveyor flag, and other stuff.
        
        No params.
    - name: GenerateItem
      address:
        EU: 0x2347EC4
        NA: 0x23472C4
        JP: 0x2348684
      description: |-
        Initializes an item struct with the given information.
        
        This wraps InitItem, but with extra logic to resolve the item's stickiness. It also calls GenerateMoneyQuantity for Poké.
        
        r0: pointer to item to initialize
        r1: item ID
        r2: quantity
        r3: stickiness type (enum gen_item_stickiness)
    - name: DoesProjectileHitTarget
      address:
        EU: 0x2348C20
        NA: 0x2348020
        JP: 0x23493A8
      description: |-
        Determines if a hurled projectile will impact on a target or if the target will dodge it instead.
        
        Contains a random chance using THROWN_ITEM_HIT_CHANCE, as well as some additional checks involving certain items (Whiff Specs, Lockon Specs and Dodge Scarf), exclusive item effects (EXCLUSIVE_EFF_THROWN_ITEM_PROTECTION) or pokémon (Kecleon, clients, secret bazaar NPCs).
        
        r0: Monster that throws the item
        r1: Target monster
        return: True if the item impacts on the target, false if the target dodges the item.
    - name: DisplayFloorCard
      address:
        EU: 0x2348ED4
        NA: 0x23482D4
        JP: 0x234965C
      description: |-
        Dispatches the splash screen between floors showing the dungeon name and the current floor.
        
        First it checks whether the current floor is a secret bazaar or secret room, then it calls HandleFloorCard.
        
        r0: Duration in frames
    - name: HandleFloorCard
      address:
        EU: 0x2348F0C
        NA: 0x234830C
        JP: 0x2349694
      description: |-
        Handles the display of the splash screen between floors showing the dungeon name and the current floor.
        
        Seems to enter a loop where it calls AdvanceFrame until the desired number of frames is waited or A is pressed.
        
        r0: dungeon_id
        r1: floor
        r2: duration
        r3: enum hidden_stairs_type
    - name: CheckActiveChallengeRequest
      address:
        EU: 0x2349D4C
        NA: 0x234914C
        JP: 0x234A474
      description: |-
        Checks if there's an active challenge request on the current dungeon.
        
        return: True if there's an active challenge request on the current dungeon in the list of missions.
    - name: GetMissionDestination
      address:
        EU: 0x2349DA4
        NA: 0x23491A4
        JP: 0x234A4CC
      description: |-
        Returns the current mission destination on the dungeon struct.
        
        return: &dungeon::mission_destination
    - name: IsOutlawOrChallengeRequestFloor
      address:
        EU: 0x2349DC4
        NA: 0x23491C4
        JP: 0x234A4EC
      description: |-
        Checks if the current floor is an active mission destination of type MISSION_TAKE_ITEM_FROM_OUTLAW, MISSION_ARREST_OUTLAW or MISSION_CHALLENGE_REQUEST.
        
        return: bool
    - name: IsDestinationFloor
      address:
        EU: 0x2349E08
        NA: 0x2349208
        JP: 0x234A530
      description: |-
        Checks if the current floor is a mission destination floor.
        
        return: bool
    - name: IsCurrentMissionType
      address:
        EU: 0x2349E1C
        NA: 0x234921C
        JP: 0x234A544
      description: |-
        Checks if the current floor is an active mission destination of a given type (and any subtype).
        
        r0: mission type
        return: bool
    - name: IsCurrentMissionTypeExact
      address:
        EU: 0x2349E50
        NA: 0x2349250
        JP: 0x234A578
      description: |-
        Checks if the current floor is an active mission destination of a given type and subtype.
        
        r0: mission type
        r1: mission subtype
        return: bool
    - name: IsOutlawMonsterHouseFloor
      address:
        EU: 0x2349E8C
        NA: 0x234928C
        JP: 0x234A5B4
      description: |-
        Checks if the current floor is a mission destination for a Monster House outlaw mission.
        
        return: bool
    - name: IsGoldenChamber
      address:
        EU: 0x2349EB0
        NA: 0x23492B0
        JP: 0x234A5D8
      description: |-
        Checks if the current floor is a Golden Chamber floor.
        
        return: bool
    - name: IsLegendaryChallengeFloor
      address:
        EU: 0x2349ED4
        NA: 0x23492D4
        JP: 0x234A5FC
      description: |-
        Checks if the current floor is a boss floor for a Legendary Challenge Letter mission.
        
        return: bool
    - name: IsJirachiChallengeFloor
      address:
        EU: 0x2349F14
        NA: 0x2349314
        JP: 0x234A63C
      description: |-
        Checks if the current floor is the boss floor in Star Cave Pit for Jirachi's Challenge Letter mission.
        
        return: bool
    - name: IsDestinationFloorWithMonster
      address:
        EU: 0x2349F4C
        NA: 0x234934C
        JP: 0x234A674
      description: |-
        Checks if the current floor is a mission destination floor with a special monster.
        
        See FloorHasMissionMonster for details.
        
        return: bool
    - name: LoadMissionMonsterSprites
      address:
        EU: 0x2349FF8
        NA: 0x23493F8
        JP: 0x234A720
      description: |-
        Loads the sprites of monsters that appear on the current floor because of a mission, if applicable.
        
        This includes monsters to be rescued, outlaws and its minions.
        
        No params.
    - name: MissionTargetEnemyIsDefeated
      address:
        EU: 0x234A070
        NA: 0x2349470
        JP: 0x234A798
      description: |-
        Checks if the target enemy of the mission on the current floor has been defeated.
        
        return: bool
    - name: SetMissionTargetEnemyDefeated
      address:
        EU: 0x234A090
        NA: 0x2349490
        JP: 0x234A7B8
      description: |-
        Set the flag for whether or not the target enemy of the current mission has been defeated.
        
        r0: new flag value
    - name: IsDestinationFloorWithFixedRoom
      address:
        EU: 0x234A0A4
        NA: 0x23494A4
        JP: 0x234A7CC
      description: |-
        Checks if the current floor is a mission destination floor with a fixed room.
        
        The entire floor can be a fixed room layout, or it can just contain a Sealed Chamber.
        
        return: bool
    - name: GetItemToRetrieve
      address:
        EU: 0x234A0CC
        NA: 0x23494CC
        JP: 0x234A7F4
      description: |-
        Get the ID of the item that needs to be retrieve on the current floor for a mission, if one exists.
        
        return: item ID
    - name: GetItemToDeliver
      address:
        EU: 0x234A0F0
        NA: 0x23494F0
        JP: 0x234A818
      description: |-
        Get the ID of the item that needs to be delivered to a mission client on the current floor, if one exists.
        
        return: item ID
    - name: GetSpecialTargetItem
      address:
        EU: 0x234A11C
        NA: 0x234951C
        JP: 0x234A844
      description: |-
        Get the ID of the special target item for a Sealed Chamber or Treasure Memo mission on the current floor.
        
        return: item ID
    - name: IsDestinationFloorWithItem
      address:
        EU: 0x234A164
        NA: 0x2349564
        JP: 0x234A88C
      description: |-
        Checks if the current floor is a mission destination floor with a special item.
        
        This excludes missions involving taking an item from an outlaw.
        
        return: bool
    - name: IsDestinationFloorWithHiddenOutlaw
      address:
        EU: 0x234A1C4
        NA: 0x23495C4
        JP: 0x234A8EC
      description: |-
        Checks if the current floor is a mission destination floor with a "hidden outlaw" that behaves like a normal enemy.
        
        return: bool
    - name: IsDestinationFloorWithFleeingOutlaw
      address:
        EU: 0x234A1E8
        NA: 0x23495E8
        JP: 0x234A910
      description: |-
        Checks if the current floor is a mission destination floor with a "fleeing outlaw" that runs away.
        
        return: bool
    - name: GetMissionTargetEnemy
      address:
        EU: 0x234A220
        NA: 0x2349620
        JP: 0x234A948
      description: |-
        Get the monster ID of the target enemy to be defeated on the current floor for a mission, if one exists.
        
        return: monster ID
    - name: GetMissionEnemyMinionGroup
      address:
        EU: 0x234A238
        NA: 0x2349638
        JP: 0x234A960
      description: |-
        Get the monster ID of the specified minion group on the current floor for a mission, if it exists.
        
        Note that a single minion group can correspond to multiple actual minions of the same species. There can be up to 2 minion groups.
        
        r0: minion group index (0-indexed)
        return: monster ID
    - name: SetTargetMonsterNotFoundFlag
      address:
        EU: 0x234A2C4
        NA: 0x23496C4
        JP: 0x234A9EC
      description: |-
        Sets dungeon::target_monster_not_found_flag to the specified value.
        
        r0: Value to set the flag to
    - name: GetTargetMonsterNotFoundFlag
      address:
        EU: 0x234A2D8
        NA: 0x23496D8
        JP: 0x234AA00
      description: |-
        Gets the value of dungeon::target_monster_not_found_flag.
        
        return: dungeon::target_monster_not_found_flag
    - name: FloorHasMissionMonster
      address:
        EU: 0x234A348
        NA: 0x2349748
        JP: 0x234AA70
      description: |-
        Checks if a given floor is a mission destination with a special monster, either a target to rescue or an enemy to defeat.
        
        Mission types with a monster on the destination floor:
        - Rescue client
        - Rescue target
        - Escort to target
        - Deliver item
        - Search for target
        - Take item from outlaw
        - Arrest outlaw
        - Challenge Request
        
        r0: mission destination info pointer
        return: bool
    - name: GenerateMissionEggMonster
      address:
        EU: 0x234A4A0
        NA: 0x23498A0
        JP: 0x234AB90
      description: |-
        Generates the monster ID in the egg from the given mission. Uses the base form of the monster.
        
        Note: unverified, ported from Irdkwia's notes
        
        r0: mission struct
    - name: LogMessageByIdWithPopupCheckParticipants
      address:
        EU: 0x234BE50
        NA: 0x234B250
        JP: 0x234C4C0
      description: |-
        Logs the appropriate message based on the participating entites; this function calls LogMessageByIdWithPopupCheckUserTarget is both the user and target pointers are non-null, otherwise it calls LogMessageByIdWithPopupCheckUser if the user pointer is non-null, otherwise doesn't log anything.
        
        This function also seems to set some global table entry to some value?
        
        r0: user entity pointer
        r1: target entity pointer
        r2: message ID
        r3: index into some table?
        stack[0]: value to set at the table index specified by r3?
    - name: LogMessageByIdWithPopupCheckUser
      address:
        EU: 0x234BEA4
        NA: 0x234B2A4
        JP: 0x234C514
      description: |-
        Logs a message in the message log alongside a message popup, if the user hasn't fainted.
        
        r0: user entity pointer
        r1: message ID
    - name: LogMessageWithPopupCheckUser
      address:
        EU: 0x234BEE4
        NA: 0x234B2E4
        JP: 0x234C554
      description: |-
        Logs a message in the message log alongside a message popup, if the user hasn't fainted.
        
        r0: user entity pointer
        r1: message string
    - name: LogMessageByIdQuiet
      address:
        EU: 0x234BF1C
        NA: 0x234B31C
        JP: 0x234C58C
      description: |-
        Logs a message in the message log (but without a message popup).
        
        r0: user entity pointer
        r1: message ID
    - name: LogMessageQuiet
      address:
        EU: 0x234BF40
        NA: 0x234B340
        JP: 0x234C5B0
      description: |-
        Logs a message in the message log (but without a message popup).
        
        r0: user entity pointer
        r1: message string
    - name: LogMessageByIdWithPopupCheckUserTarget
      address:
        EU: 0x234BF50
        NA: 0x234B350
        JP: 0x234C5C0
      description: |-
        Logs a message in the message log alongside a message popup, if some user check passes and the target hasn't fainted.
        
        r0: user entity pointer
        r1: target entity pointer
        r2: message ID
    - name: LogMessageWithPopupCheckUserTarget
      address:
        EU: 0x234BFA4
        NA: 0x234B3A4
        JP: 0x234C614
      description: |-
        Logs a message in the message log alongside a message popup, if some user check passes and the target hasn't fainted.
        
        r0: user entity pointer
        r1: target entity pointer
        r2: message string
    - name: LogMessageByIdQuietCheckUserTarget
      address:
        EU: 0x234BFF0
        NA: 0x234B3F0
        JP: 0x234C660
      description: |-
        Logs a message in the message log (but without a message popup), if some user check passes and the target hasn't fainted.
        
        r0: user entity pointer
        r1: target entity pointer
        r2: message ID
    - name: LogMessageByIdWithPopupCheckUserUnknown
      address:
        EU: 0x234C044
        NA: 0x234B444
        JP: 0x234C6B4
      description: |-
        Logs a message in the message log alongside a message popup, if the user hasn't fainted and some other unknown check.
        
        r0: user entity pointer
        r1: ?
        r2: message ID
    - name: LogMessageByIdWithPopup
      address:
        EU: 0x234C098
        NA: 0x234B498
        JP: 0x234C708
      description: |-
        Logs a message in the message log alongside a message popup.
        
        r0: user entity pointer
        r1: message ID
    - name: LogMessageWithPopup
      address:
        EU: 0x234C0BC
        NA: 0x234B4BC
        JP: 0x234C72C
      description: |-
        Logs a message in the message log alongside a message popup.
        
        r0: user entity pointer
        r1: message string
    - name: LogMessage
      address:
        EU: 0x234C108
        NA: 0x234B508
        JP: 0x234C778
      description: |-
        Logs a message in the message log.
        
        r0: user entity pointer
        r1: message string
        r2: bool, whether or not to present a message popup
    - name: LogMessageById
      address:
        EU: 0x234C314
        NA: 0x234B714
        JP: 0x234C984
      description: |-
        Logs a message in the message log.
        
        r0: user entity pointer
        r1: message ID
        r2: bool, whether or not to present a message popup
    - name: InitPortraitDungeon
      address:
        EU: 0x234C6C0
        NA: 0x234BAC0
        JP: 0x234CD24
      description: |-
        Initialize the portrait params structure for the given monster and expression
        
        r0: pointer the portrait params data structure to initialize
        r1: monster id
        r2: emotion id
    - name: OpenMessageLog
      address:
        EU: 0x234C75C
        NA: 0x234BB5C
        JP: 0x234CDC0
      description: |-
        Opens the message log window.
        
        r0: ?
        r1: ?
    - name: RunDungeonMode
      address:
        EU: 0x234CB28
        NA: 0x234BF28
        JP: 0x234D18C
      description: |-
        This appears to be the top-level function for running dungeon mode.
        
        It gets called by MainGame right after doing the dungeon fade transition, and once it exits, the dungeon results are processed.
        
        This function is presumably in charge of allocating the dungeon struct, setting it up, launching the dungeon engine, etc.
    - name: StartFadeDungeon
      address:
        EU: 0x234D008
        NA: 0x234C408
        JP: 0x234D66C
      description: |-
        Initiates a screen fade in dungeon mode.
        
        Sets the fields of the dungeon_fade struct to appropriate values given in the args.
        
        r0: Dungeon fade struct
        r1: Change of brightness per frame
        r2: Fade type
    - name: StartFadeDungeonWrapper
      address:
        EU: 0x234D268
        NA: 0x234C668
        JP: 0x234D8CC
      description: |-
        Calls StartFadeDungeon to initiate a screen fade in dungeon mode.
        
        Sets the status field in the dungeon_fades struct to the fade type, then uses a switch-case to create a mapping of the status enums to different ones for some reason. This mapped value is then used in the StartFadeDungeon call.
        
        r0: Fade type
        r1: Change of brightness per frame
        r2: Screen to fade
    - name: HandleFadesDungeon
      address:
        EU: 0x234D3D4
        NA: 0x234C7D4
        JP: 0x234DA38
      description: |-
        Gets called every frame for both screens in dungeon mode. Handles the status of the screen fades.
        
        r0: enum screen
    - name: HandleFadesDungeonBothScreens
      address:
        EU: 0x234D5E4
        NA: 0x234C9E4
        JP: 0x234DC48
      description: |-
        Calls HandleFadesDungeon for both screens.
        
        No params.
    - name: DisplayFloorTip
      address:
        EU: 0x234D788
        NA: 0x234CB88
        JP: 0x234DDEC
      description: |-
        Display the dungeon tip that displays on floor change, based on which tips have already been displayed.
        
        No params.
        
        return: 1 if a tip has been displayed, 0 otherwise
    - name: DisplayItemTip
      address:
        EU: 0x234D8B4
        NA: 0x234CCB4
        JP: 0x234DF18
      description: |-
        Display the dungeon tip if not already displayed matching the (presumably newly acquired) item
        
        r0: item id
        return: 1 if a tip has been displayed, 0 otherwise
    - name: DisplayDungeonTip
      address:
        EU: 0x234DAF0
        NA: 0x234CEF0
        JP: 0x234E154
      description: |-
        Checks if a given dungeon tip should be displayed at the start of a floor and if so, displays it. Called up to 4 times at the start of each new floor, with a different r0 parameter each time.
        
        r0: Pointer to the message_tip struct of the message that should be displayed
        r1: True to log the message in the message log
        
        return: 1 if the message has been displayed, 0 if it wasn’t
    - name: SetBothScreensWindowColorToDefault
      address:
        EU: 0x234DB60
        NA: 0x234CF60
        JP: 0x234E1C4
      description: |-
        This changes the palettes of windows in both screens to an appropiate value depending on the playthrough
        If you're in a special episode, they turn green , otherwise, they turn blue or pink depending on your character's sex
        
        No params
    - name: GetPersonalityIndex
      address:
        EU: 0x234DBEC
        NA: 0x234CFEC
        JP: 0x234E250
      description: |-
        Note: unverified, ported from Irdkwia's notes
        
        r0: monster pointer
        return: ?
    - name: DisplayMessage
      address:
        EU: 0x234DE58
        NA: 0x234D258
        JP: 0x234E4E4
      description: |-
        Displays a message in a dialogue box that optionally waits for player input before closing.
        
        r0: pointer to the structure representing the desired state of the portrait
        r1: ID of the string to display
        r2: True to wait for player input before closing the dialogue box, false to close it automatically once all the characters get printed.
    - name: DisplayMessage2
      address:
        EU: 0x234DEAC
        NA: 0x234D2AC
        JP: 0x234E538
      description: Very similar to DisplayMessage
    - name: YesNoMenu
      address:
        EU: 0x234E118
        NA: 0x234D518
        JP: 0x234E7A4
      description: |-
        Opens a menu where the user can choose "Yes" or "No" and waits for input before returning.
        
        r0: ?
        r1: ID of the string to display in the textbox
        r2: Option that the cursor will be on by default. 0 for "Yes", 1 for "No"
        r3: ?
        return: True if the user chooses "Yes", false if the user chooses "No"
    - name: DisplayMessageInternal
      address:
        EU: 0x234E190
        NA: 0x234D590
        JP: 0x234E81C
      description: |-
        Called by DisplayMessage. Seems to be the function that handles the display of the dialogue box. It won't return until all the characters have been written and after the player manually closes the dialogue box (if the corresponding parameter was set).
        
        r0: ID of the string to display
        r1: True to wait for player input before closing the dialogue box, false to close it automatically once all the characters get printed.
        r2: pointer to the structure representing the desired state of the portrait
        r3: ?
        stack[0]: ?
        stack[1]: ?
    - name: OpenMenu
      address:
        EU: 0x234E9F4
        NA: 0x234DDF4
        JP: 0x234F080
      description: |-
        Opens a menu. The menu to open depends on the specified parameter.
        
        It looks like the function takes a parameter in r0, but doesn't use it. r1 doesn't even get set when this function is called.
        
        r0: (?) Unused by the function. Seems to be 1 byte long.
        r1: (?) Unused by the function. Seems to be 1 byte long.
        r2: True to open the bag menu, false to open the main dungeon menu
    - name: OthersMenuLoop
      address:
        EU: 0x23503CC
        NA: 0x234F7C0
        JP: 0x2350A40
      description: |-
        Called on each frame while the in-dungeon "others" menu is open.
        
        It contains a switch to determine whether an option has been chosen or not and a second switch that determines what to do depending on which option was chosen.
        
        return: int (Actually, this is probably some sort of enum shared by all the MenuLoop functions)
    - name: OthersMenu
      address:
        EU: 0x2350630
        NA: 0x234FA24
        JP: 0x2350CA4
      description: |-
        Called when the in-dungeon "others" menu is open. Does not return until the menu is closed.
        
        return: Always 0
  data:
    - name: DUNGEON_STRUCT_SIZE
      address:
        EU:
          - 0x22DF3B8
          - 0x22DF3EC
        NA:
          - 0x22DEA78
          - 0x22DEAAC
      length:
        EU: 0x4
        NA: 0x4
      description: Size of the dungeon struct (0x2CB14)
    - name: MAX_HP_CAP
      address:
        EU:
          - 0x22E4780
          - 0x2312274
          - 0x2318EB4
        NA:
          - 0x22E3DD0
          - 0x230B7B8
          - 0x2311814
          - 0x2318454
          - 0x2324020
      length:
        EU: 0x4
        NA: 0x4
      description: The maximum amount of HP a monster can have (999).
    - name: OFFSET_OF_DUNGEON_FLOOR_PROPERTIES
      address:
        EU:
          - 0x22E83A8
          - 0x233BA4C
        NA:
          - 0x22E79F8
          - 0x233AE68
      length:
        EU: 0x4
        NA: 0x4
      description: Offset of the floor properties field in the dungeon struct (0x286B2)
    - name: SPAWN_RAND_MAX
      address:
        EU: 0x22E8800
        NA: 0x22E7E50
      length:
        EU: 0x4
        NA: 0x4
      description: "Equal to 10,000 (0x2710). Used as parameter for DungeonRandInt to generate the random number which determines the entity to spawn."
    - name: DUNGEON_PRNG_LCG_MULTIPLIER
      address:
        EU:
          - 0x22EB378
          - 0x22EB43C
        NA:
          - 0x22EA9C8
          - 0x22EAA8C
      length:
        EU: 0x4
        NA: 0x4
      description: "The multiplier shared by all of the dungeon PRNG's LCGs, 1566083941 (0x5D588B65)."
    - name: DUNGEON_PRNG_LCG_INCREMENT_SECONDARY
      address:
        EU: 0x22EB444
        NA: 0x22EAA94
      length:
        EU: 0x4
        NA: 0x4
      description: "The increment for the dungeon PRNG's secondary LCGs, 2531011 (0x269EC3). This happens to be the same increment that the Microsoft Visual C++ runtime library uses in its implementation of the rand() function."
    - name: ATTACK_SPRITE_BUFFER_SIZE
      address:
        EU: 0x22F7890
        NA: 0x22F6ED8
        JP: 0x22F84A8
      length:
        EU: 0x4
        NA: 0x4
        JP: 0x4
      description: Size of the buffer used to store the current attack sprite file.
    - name: KECLEON_FEMALE_ID
      address:
        EU: 0x22F7DBC
        NA: 0x22F7404
        JP: 0x22F89CC
      length:
        EU: 0x4
        NA: 0x4
        JP: 0x4
      description: "0x3D7 (983). Used when spawning Kecleon on an even numbered floor."
    - name: KECLEON_MALE_ID
      address:
        EU: 0x22F7DC0
        NA: 0x22F7408
        JP: 0x22F89D0
      length:
        EU: 0x4
        NA: 0x4
        JP: 0x4
      description: "0x17F (383). Used when spawning Kecleon on an odd numbered floor."
    - name: MSG_ID_SLOW_START
      address:
        EU: 0x22F9CDC
        NA: 0x22F92D0
      length:
        EU: 0x4
        NA: 0x4
      description: ID of the message printed when a monster has the ability Slow Start at the beginning of the floor.
    - name: EXPERIENCE_POINT_GAIN_CAP
      address:
        EU: 0x23030F4
        NA: 0x23026C8
      length:
        EU: 0x4
        NA: 0x4
      description: A cap on the experience that can be given to a monster in one call to AddExpSpecial
    - name: JUDGMENT_MOVE_ID
      address:
        EU: 0x230CECC
        NA: 0x230C458
        JP: 0x230D9A8
      length:
        EU: 0x4
        NA: 0x4
        JP: 0x4
      description: |-
        Move ID for Judgment (0x1D3)
        
        type: enum move_id
    - name: REGULAR_ATTACK_MOVE_ID
      address:
        EU: 0x230CED0
        NA: 0x230C45C
        JP: 0x230D9AC
      length:
        EU: 0x4
        NA: 0x4
        JP: 0x4
      description: |-
        Move ID for the regular attack (0x163)
        
        type: enum move_id
    - name: DEOXYS_ATTACK_ID
      address:
        EU: 0x230CED4
        NA: 0x230C460
        JP: 0x230D9B0
      length:
        EU: 0x4
        NA: 0x4
        JP: 0x4
      description: |-
        Monster ID for Deoxys in Attack Forme (0x1A3)
        
        type: enum monster_id
    - name: DEOXYS_SPEED_ID
      address:
        EU: 0x230CED8
        NA: 0x230C464
        JP: 0x230D9B4
      length:
        EU: 0x4
        NA: 0x4
        JP: 0x4
      description: |-
        Monster ID for Deoxys in Speed Forme (0x1A5)
        
        type: enum monster_id
    - name: GIRATINA_ALTERED_ID
      address:
        EU: 0x230CEDC
        NA: 0x230C468
        JP: 0x230D9B8
      length:
        EU: 0x4
        NA: 0x4
        JP: 0x4
      description: |-
        Monster ID for Giratina in Altered Forme (0x211)
        
        type: enum monster_id
    - name: PUNISHMENT_MOVE_ID
      address:
        EU: 0x230CEE0
        NA: 0x230C46C
        JP: 0x230D9BC
      length:
        EU: 0x4
        NA: 0x4
        JP: 0x4
      description: |-
        Move ID for Punishment (0x1BD)
        
        type: enum move_id
    - name: OFFENSE_STAT_MAX
      address:
        EU: 0x230CF10
        NA: 0x230C49C
      length:
        EU: 0x4
        NA: 0x4
      description: "Cap on an attacker's modified offense (attack or special attack) stat after boosts. Used during damage calculation."
    - name: PROJECTILE_MOVE_ID
      address:
        EU:
          - 0x230DAF0
          - 0x231D160
        NA:
          - 0x230D07C
          - 0x231C700
      length:
        EU: 0x4
        NA: 0x4
      description: |-
        The move ID of the special "projectile" move (0x195)
        
        type: enum move_id
    - name: BELLY_LOST_PER_TURN
      address:
        EU: 0x23114D0
        NA: 0x2310A70
        JP: 0x2311F98
      length:
        EU: 0x4
        NA: 0x4
        JP: 0x4
      description: |-
        The base value by which belly is decreased every turn.
        
        Its raw value is 0x199A, which encodes a binary fixed-point number (16 fraction bits) with value (0x199A * 2^-16), and is the closest approximation to 0.1 representable in this number format.
    - name: MONSTER_HEAL_HP_MAX
      address:
        NA: 0x23152E0
      length:
        NA: 0x4
      description: The maximum amount of HP a monster can have (999).
    - name: MOVE_TARGET_AND_RANGE_SPECIAL_USER_HEALING
      address:
        EU: 0x231B794
        NA: 0x231AD34
      length:
        EU: 0x4
        NA: 0x4
      description: |-
        The move target and range code for special healing moves that target just the user (0x273).
        
        type: struct move_target_and_range (+ padding)
    - name: PLAIN_SEED_STRING_ID
      address:
        EU: 0x231D1A8
        NA: 0x231C748
      length:
        EU: 0x4
        NA: 0x4
      description: The string ID for eating a Plain Seed (0xBE9).
    - name: MAX_ELIXIR_PP_RESTORATION
      address:
        EU: 0x231D1AC
        NA: 0x231C74C
      length:
        EU: 0x4
        NA: 0x4
      description: The amount of PP restored per move by ingesting a Max Elixir (0x3E7).
    - name: SLIP_SEED_FAIL_STRING_ID
      address:
        EU: 0x231D614
        NA: 0x231CBAC
      length:
        EU: 0x4
        NA: 0x4
      description: The string ID for when eating the Slip Seed fails (0xC75).
    - name: ROCK_WRECKER_MOVE_ID
      address:
        NA: 0x23245A0
      length:
        NA: 0x4
      description: The move ID for Rock Wrecker (453).
    - name: CASTFORM_NORMAL_FORM_MALE_ID
      address:
        EU: 0x2335E78
        NA: 0x2335438
        JP: 0x2336824
      length:
        EU: 0x4
        NA: 0x4
        JP: 0x4
      description: "Castform's male normal form ID (0x17B)"
    - name: CASTFORM_NORMAL_FORM_FEMALE_ID
      address:
        EU: 0x2335E7C
        NA: 0x233543C
        JP: 0x2336828
      length:
        EU: 0x4
        NA: 0x4
        JP: 0x4
      description: "Castform's female normal form ID (0x3D3)"
    - name: CHERRIM_SUNSHINE_FORM_MALE_ID
      address:
        EU: 0x2335E80
        NA: 0x2335440
        JP: 0x233682C
      length:
        EU: 0x4
        NA: 0x4
        JP: 0x4
      description: "Cherrim's male sunshine form ID (0x1CD)"
    - name: CHERRIM_OVERCAST_FORM_FEMALE_ID
      address:
        EU: 0x2335E84
        NA: 0x2335444
        JP: 0x2336830
      length:
        EU: 0x4
        NA: 0x4
        JP: 0x4
      description: "Cherrim's female overcast form ID (0x424)"
    - name: CHERRIM_SUNSHINE_FORM_FEMALE_ID
      address:
        EU: 0x2335E88
        NA: 0x2335448
        JP: 0x2336834
      length:
        EU: 0x4
        NA: 0x4
        JP: 0x4
      description: "Cherrim's female sunshine form ID (0x425)"
    - name: FLOOR_GENERATION_STATUS_PTR
      address:
        EU:
          - 0x233BA50
          - 0x233BAEC
          - 0x233BD70
          - 0x233C1FC
          - 0x233C65C
          - 0x233C7BC
          - 0x233C954
          - 0x233CB10
          - 0x233CEF0
          - 0x233D350
          - 0x233DB64
          - 0x233DCE4
          - 0x233DEF4
          - 0x233E254
          - 0x233EC3C
          - 0x2340B74
          - 0x2340E00
          - 0x23412B4
          - 0x2342040
          - 0x2342348
          - 0x2342D5C
          - 0x23430F4
          - 0x23433C4
          - 0x2343758
          - 0x2343848
          - 0x234397C
          - 0x2343B0C
        NA:
          - 0x233AE6C
          - 0x233AF08
          - 0x233B18C
          - 0x233B618
          - 0x233BA78
          - 0x233BBD8
          - 0x233BD70
          - 0x233BF2C
          - 0x233C30C
          - 0x233C76C
          - 0x233CF80
          - 0x233D100
          - 0x233D310
          - 0x233D670
          - 0x233E058
          - 0x233FF90
          - 0x234021C
          - 0x23406D0
          - 0x234145C
          - 0x2341764
          - 0x2342178
          - 0x2342510
          - 0x23427E0
          - 0x2342B74
          - 0x2342C64
          - 0x2342D98
          - 0x2342F28
      length:
        EU: 0x4
        NA: 0x4
      description: |-
        Pointer to the global FLOOR_GENERATION_STATUS
        
        type: struct floor_generation_status*
    - name: OFFSET_OF_DUNGEON_N_NORMAL_ITEM_SPAWNS
      address:
        EU:
          - 0x233BA58
          - 0x2342048
        NA:
          - 0x233AE74
          - 0x2341464
      length:
        EU: 0x4
        NA: 0x4
      description: Offset of the (number of base items + 1) field on the dungeon struct (0x12AFA)
    - name: DUNGEON_GRID_COLUMN_BYTES
      address:
        EU:
          - 0x233C1F8
          - 0x233C658
          - 0x233C950
          - 0x233CB0C
          - 0x233CEEC
          - 0x233D354
          - 0x233D5C8
          - 0x233DB5C
          - 0x233DCE0
          - 0x233DEF8
          - 0x233E250
          - 0x233EC38
          - 0x233F01C
          - 0x233F914
          - 0x233FCF8
          - 0x23404E0
          - 0x2340B78
          - 0x2340E04
          - 0x2341038
          - 0x23430B0
        NA:
          - 0x233B614
          - 0x233BA74
          - 0x233BD6C
          - 0x233BF28
          - 0x233C308
          - 0x233C770
          - 0x233C9E4
          - 0x233CF78
          - 0x233D0FC
          - 0x233D314
          - 0x233D66C
          - 0x233E054
          - 0x233E438
          - 0x233ED30
          - 0x233F114
          - 0x233F8FC
          - 0x233FF94
          - 0x2340220
          - 0x2340454
          - 0x23424CC
      length:
        EU: 0x4
        NA: 0x4
      description: "The number of bytes in one column of the dungeon grid cell array, 450, which corresponds to a column of 15 grid cells."
    - name: DEFAULT_MAX_POSITION
      address:
        EU: 0x2340B7C
        NA: 0x233FF98
      length:
        EU: 0x4
        NA: 0x4
      description: A large number (9999) to use as a default position for keeping track of min/max position values
    - name: OFFSET_OF_DUNGEON_GUARANTEED_ITEM_ID
      address:
        EU:
          - 0x2342044
          - 0x2345A64
        NA:
          - 0x2341460
          - 0x2344E80
      length:
        EU: 0x4
        NA: 0x4
      description: Offset of the guaranteed item ID field in the dungeon struct (0x2C9E8)
    - name: FIXED_ROOM_TILE_SPAWN_TABLE
      address:
        EU: 0x23509DC
        NA: 0x234FDD0
        JP: 0x2351050
      length:
        EU: 0x2C
        NA: 0x2C
        JP: 0x2C
      description: |-
        Table of tiles that can spawn in fixed rooms, pointed into by the FIXED_ROOM_TILE_SPAWN_TABLE.
        
        This is an array of 11 4-byte entries containing info about one tile each. Info includes the trap ID if a trap, room ID, and flags.
        
        type: struct fixed_room_tile_spawn_entry[11]
    - name: TREASURE_BOX_1_ITEM_IDS
      address:
        EU: 0x2350A08
        NA: 0x234FDFC
        JP: 0x235107C
      length:
        EU: 0x18
        NA: 0x18
        JP: 0x18
      description: |-
        Item IDs for variant 1 of each of the treasure box items (ITEM_*_BOX_1).
        
        type: struct item_id_16[12]
    - name: FIXED_ROOM_REVISIT_OVERRIDES
      address:
        EU: 0x2350A20
        NA: 0x234FE14
        JP: 0x2351094
      length:
        EU: 0x100
        NA: 0x100
        JP: 0x100
      description: |-
        Table of fixed room IDs, which if nonzero, overrides the normal fixed room ID for a floor (which is used to index the table) if the dungeon has already been cleared previously.
        
        Overrides are used to substitute different fixed room data for things like revisits to story dungeons.
        
        type: struct fixed_room_id_8[256]
    - name: FIXED_ROOM_MONSTER_SPAWN_TABLE
      address:
        EU: 0x2350B20
        NA: 0x234FF14
        JP: 0x2351194
      length:
        EU: 0x1E0
        NA: 0x1E0
        JP: 0x1E0
      description: |-
        Table of monsters that can spawn in fixed rooms, pointed into by the FIXED_ROOM_ENTITY_SPAWN_TABLE.
        
        This is an array of 120 4-byte entries containing info about one monster each. Info includes the monster ID, stats, and behavior type.
        
        type: struct fixed_room_monster_spawn_entry[120]
    - name: FIXED_ROOM_ITEM_SPAWN_TABLE
      address:
        EU: 0x2350D00
        NA: 0x23500F4
        JP: 0x2351374
      length:
        EU: 0x1F8
        NA: 0x1F8
        JP: 0x1F8
      description: |-
        Table of items that can spawn in fixed rooms, pointed into by the FIXED_ROOM_ENTITY_SPAWN_TABLE.
        
        This is an array of 63 8-byte entries containing one item ID each.
        
        type: struct fixed_room_item_spawn_entry[63]
    - name: FIXED_ROOM_ENTITY_SPAWN_TABLE
      address:
        EU: 0x2350EF8
        NA: 0x23502EC
        JP: 0x235156C
      length:
        EU: 0xC9C
        NA: 0xC9C
        JP: 0xC9C
      description: |-
        Table of entities (items, monsters, tiles) that can spawn in fixed rooms, which is indexed into by the main data structure for each fixed room.
        
        This is an array of 269 entries. Each entry contains 3 pointers (one into FIXED_ROOM_ITEM_SPAWN_TABLE, one into FIXED_ROOM_MONSTER_SPAWN_TABLE, and one into FIXED_ROOM_TILE_SPAWN_TABLE), and represents the entities that can spawn on one specific tile in a fixed room.
        
        type: struct fixed_room_entity_spawn_entry[269]
    - name: STATUS_ICON_ARRAY_MUZZLED
      address:
        EU: 0x2351DC8
        NA: 0x23511BC
        JP: 0x235243C
      length:
        EU: 0x10
        NA: 0x10
      description: "Array of bit masks used to set monster::status_icon. Indexed by monster::statuses::muzzled * 8. See UpdateStatusIconFlags for details."
    - name: STATUS_ICON_ARRAY_MAGNET_RISE
      address:
        EU: 0x2351DD8
        NA: 0x23511CC
        JP: 0x235244C
      length:
        EU: 0x10
        NA: 0x10
      description: "Array of bit masks used to set monster::status_icon. Indexed by monster::statuses::magnet_rise * 8. See UpdateStatusIconFlags for details."
    - name: STATUS_ICON_ARRAY_MIRACLE_EYE
      address:
        EU: 0x2351DF8
        NA: 0x23511EC
        JP: 0x235246C
      length:
        EU: 0x18
        NA: 0x18
      description: "Array of bit masks used to set monster::status_icon. Indexed by monster::statuses::miracle_eye * 8. See UpdateStatusIconFlags for details."
    - name: STATUS_ICON_ARRAY_LEECH_SEED
      address:
        EU: 0x2351E08
        NA: 0x23511FC
        JP: 0x235247C
      length:
        EU: 0x18
        NA: 0x18
      description: "Array of bit masks used to set monster::status_icon. Indexed by monster::statuses::leech_seed * 8. See UpdateStatusIconFlags for details."
    - name: STATUS_ICON_ARRAY_LONG_TOSS
      address:
        EU: 0x2351E20
        NA: 0x2351214
        JP: 0x2352494
      length:
        EU: 0x18
        NA: 0x18
      description: "Array of bit masks used to set monster::status_icon. Indexed by monster::statuses::long_toss * 8. See UpdateStatusIconFlags for details."
    - name: STATUS_ICON_ARRAY_BLINDED
      address:
        EU: 0x2351E78
        NA: 0x235126C
        JP: 0x23524EC
      length:
        EU: 0x28
        NA: 0x28
      description: "Array of bit masks used to set monster::status_icon. Indexed by monster::statuses::blinded * 8. See UpdateStatusIconFlags for details."
    - name: STATUS_ICON_ARRAY_BURN
      address:
        EU: 0x2351EA0
        NA: 0x2351294
        JP: 0x2352514
      length:
        EU: 0x28
        NA: 0x28
      description: "Array of bit masks used to set monster::status_icon. Indexed by monster::statuses::burn * 8. See UpdateStatusIconFlags for details."
    - name: STATUS_ICON_ARRAY_SURE_SHOT
      address:
        EU: 0x2351EC8
        NA: 0x23512BC
        JP: 0x235253C
      length:
        EU: 0x28
        NA: 0x28
      description: "Array of bit masks used to set monster::status_icon. Indexed by monster::statuses::sure_shot * 8. See UpdateStatusIconFlags for details."
    - name: STATUS_ICON_ARRAY_INVISIBLE
      address:
        EU: 0x2351EF0
        NA: 0x23512E4
        JP: 0x2352564
      length:
        EU: 0x28
        NA: 0x28
      description: "Array of bit masks used to set monster::status_icon. Indexed by monster::statuses::invisible * 8. See UpdateStatusIconFlags for details."
    - name: STATUS_ICON_ARRAY_SLEEP
      address:
        EU: 0x2351F18
        NA: 0x235130C
        JP: 0x235258C
      length:
        EU: 0x40
        NA: 0x40
      description: "Array of bit masks used to set monster::status_icon. Indexed by monster::statuses::sleep * 8. See UpdateStatusIconFlags for details."
    - name: STATUS_ICON_ARRAY_CURSE
      address:
        EU: 0x2351F48
        NA: 0x235133C
        JP: 0x23525BC
      length:
        EU: 0x38
        NA: 0x38
      description: "Array of bit masks used to set monster::status_icon. Indexed by monster::statuses::curse * 8. See UpdateStatusIconFlags for details."
    - name: STATUS_ICON_ARRAY_FREEZE
      address:
        EU: 0x2351F80
        NA: 0x2351374
        JP: 0x23525F4
      length:
        EU: 0x40
        NA: 0x40
      description: "Array of bit masks used to set monster::status_icon. Indexed by monster::statuses::freeze * 8. See UpdateStatusIconFlags for details."
    - name: STATUS_ICON_ARRAY_CRINGE
      address:
        EU: 0x2351FC0
        NA: 0x23513B4
        JP: 0x2352634
      length:
        EU: 0x40
        NA: 0x40
      description: "Array of bit masks used to set monster::status_icon. Indexed by monster::statuses::cringe * 8. See UpdateStatusIconFlags for details."
    - name: STATUS_ICON_ARRAY_BIDE
      address:
        EU: 0x2352000
        NA: 0x23513F4
        JP: 0x2352674
      length:
        EU: 0x70
        NA: 0x70
      description: "Array of bit masks used to set monster::status_icon. Indexed by monster::statuses::bide * 8. See UpdateStatusIconFlags for details."
    - name: STATUS_ICON_ARRAY_REFLECT
      address:
        EU: 0x2352100
        NA: 0x23514F4
        JP: 0x2352774
      length:
        EU: 0x90
        NA: 0x90
      description: "Array of bit masks used to set monster::status_icon. Indexed by monster::statuses::reflect * 8. See UpdateStatusIconFlags for details."
    - name: DIRECTIONS_XY
      address:
        EU: 0x2352328
        NA: 0x235171C
        JP: 0x235299C
      length:
        EU: 0x20
        NA: 0x20
      description: |-
        An array mapping each direction index to its x and y displacements.
        
        Directions start with 0=down and proceed counterclockwise (see enum direction_id). Displacements for x and y are interleaved and encoded as 2-byte signed integers. For example, the first two integers are [0, 1], which correspond to the x and y displacements for the "down" direction (positive y means down).
    - name: DISPLACEMENTS_WITHIN_2_LARGEST_FIRST
      address:
        EU: 0x23523E8
        NA: 0x23517DC
        JP: 0x2352A5C
      length:
        NA: 0x68
      description: |-
        An array of displacement vectors with max norm <= 2, ordered in descending order by norm.
        
        The last element, (99, 99), is invalid and used as an end marker.
        
        type: position[26]
    - name: DISPLACEMENTS_WITHIN_2_SMALLEST_FIRST
      address:
        EU: 0x2352450
        NA: 0x2351844
        JP: 0x2352AC4
      length:
        NA: 0x68
      description: |-
        An array of displacement vectors with max norm <= 2, ordered in ascending order by norm.
        
        The last element, (99, 99), is invalid and used as an end marker.
        
        type: position[26]
    - name: DISPLACEMENTS_WITHIN_3
      address:
        EU: 0x23524B8
        NA: 0x23518AC
        JP: 0x2352B2C
      length:
        NA: 0xC8
      description: |-
        An array of displacement vectors with max norm <= 3. The elements are vaguely in ascending order by norm, but not exactly.
        
        The last element, (99, 99), is invalid and used as an end marker.
        
        type: position[50]
    - name: ITEM_CATEGORY_ACTIONS
      address:
        EU: 0x2352C1C
        NA: 0x2352010
        JP: 0x2353290
      length:
        EU: 0x20
        NA: 0x20
      description: |-
        Action ID associated with each item category. Used by GetItemAction.
        
        Each entry is 2 bytes long.
    - name: FRACTIONAL_TURN_SEQUENCE
      address:
        EU: 0x2352E90
        NA: 0x2352284
        JP: 0x2353504
      length:
        EU: 0xFA
        NA: 0xFA
      description: |-
        Read by certain functions that are called by RunFractionalTurn to see if they should be executed.
        
        Array is accessed via a pointer added to some multiple of fractional_turn, so that if the resulting memory location is zero, the function returns.
    - name: BELLY_DRAIN_IN_WALLS_INT
      address:
        EU: 0x2353374
        NA: 0x2352768
        JP: 0x23539E8
      length:
        EU: 0x2
        NA: 0x2
        JP: 0x2
      description: The additional amount by which belly is decreased every turn when inside walls (integer part)
    - name: BELLY_DRAIN_IN_WALLS_THOUSANDTHS
      address:
        EU: 0x2353376
        NA: 0x235276A
        JP: 0x23539EA
      length:
        EU: 0x2
        NA: 0x2
        JP: 0x2
      description: The additional amount by which belly is decreased every turn when inside walls (fractional thousandths)
    - name: DAMAGE_MULTIPLIER_0_5
      address:
        EU: 0x2353448
        NA: 0x235283C
        JP: 0x2353ABC
      length:
        NA: 0x8
      description: "A generic damage multiplier of 0.5 used in various places, as a 64-bit fixed-point number with 16 fraction bits."
    - name: DAMAGE_MULTIPLIER_1_5
      address:
        EU: 0x2353450
        NA: 0x2352844
        JP: 0x2353AC4
      length:
        NA: 0x8
      description: "A generic damage multiplier of 1.5 used in various places, as a 64-bit fixed-point number with 16 fraction bits."
    - name: DAMAGE_MULTIPLIER_2
      address:
        EU: 0x2353458
        NA: 0x235284C
        JP: 0x2353ACC
      length:
        NA: 0x8
      description: "A generic damage multiplier of 2 used in various places, as a 64-bit fixed-point number with 16 fraction bits."
    - name: CLOUDY_DAMAGE_MULTIPLIER
      address:
        EU: 0x2353468
        NA: 0x235285C
        JP: 0x2353ADC
      length:
        NA: 0x8
      description: "The extra damage multiplier for non-Normal-type moves when the weather is Cloudy, as a 64-bit fixed-point number with 16 fraction bits (0.75)."
    - name: SOLID_ROCK_MULTIPLIER
      address:
        EU: 0x2353470
        NA: 0x2352864
        JP: 0x2353AE4
      length:
        NA: 0x8
      description: "The extra damage multiplier for super-effective moves when Solid Rock or Filter is active, as a 64-bit fixed-point number with 16 fraction bits (0.75)."
    - name: DAMAGE_FORMULA_MAX_BASE
      address:
        EU: 0x2353478
        NA: 0x235286C
        JP: 0x2353AEC
      length:
        NA: 0x8
      description: "The maximum value of the base damage formula (after DAMAGE_FORMULA_NON_TEAM_MEMBER_MODIFIER application, if relevant), as a 64-bit binary fixed-point number with 16 fraction bits (999)."
    - name: WONDER_GUARD_MULTIPLIER
      address:
        NA: 0x2352874
      length:
        NA: 0x8
      description: "The damage multiplier for moves affected by Wonder Guard, as a 64-bit fixed-point number with 16 fraction bits (0)."
    - name: DAMAGE_FORMULA_MIN_BASE
      address:
        EU: 0x2353488
        NA: 0x235287C
        JP: 0x2353AFC
      length:
        NA: 0x8
      description: "The minimum value of the base damage formula (after DAMAGE_FORMULA_NON_TEAM_MEMBER_MODIFIER application, if relevant), as a 64-bit binary fixed-point number with 16 fraction bits (1)."
    - name: TYPE_DAMAGE_NEGATING_EXCLUSIVE_ITEM_EFFECTS
      address:
        EU: 0x23534B0
        NA: 0x23528A4
        JP: 0x2353B24
      length:
        NA: 0xE0
      description: |-
        List of exclusive item effects that negate damage of a certain type, terminated by a TYPE_NEUTRAL entry.
        
        type: struct damage_negating_exclusive_eff_entry[28]
    - name: TWO_TURN_MOVES_AND_STATUSES
      address:
        EU: 0x23536B8
        NA: 0x2352AAC
        JP: 0x2353D2C
      length:
        EU: 0x2C
        NA: 0x2C
      description: List that matches two-turn move IDs to their corresponding status ID. The last entry is null.
    - name: SPATK_STAT_IDX
      address:
        EU: 0x23536F4
        NA: 0x2352AE8
        JP: 0x2353D68
      length:
        EU: 0x4
        NA: 0x4
      description: "The index (1) of the special attack entry in internal stat structs, such as the stat modifier array for a monster."
    - name: ATK_STAT_IDX
      address:
        EU: 0x23536F8
        NA: 0x2352AEC
        JP: 0x2353D6C
      length:
        EU: 0x4
        NA: 0x4
      description: "The index (0) of the attack entry in internal stat structs, such as the stat modifier array for a monster."
    - name: ROLLOUT_DAMAGE_MULT_TABLE
      address:
        EU: 0x23536FC
        NA: 0x2352AF0
        JP: 0x2353D70
      length:
        NA: 0x28
      description: |-
        A table of damage multipliers for each successive hit of Rollout/Ice Ball. Each entry is a binary fixed-point number with 8 fraction bits.
        
        type: int32_t[10]
    - name: MAP_COLOR_TABLE
      address:
        EU: 0x2353BDC
        NA: 0x2352FD0
        JP: 0x2354250
      length:
        NA: 0x24
      description: |-
        In order: white, black, red, green, blue, magenta, dark pink, chartreuse, light orange
        
        Note: unverified, ported from Irdkwia's notes
        
        type: struct rgba[9]
    - name: CORNER_CARDINAL_NEIGHBOR_IS_OPEN
      address:
        EU: 0x2353C24
        NA: 0x2353010
        JP: 0x2354290
      length:
        EU: 0x20
        NA: 0x20
      description: |-
        An array mapping each (corner index, neighbor direction index) to whether or not that neighbor is expected to be open floor.
        
        Corners start with 0=top-left and proceed clockwise. Directions are enumerated as with DIRECTIONS_XY. The array is indexed by i=(corner_index * N_DIRECTIONS + direction). An element of 1 (0) means that starting from the specified corner of a room, moving in the specified direction should lead to an open floor tile (non-open terrain like a wall).
        
        Note that this array is only used for the cardinal directions. The elements at odd indexes are unused and unconditionally set to 0.
        
        This array is used by the dungeon generation algorithm when generating room imperfections. See GenerateRoomImperfections.
    - name: GUMMI_LIKE_STRING_IDS
      address:
        EU: 0x2353EE0
        NA: 0x23532D0
        JP: 0x2354550
      length:
        EU: 0x8
        NA: 0x8
      description: List that holds the string IDs for how much a monster liked a gummi in decreasing order.
    - name: GUMMI_IQ_STRING_IDS
      address:
        EU: 0x2353F3C
        NA: 0x2353324
        JP: 0x23545A4
      length:
        EU: 0xA
        NA: 0xA
      description: "List that holds the string IDs for how much a monster's IQ was raised by in decreasing order."
    - name: DAMAGE_STRING_IDS
      address:
        EU: 0x2353F48
        NA: 0x2353330
        JP: 0x23545B0
      length:
        NA: 0x36
      description: List that matches the damage_message ID to their corresponding string ID. The null entry at 0xE in the middle is for hunger. The last entry is null.
    - name: DUNGEON_PTR
      address:
        EU: 0x2354138
        NA: 0x2353538
        JP: 0x23547B8
      length:
        EU: 0x4
        NA: 0x4
        JP: 0x4
      description: |-
        [Runtime] Pointer to the dungeon struct in dungeon mode.
        
        This is a "working copy" of DUNGEON_PTR_MASTER. The main dungeon engine uses this pointer (or rather pointers to this pointer) when actually running dungeon mode.
        
        type: struct dungeon*
    - name: DUNGEON_PTR_MASTER
      address:
        EU: 0x235413C
        NA: 0x235353C
      length:
        EU: 0x4
        NA: 0x4
      description: |-
        [Runtime] Pointer to the dungeon struct in dungeon mode.
        
        This is a "master copy" of the dungeon pointer. The game uses this pointer when doing low-level memory work (allocation, freeing, zeroing). The normal DUNGEON_PTR is used for most other dungeon mode work.
        
        type: struct dungeon*
    - name: TOP_SCREEN_STATUS_PTR
      address:
        EU: 0x2354154
        NA: 0x2353554
        JP: 0x23547D4
      length:
        EU: 0x4
      description: |-
        [Runtime] Pointer for struct for handling the status of the top screen in dungeon mode.
        
        type: struct top_screen_status
    - name: LEADER_PTR
      address:
        EU: 0x235415C
        NA: 0x235355C
        JP: 0x23547DC
      length:
        EU: 0x4
        NA: 0x4
      description: |-
        [Runtime] Pointer to the current leader of the team.
        
        type: struct entity*
    - name: DUNGEON_PRNG_STATE
      address:
        EU: 0x2354170
        NA: 0x2353570
        JP: 0x23547F0
      length:
        EU: 0x14
        NA: 0x14
      description: |-
        [Runtime] The global PRNG state for dungeon mode, not including the current values in the secondary sequences.
        
        This struct holds state for the primary LCG, as well as the current configuration controlling which LCG to use when generating random numbers. See DungeonRand16Bit for more information on how the dungeon PRNG works.
        
        type: struct prng_state
    - name: DUNGEON_PRNG_STATE_SECONDARY_VALUES
      address:
        EU: 0x2354184
        NA: 0x2353584
        JP: 0x2354804
      length:
        EU: 0x14
        NA: 0x14
      description: |-
        [Runtime] An array of 5 integers corresponding to the last value generated for each secondary LCG sequence.
        
        Based on the assembly, this appears to be its own global array, separate from DUNGEON_PRNG_STATE.
    - name: LOADED_ATTACK_SPRITE_FILE_INDEX
      address:
        EU: 0x23541AC
        NA: 0x23535AC
        JP: 0x235482C
      length:
        EU: 0x2
      description: |-
        [Runtime] The file index of the currently loaded attack sprite.
        
        type: uint16_t
    - name: LOADED_ATTACK_SPRITE_PACK_ID
      address:
        EU: 0x23541AE
      length:
        EU: 0x2
      description: |-
        [Runtime] The pack id of the currently loaded attack sprite. Should correspond to the id of m_attack.bin
        
        type: enum pack_file_id
    - name: EXCL_ITEM_EFFECTS_WEATHER_ATK_SPEED_BOOST
      address:
        EU: 0x23541B0
        NA: 0x23535B0
        JP: 0x2354830
      length:
        EU: 0x8
        NA: 0x8
      description: Array of IDs for exclusive item effects that increase attack speed with certain weather conditions.
    - name: EXCL_ITEM_EFFECTS_WEATHER_MOVE_SPEED_BOOST
      address:
        EU: 0x23541B8
        NA: 0x23535B8
        JP: 0x2354838
      length:
        EU: 0x8
        NA: 0x8
      description: Array of IDs for exclusive item effects that increase movement speed with certain weather conditions.
    - name: EXCL_ITEM_EFFECTS_WEATHER_NO_STATUS
      address:
        EU: 0x23541C0
        NA: 0x23535C0
        JP: 0x2354840
      length:
        EU: 0x8
        NA: 0x8
      description: Array of IDs for exclusive item effects that grant status immunity with certain weather conditions.
    - name: AI_THROWN_ITEM_ACTION_CHOICE_COUNT
      address:
        EU: 0x23542FC
        NA: 0x23536FC
        JP: 0x235497C
      length:
        EU: 0x4
      description: "[Runtime] Used to store the number of positions output by GetPossibleAiArcItemTargets and the number of directions/probabilities output by GetPossibleAiThrownItemDirections."
    - name: EXCL_ITEM_EFFECTS_EVASION_BOOST
      address:
        EU: 0x2354310
        NA: 0x2353710
        JP: 0x2354990
      length:
        EU: 0x8
        NA: 0x8
      description: Array of IDs for exclusive item effects that grant an evasion boost with certain weather conditions.
    - name: DEFAULT_TILE
      address:
        EU: 0x235433C
        NA: 0x2353724
        JP: 0x235499C
      length:
        EU: 0x14
        NA: 0x14
      description: |-
        The default tile struct.
        
        This is just a struct full of zeroes, but is used as a fallback in various places where a "default" tile is needed, such as when a grid index is out of range.
        
        type: struct tile
    - name: HIDDEN_STAIRS_SPAWN_BLOCKED
      address:
        EU: 0x23543A4
        NA: 0x235378C
        JP: 0x2354A04
      length:
        EU: 0x1
        NA: 0x1
      description: |-
        [Runtime] A flag for when Hidden Stairs could normally have spawned on the floor but didn't.
        
        This is set either when the Hidden Stairs just happen not to spawn by chance, or when the current floor is a rescue or mission destination floor.
        
        This appears to be part of a larger (8-byte?) struct. It seems like this value is at least followed by 3 bytes of padding and a 4-byte integer field.
    - name: FIXED_ROOM_DATA_PTR
      address:
        EU: 0x23543AC
        NA: 0x2353794
        JP: 0x2354A0C
      length:
        EU: 0x4
        NA: 0x4
      description: "[Runtime] Pointer to decoded fixed room data loaded from the BALANCE/fixed.bin file."
    - name: DUNGEON_FADES_PTR
      address:
        EU: 0x23543F8
        NA: 0x23537E0
        JP: 0x2354A58
      length:
        EU: 0x4
      description: "[Runtime] Pointer to the dungeon fades struct that maintains the status of screen fades in dungeon mode."<|MERGE_RESOLUTION|>--- conflicted
+++ resolved
@@ -1009,11 +1009,8 @@
     - name: GetRandomTile
       address:
         EU: 0x22E9FD8
-<<<<<<< HEAD
-=======
         NA: 0x22E9628
         JP: 0x22EAC90
->>>>>>> 4ad2cab8
       description: |-
         Gets a random valid tile. Used for warping as well as several other things.
         
