--- conflicted
+++ resolved
@@ -6793,11 +6793,8 @@
     - name: PositionIsOnHiddenStairs
       address:
         EU: 0x23392D8
-<<<<<<< HEAD
-=======
         NA: 0x2338708
         JP: 0x2339ACC
->>>>>>> c74feacc
       description: |-
         Checks if this location is on top of the hidden stairs.
         
@@ -6817,32 +6814,20 @@
     - name: GetHiddenStairsField
       address:
         EU: 0x2339420
-<<<<<<< HEAD
-      description: |-
-        Gets the hidden_stairs_type variable from dungeon::dungeon_generation_info.
-
-=======
         NA: 0x2338850
         JP: 0x2339C14
       description: |-
         Gets the hidden_stairs_type variable from dungeon::dungeon_generation_info.
         
->>>>>>> c74feacc
         return: enum hidden_stairs_type
     - name: SetHiddenStairsField
       address:
         EU: 0x2339438
-<<<<<<< HEAD
-      description: |-
-        Sets the hidden_stairs_type variable from dungeon::dungeon_generation_info to a certain value.
-
-=======
         NA: 0x2338868
         JP: 0x2339C2C
       description: |-
         Sets the hidden_stairs_type variable from dungeon::dungeon_generation_info to a certain value.
         
->>>>>>> c74feacc
         r0: New value
     - name: GetHiddenFloorField
       address:
@@ -6851,26 +6836,16 @@
         JP: 0x2339C44
       description: |-
         Gets the hidden_floor_type variable from dungeon::dungeon_generation_info.
-<<<<<<< HEAD
-
-=======
-        
->>>>>>> c74feacc
+        
         return: enum hidden_stairs_type
     - name: SetHiddenFloorField
       address:
         EU: 0x2339468
-<<<<<<< HEAD
-      description: |-
-        Sets the hidden_floor_type variable from dungeon::dungeon_generation_info to a certain value.
-
-=======
         NA: 0x2338898
         JP: 0x2339C5C
       description: |-
         Sets the hidden_floor_type variable from dungeon::dungeon_generation_info to a certain value.
         
->>>>>>> c74feacc
         r0: New value
     - name: GetMinimapData
       address:
