overlay29:
  versions:
    - EU
    - NA
    - JP
  address:
    EU: 0x22DCB80
    NA: 0x22DC240
    JP: 0x22DD8E0
  length:
    EU: 0x77900
    NA: 0x77620
    JP: 0x77200
  description: |-
    The dungeon engine.
    
    This is the "main" overlay of dungeon mode. It controls most things that happen in a Mystery Dungeon, such as dungeon layout generation, dungeon menus, enemy AI, and generally just running each turn while within a dungeon.
  subregions:
    - move_effects.yml
  functions:
    - name: GetWeatherColorTable
      address:
        EU: 0x22DEF60
        NA: 0x22DE620
        JP: 0x22DFCC0
      description: |-
        Gets a pointer to the floor's color table given the current weather.
        
        The returned table contains 1024 color entries.
        
        r0: Weather ID
        return: color table pointer
    - name: DungeonAlloc
      address:
        EU: 0x22DF39C
        NA: 0x22DEA5C
        JP: 0x22E00FC
      description: |-
        Allocates a new dungeon struct.
        
        This updates the master dungeon pointer and returns a copy of that pointer.
        
        return: pointer to a newly allocated dungeon struct
    - name: GetDungeonPtrMaster
      address:
        EU: 0x22DF3C0
        NA: 0x22DEA80
        JP: 0x22E0120
      description: |-
        Returns the master dungeon pointer (a global, see DUNGEON_PTR_MASTER).
        
        return: pointer to a newly allocated dungeon struct
    - name: DungeonZInit
      address:
        EU: 0x22DF3D0
        NA: 0x22DEA90
        JP: 0x22E0130
      description: |-
        Zero-initializes the dungeon struct pointed to by the master dungeon pointer.
        
        No params.
    - name: DungeonFree
      address:
        EU: 0x22DF3F0
        NA: 0x22DEAB0
        JP: 0x22E0150
      description: |-
        Frees the dungeons struct pointer to by the master dungeon pointer, and nullifies the pointer.
        
        No params.
    - name: RunDungeon
      address:
        EU: 0x22DF878
        NA: 0x22DEF38
        JP: 0x22E05D8
      description: |-
        Called at the start of a dungeon. Initializes the dungeon struct from specified dungeon data. Includes a loop that does not break until the dungeon is cleared, and another one inside it that runs until the current floor ends.
        
        r0: Pointer to the struct containing info used to initialize the dungeon. See type dungeon_init for details.
        r1: Pointer to the dungeon data struct that will be used during the dungeon.
    - name: EntityIsValid
      address:
        EU:
          - 0x22E0C94
          - 0x22E235C
          - 0x22E2947
          - 0x22E3C98
          - 0x22E4168
          - 0x22E9FA4
          - 0x22ECFB8
          - 0x22ED770
          - 0x22EECF8
          - 0x22F0154
          - 0x22F0F44
          - 0x22F5C48
          - 0x22F6C60
          - 0x22F7D1C
          - 0x22FD398
          - 0x22FEEB8
          - 0x2300B10
          - 0x2303464
          - 0x23051E4
          - 0x2305FB8
          - 0x2306630
          - 0x2308924
          - 0x2308CA8
          - 0x23099E8
          - 0x230F364
          - 0x230FA7C
          - 0x2311A70
          - 0x2312314
          - 0x2315B78
          - 0x2319794
          - 0x23198AC
          - 0x231A9EC
          - 0x231BBF4
          - 0x231D630
          - 0x231F840
          - 0x231FFD8
          - 0x2320664
          - 0x2320BE4
          - 0x23211CC
          - 0x2321EA0
          - 0x2326088
          - 0x232F280
          - 0x23349EC
          - 0x2335B18
          - 0x2338878
          - 0x23456DC
          - 0x2346284
          - 0x23487A4
          - 0x234A47C
          - 0x234E9D0
          - 0x234F820
        NA:
          - 0x22E0354
          - 0x22E1A1C
          - 0x22E32E8
          - 0x22E37B8
          - 0x22E95F4
          - 0x22EC608
          - 0x22ECDC0
          - 0x22EE348
          - 0x22EF7A0
          - 0x22F0590
          - 0x22F528C
          - 0x22F62A8
          - 0x22F7364
          - 0x22FC99C
          - 0x22FED98
          - 0x23000E4
          - 0x2302A38
          - 0x23047B8
          - 0x230558C
          - 0x2305C04
          - 0x2307EF8
          - 0x230827C
          - 0x2308FBC
          - 0x230E8F0
          - 0x230F008
          - 0x2311010
          - 0x23118B4
          - 0x2315118
          - 0x2318D34
          - 0x2318E4C
          - 0x2319F8C
          - 0x231B194
          - 0x231CBC8
          - 0x231EDD8
          - 0x231F570
          - 0x231FBFC
          - 0x232017C
          - 0x2320764
          - 0x2321438
          - 0x2325620
          - 0x232E840
          - 0x2333FAC
          - 0x23350D8
          - 0x2337CA8
          - 0x2344AF8
          - 0x2345698
          - 0x2347BA4
          - 0x234987C
          - 0x234DDD0
          - 0x234EC14
        JP:
          - 0x22E19EC
          - 0x22E30AC
          - 0x22E4958
          - 0x22E4E28
          - 0x22EAC5C
          - 0x22EDC70
          - 0x22EE424
          - 0x22EF9A4
          - 0x22F0DA4
          - 0x22F1B94
          - 0x22F6884
          - 0x22F788C
          - 0x22F8930
          - 0x22FDD90
          - 0x2300188
          - 0x2301514
          - 0x2303F88
          - 0x2305D08
          - 0x2306ADC
          - 0x2307154
          - 0x230942C
          - 0x23097B0
          - 0x230A574
          - 0x230FE2C
          - 0x2310544
          - 0x2312538
          - 0x2312DCC
          - 0x23165F0
          - 0x231A204
          - 0x231A31C
          - 0x231B45C
          - 0x231C660
          - 0x231E094
          - 0x2320284
          - 0x2320A1C
          - 0x23210A8
          - 0x2321628
          - 0x2321C10
          - 0x23228E4
          - 0x2326AAC
          - 0x232FC3C
          - 0x2335398
          - 0x23364C4
          - 0x233906C
          - 0x2345EBC
          - 0x2346A5C
          - 0x234AB6C
          - 0x234F05C
          - 0x234FE98
      description: |-
        Checks if an entity pointer points to a valid entity (not entity type 0, which represents no entity).
        
        r0: entity pointer
        return: bool
    - name: GetFloorType
      address:
        EU: 0x22E0CF0
        NA: 0x22E03B0
        JP: 0x22E1A48
      description: |-
        Get the current floor type.
        
        Floor types:
          0 appears to mean the current floor is "normal"
          1 means the current floor is a fixed floor with warp zones enabled
          2 means the current floor has a rescue point
        
        return: floor type
    - name: TryForcedLoss
      address:
        EU: 0x22E0F60
        NA: 0x22E0620
        JP: 0x22E1CAC
      description: |-
        Attempts to trigger a forced loss of the type specified in dungeon::forced_loss_reason.
        
        r0: if true, the function will not check for the end of the floor condition and will skip other (unknown) actions in case of forced loss.
        return: true if the forced loss happens, false otherwise
    - name: IsBossFight
      address:
        EU: 0x22E11A4
        NA: 0x22E0864
        JP: 0x22E1EF4
      description: |-
        Note: unverified, ported from Irdkwia's notes
        
        r0: fixed_room_id
        return: bool
    - name: IsCurrentFixedRoomBossFight
      address:
        EU: 0x22E11C0
        NA: 0x22E0880
        JP: 0x22E1F10
      description: |-
        Note: unverified, ported from Irdkwia's notes
        
        return: bool
    - name: IsMarowakTrainingMaze
      address:
        EU: 0x22E11E0
        NA: 0x22E08A0
        JP: 0x22E1F30
      description: |-
        Check if the current dungeon is one of the training mazes in Marowak Dojo (this excludes Final Maze).
        
        return: bool
    - name: FixedRoomIsSubstituteRoom
      address:
        EU: 0x22E120C
        NA: 0x22E08CC
        JP: 0x22E1F5C
      description: |-
        Checks if the current fixed room is the "substitute room" (ID 0x6E).
        
        return: bool
    - name: StoryRestrictionsEnabled
      address:
        EU: 0x22E1268
        NA: 0x22E0928
        JP: 0x22E1FB8
      description: |-
        Returns true if certain special restrictions are enabled.
        
        If true, you will get kicked out of the dungeon if a team member that passes the arm9::JoinedAtRangeCheck2 check faints.
        
        return: !dungeon::nonstory_flag || dungeon::hidden_land_flag
    - name: GetScenarioBalanceVeneer
      address:
        EU: 0x22E129C
        NA: 0x22E095C
        JP: 0x22E1FEC
      description: |-
        Likely a linker-generated veneer for GetScenarioBalance.
        
        See https://developer.arm.com/documentation/dui0474/k/image-structure-and-generation/linker-generated-veneers/what-is-a-veneer-
    - name: FadeToBlack
      address:
        EU: 0x22E12A8
        NA: 0x22E0968
        JP: 0x22E1FF8
      description: |-
        Fades the screen to black across several frames.
        
        No params.
    - name: CheckTouchscreenArea
      address:
        EU: 0x22E15F8
        NA: 0x22E0CB8
        JP: 0x22E2348
      description: |-
        Checks if the currently pressed touchscreen position is within the specified area.
        
        r0: Area lower X coordinate
        r1: Area lower Y coordinate
        r2: Area upper X coordinate
        r3: Area upper Y coordinate
        return: True if the specified area contains the currently pressed touchscreen position, false otherwise.
    - name: GetTrapInfo
      address:
        EU: 0x22E1F48
        NA: 0x22E1608
        JP: 0x22E2C98
      description: |-
        Given a trap entity, returns the pointer to the trap info struct it contains.
        
        r0: Entity pointer
        return: Trap data pointer
    - name: GetItemInfo
      address:
        EU: 0x22E1F50
        NA: 0x22E1610
        JP: 0x22E2CA0
      description: |-
        Given an item entity, returns the pointer to the item info struct it contains.
        
        r0: Entity pointer
        return: Item data pointer
    - name: GetTileAtEntity
      address:
        EU: 0x22E1F68
        NA: 0x22E1628
        JP: 0x22E2CB8
      description: |-
        Returns a pointer to the tile where an entity is located.
        
        r0: pointer to entity
        return: pointer to tile
    - name: UpdateEntityPixelPos
      address:
        EU: 0x22E2380
        NA: 0x22E1A40
        JP: 0x22E30D0
      description: |-
        Updates an entity's pixel_pos field using the specified pixel_position struct, or its own pos field if it's null.
        
        r0: Entity pointer
        r1: Pixel position to use, or null to use the entity's own position
    - name: SetEntityPixelPosXY
      address:
        EU: 0x22E23C4
        NA: 0x22E1A84
        JP: 0x22E3114
      description: |-
        r0: Entity pointer
        r1: x
        r2: y
    - name: IncrementEntityPixelPosXY
      address:
        EU: 0x22E23D0
        NA: 0x22E1A90
        JP: 0x22E3120
      description: |-
        r0: Entity pointer
        r1: x
        r2: y
    - name: CreateEnemyEntity
      address:
        EU: 0x22E2A00
        NA: 0x22E20C0
        JP: 0x22E3750
      description: |-
        Creates and initializes the entity struct of a newly spawned enemy monster. Fails if there's 16 enemies on the floor already.
        
        It could also be used to spawn fixed room allies, since those share their slots on the entity list.
        
        r0: Monster ID
        return: Pointer to the newly initialized entity, or null if the entity couldn't be initialized
    - name: SpawnTrap
      address:
        EU: 0x22E2BA0
        NA: 0x22E2260
        JP: 0x22E38F0
      description: |-
        Spawns a trap on the floor. Fails if there are more than 64 traps already on the floor.
        
        This modifies the appropriate fields on the dungeon struct, initializing new entries in the entity table and the trap info list.
        
        r0: trap ID
        r1: position
        r2: team (see struct trap::team)
        r3: flags (see struct trap::team)
        return: entity pointer for the newly added trap, or null on failure
    - name: SpawnItemEntity
      address:
        EU: 0x22E2C54
        NA: 0x22E2314
        JP: 0x22E39A4
      description: |-
        Spawns a blank item entity on the floor. Fails if there are more than 64 items already on the floor.
        
        This initializes a new entry in the entity table and points it to the corresponding slot in the item info list.
        
        r0: position
        return: entity pointer for the newly added item, or null on failure
    - name: ShouldMinimapDisplayEntity
      address:
        EU: 0x22E2DD8
        NA: 0x22E2498
        JP: 0x22E3B2C
      description: |-
        Checks if a given entity should be displayed on the minimap
        
        r0: Entity pointer
        return: True if the entity should be displayed on the minimap
    - name: ShouldDisplayEntity
      address:
        EU: 0x22E2EB4
        NA: 0x22E2574
        JP: 0x22E3C08
      description: |-
        Checks if an entity should be displayed or not.
        
        For example, it returns false if the entity is an invisible enemy.
        Also used to determine if messages that involve a certain entity should be displayed or suppressed.
        
        r0: Entity pointer
        r1: (?) Seems to be 1 for monsters and 0 for items.
        return: True if the entity and its associated messages should be displayed, false if they shouldn't.
    - name: ShouldDisplayEntityWrapper
      address:
        EU: 0x22E306C
        NA: 0x22E272C
        JP: 0x22E3DC0
      description: |-
        Calls ShouldDisplayEntity with r1 = 0
        
        r0: Entity pointer
        return: True if the entity and its associated messages should be displayed, false if they shouldn't.
    - name: CanSeeTarget
      address:
        EU: 0x22E308C
        NA: 0x22E274C
        JP: 0x22E3DE0
      description: |-
        Checks if a given monster can see another monster.
        
        Calls IsPositionActuallyInSight. Also checks if the user is blinded, if the target is invisible, etc.
        This function is almost the same as CanTargetEntity, the only difference is that the latter calls IsPositionInSight instead.
        
        r0: User entity pointer
        r1: Target entity pointer
        return: True if the user can see the target, false otherwise
    - name: CanTargetEntity
      address:
        EU: 0x22E3150
        NA: 0x22E2810
        JP: 0x22E3EA4
      description: |-
        Checks if a monster can target another entity when controlled by the AI.
        More specifically, it checks if the target is invisible, if the user can see invisible monsters, if the user is blinded and if the target position is in sight from the position of the user (this last check is done by calling IsPositionInSight with the user's and the target's position).
        This function is almost the same as CanSeeTarget, the only difference is that the latter calls IsPositionActuallyInSight instead.
        
        r0: User entity pointer
        r1: Target entity pointer
        return: True if the user can target the target, false otherwise
    - name: CanTargetPosition
      address:
        EU: 0x22E3294
        NA: 0x22E2954
        JP: 0x22E3FE8
      description: |-
        Checks if a monster can target a position. This function just calls IsPositionInSight using the position of the user as the origin.
        
        r0: Entity pointer
        r1: Target position
        return: True if the specified monster can target the target position, false otherwise.
    - name: PopulateActiveMonsterPtrs
      address:
        EU: 0x22E32B8
        NA: 0x22E2978
        JP: 0x22E400C
      description: |-
        Populates active_monster_ptrs with all valid monsters in the monster_slot_headers array.
        
        No params.
    - name: GetTeamMemberIndex
      address:
        EU: 0x22E3378
        NA: 0x22E2A38
        JP: 0x22E40CC
      description: |-
        Given a pointer to an entity, returns its index on the entity list, or null if the entity can't be found on the first 4 slots of the list.
        
        r0: Pointer to the entity to find
        return: Index of the specified entity on the entity list, or null if it's not on the first 4 slots.
    - name: SubstitutePlaceholderStringTags
      address:
        EU: 0x22E3418
        NA: 0x22E2AD8
        JP: 0x22E416C
      description: |-
        Replaces instances of a given placeholder tag by the string representation of the given entity.
        
        From the eos-move-effects docs (which are somewhat nebulous): "Replaces the string at StringID [r0] by the string representation of the target [r1] (aka its name). Any message with the string manipulator '[string:StringID]' will use that string".
        
        The game uses various placeholder tags in its strings, which you can read about here: https://textbox.skytemple.org/.
        
        r0: string ID (unclear what this means)
        r1: entity pointer
        r2: ?
    - name: UpdateMapSurveyorFlag
      address:
        EU: 0x22E375C
        NA: 0x22E2DD8
      description: |-
        Sets the Map Surveyor flag in the dungeon struct to true if a team member has Map Surveyor, sets it to false otherwise.
        
        This function has two variants: in the EU ROM, it will return true if the flag was changed. The NA version will return the new value of the flag instead.
        
        return: bool
    - name: PointCameraToMonster
      address:
        EU: 0x22E3804
        NA: 0x22E2E54
        JP: 0x22E44C4
      description: |-
        Points the camera to the specified monster.
        
        r0: Entity pointer
        r1: ?
    - name: UpdateCamera
      address:
        EU: 0x22E3874
        NA: 0x22E2EC4
        JP: 0x22E4534
      description: |-
        Called every frame. Sets the camera to the right coordinates depending on the monster it points to.
        
        It also takes care of updating the minimap, checking which elements should be shown on it, as well as whether the screen should be black due to the blinker status.
        
        r0: ?
    - name: ItemIsActive
      address:
        EU:
          - 0x22E3CBC
          - 0x22EECC8
          - 0x22F6350
          - 0x23002C4
          - 0x23030F8
          - 0x2308948
          - 0x230B450
          - 0x230EFEC
          - 0x2310284
          - 0x2311A94
          - 0x2312658
          - 0x2315B9C
          - 0x2348750
        NA:
          - 0x22E330C
          - 0x22EE318
          - 0x22F5994
          - 0x22FF898
          - 0x23026CC
          - 0x2307F1C
          - 0x230A9DC
          - 0x230E578
          - 0x230F810
          - 0x2311034
          - 0x2311BF8
          - 0x231513C
          - 0x2347B50
        JP:
          - 0x22E497C
          - 0x22EF974
          - 0x22F6F90
          - 0x2300CA8
          - 0x2303C1C
          - 0x2309450
          - 0x230BF58
          - 0x230FAB4
          - 0x2310D4C
          - 0x231255C
          - 0x2313104
          - 0x2316614
          - 0x2348F00
      description: |-
        Checks if a monster is holding a certain item that isn't disabled by Klutz.
        
        r0: entity pointer
        r1: item ID
        return: bool
    - name: GetVisibilityRange
      address:
        EU: 0x22E3CEC
        NA: 0x22E333C
        JP: 0x22E49AC
      description: |-
        Returns dungeon::display_data::visibility_range. If the visibility range is 0, returns 2 instead.
        
        return: Visibility range of the current floor, or 2 if the visibility is 0.
    - name: RevealWholeFloor
      address:
        EU: 0x22E3DE0
        NA: 0x22E3430
        JP: 0x22E4AA0
      description: |-
        Sets the luminous state for the floor and marks all the tiles on the floor as revealed.
        
        More specifically, sets dungeon::display_data::luminous to 1, sets visibility_flags::f_revealed for all tiles on the floor, calls UpdateCamera, UpdateTrapsVisibility, UpdateMinimap and logs the message "It became brighter on the floor!".
        
        r0: Pointer to the entity who revealed the floor
    - name: PlayEffectAnimationEntity
      address:
        EU: 0x22E3F94
        NA: 0x22E35E4
        JP: 0x22E4C54
      description: |-
        Just a guess. This appears to be paired often with GetEffectAnimationField0x19, and also has calls AnimationHasMoreFrames in a loop alongside AdvanceFrame(66) calls.
        
        The third parameter skips the loop entirely. It seems like in this case the function might just preload some animation frames for later use??
        
        r0: entity pointer
        r1: Effect ID
        r2: appears to be a flag for actually running the animation now? If this is 0, the AdvanceFrame loop is skipped entirely.
        others: ?
        return: status code, or maybe the number of frames or something? Either way, -1 seems to indicate the animation being finished or something?
    - name: PlayEffectAnimationPos
      address:
        EU: 0x22E418C
        NA: 0x22E37DC
        JP: 0x22E4E4C
      description: |-
        Takes a position struct in r0 and converts it to a pixel position struct before calling PlayEffectAnimationPixelPos
        
        r0: Position where the effect should be played
        r1: Effect ID
        r2: Unknown flag (same as the one in PlayEffectAnimationEntity)
        return: Result of call to PlayEffectAnimationPixelPos
    - name: PlayEffectAnimationPixelPos
      address:
        EU: 0x22E41D0
        NA: 0x22E3820
        JP: 0x22E4E90
      description: |-
        Seems like a variant of PlayEffectAnimationEntity that uses pixel coordinates as its first parameter instead of an entity pointer.
        
        r0: Pixel position where the effect should be played
        r1: Effect ID
        r2: Unknown flag (same as the one in PlayEffectAnimationEntity)
        return: Same as PlayEffectAnimationEntity
    - name: AnimationDelayOrSomething
      address:
        EU: 0x22E4290
        NA: 0x22E38E0
        JP: 0x22E4F50
      description: |-
        Called whenever most (all?) animations are played. Does not return until the animation is over.
        
        Might wait until the animation is done? Contains several loops that call AdvanceFrame.
        
        r0: ?
    - name: UpdateStatusIconFlags
      address:
        EU: 0x22E4464
        NA: 0x22E3AB4
        JP: 0x22E5124
      description: |-
        Sets a monster's status_icon_flags bitfield according to its current status effects. Does not affect a Sudowoodo in the "permanent sleep" state (statuses::sleep == 0x7F).
        
        Some of the status effect in monster::statuses are used as an index to access an array, where every group of 8 bytes represents a bitmask. All masks are added in a bitwise OR and then stored in monster::status_icon.
        
        Also sets icon flags for statuses::exposed, statuses::grudge, critical HP and lowered stats with explicit checks, and applies the effect of the Identifier Orb (see dungeon::identify_orb_flag).
        
        r0: entity pointer
    - name: PlayEffectAnimation0x171Full
      address:
        EU: 0x22E49C8
        NA: 0x22E4018
        JP: 0x22E5688
      description: |-
        Just a guess. Calls PlayEffectAnimation with data from animation ID 0x171, with the third parameter of PlayEffectAnimation set to true.
        
        r0: entity pointer
    - name: PlayEffectAnimation0x171
      address:
        EU: 0x22E4A1C
        NA: 0x22E406C
        JP: 0x22E56DC
      description: |-
        Just a guess. Calls PlayEffectAnimation with data from animation ID 0x171.
        
        r0: entity pointer
    - name: ShowPpRestoreEffect
      address:
        EU: 0x22E5314
        NA: 0x22E4964
        JP: 0x22E5FD4
      description: |-
        Displays the graphical effect on a monster that just recovered PP.
        
        r0: entity pointer
    - name: ShouldDisplayEntityAdvanced
      address:
        EU: 0x22E6880
        NA: 0x22E5ED0
        JP: 0x22E7540
      description: |-
        Returns whether or not the entity should be displayed, using the same checks as ShouldDisplayEntity except also checking whether it is visible and whether the camera entity is blinded.
        
        r0: entity pointer
        return: bool
    - name: PlayEffectAnimation0x1A9
      address:
        EU:
          - 0x22E6AE0
          - 0x22E6B2C
          - 0x22E6B78
          - 0x22E6BC4
          - 0x22E6E74
          - 0x22E6EC0
        NA:
          - 0x22E6130
          - 0x22E617C
          - 0x22E61C8
          - 0x22E6214
          - 0x22E64C4
          - 0x22E6510
        JP:
          - 0x22E77A0
          - 0x22E77EC
          - 0x22E7838
          - 0x22E7884
          - 0x22E7B34
          - 0x22E7B80
      description: |-
        Just a guess. Calls PlayEffectAnimation with data from animation ID 0x1A9.
        
        r0: entity pointer
    - name: PlayEffectAnimation0x18E
      address:
        EU: 0x22E6D88
        NA: 0x22E63D8
        JP: 0x22E7A48
      description: |-
        Just a guess. Calls PlayEffectAnimation with data from animation ID 0x18E.
        
        r0: entity pointer
    - name: LoadMappaFileAttributes
      address:
        EU: 0x22E796C
        NA: 0x22E6FBC
        JP: 0x22E862C
      description: |-
        Note: unverified, ported from Irdkwia's notes
        
        This function processes the monster spawn list of the current floor, checking which species can spawn, capping the amount of spawnable species on the floor to 14, randomly choosing which 14 species will spawn and ensuring that the sprite size of all the species combined does not exceed the maximum of 0x58000 bytes (352 KB). Kecleon and the Decoy are always included in the random selection.
        The function also processes the floor's item spawn lists. When loading fixed rooms from the hidden staircase, the game forces the number of spawnable species to 0.
        
        r0: quick_saved
        r1: disable_monsters
        r2: special_process
    - name: GetItemIdToSpawn
      address:
        EU: 0x22E8474
        NA: 0x22E7AC4
        JP: 0x22E9130
      description: |-
        Randomly picks an item to spawn using one of the floor's item spawn lists and returns its ID.
        
        If the function fails to properly choose an item (due to, for example, a corrupted item list), ITEM_POKE is returned.
        
        r0: Which item list to use
        return: Item ID
    - name: CopySpawnEntriesMaster
      address:
        EU: 0x22E8598
        NA: 0x22E7BE8
        JP: 0x22E9254
      description: |-
        Copies the array at spawn_entries_master, starting from offset, to spawn_entries and returns the number of elements copied.
        
        r0: [output] Size 16 monster_spawn_entry array
        r1: Offset (always 0 in practice)
        return: int
    - name: MonsterSpawnListPartialCopy
      address:
        EU: 0x22E8610
        NA: 0x22E7C60
        JP: 0x22E92CC
      description: |-
        Copies all entries in the floor's monster spawn list that have a sprite size >= 6 to the specified buffer.
        
        The parameter in r1 can be used to specify how many entries are already present in the buffer. Entries added by this function will be placed after those, and the total returned in r1 will account for existing entries as well.
        
        r0: [output] Buffer where the result will be stored
        r1: Current amount of entries in the buffer
        return: New amount of entries in the buffer
    - name: IsOnMonsterSpawnList
      address:
        EU: 0x22E86FC
        NA: 0x22E7D4C
        JP: 0x22E93B4
      description: |-
        Returns true if the specified monster is included in the floor's monster spawn list (the modified list after a maximum of 14 different species were chosen, not the raw list read from the mappa file).
        
        r0: Monster ID
        return: bool
    - name: GetMonsterIdToSpawn
      address:
        EU: 0x22E8750
        NA: 0x22E7DA0
        JP: 0x22E9408
      description: |-
        Randomly picks a monster to spawn using the floor's monster spawn list and returns its ID.
        
        r0: the spawn weight to use (0 for normal, 1 for monster house)
        return: monster ID
    - name: GetMonsterLevelToSpawn
      address:
        EU: 0x22E8808
        NA: 0x22E7E58
        JP: 0x22E94C0
      description: |-
        Get the level of the monster to be spawned, given its id.
        
        r0: monster ID
        return: Level of the monster to be spawned, or 1 if the specified ID can't be found on the floor's spawn table.
    - name: AllocTopScreenStatus
      address:
        EU: 0x22E8874
        NA: 0x22E7EC4
        JP: 0x22E952C
      description: |-
        Allocates and initializes the top_screen_status struct when entering dungeon mode.
        
        No params.
    - name: FreeTopScreenStatus
      address:
        EU: 0x22E88F4
        NA: 0x22E7F44
        JP: 0x22E95AC
      description: |-
        Gets called when leaving dungeon mode, calls FreeTopScreen and then also frees the allocated memory to the top_screen_status struct.
        
        No params.
    - name: InitializeTeamStats
      address:
        EU: 0x22E8AE0
        NA: 0x22E8130
        JP: 0x22E9798
      description: |-
        Initializes the team stats top screen.
        
        return: always 1, seems unused
    - name: UpdateTeamStatsWrapper
      address:
        EU: 0x22E8B40
        NA: 0x22E8190
        JP: 0x22E97F8
      description: |-
        Contains a check and calls UpdateTeamStats in overlay10.
        
        return: always 1, seems unused
    - name: FreeTeamStatsWrapper
      address:
        EU: 0x22E8B98
        NA: 0x22E81E8
        JP: 0x22E9850
      description: |-
        Calls a function that calls FreeTeamStats in overlay10.
        
        return: always 1, seems unused
    - name: AssignTopScreenHandlers
      address:
        EU: 0x22E9078
        NA: 0x22E86C8
        JP: 0x22E9D30
      description: |-
        Sets the handler functions of the top screen type.
        
        r0: Array where the handler function pointers get written to.
        r1: init_func
        r2: update_func
        r3: ?
        stack[0]: free_func
    - name: HandleTopScreenFades
      address:
        EU: 0x22E921C
        NA: 0x22E886C
        JP: 0x22E9ED4
      description: |-
        Used to initialize and uninitialize the top screen in dungeon mode in conjunction with handling the fade status of the screen.
        
        For example, when a fade out is done, it calls the necessary functions to close the top screen windows. When it starts fading in again, it re-creates all the necessary windows corresponding to the top screen type setting.
        
        No params.
    - name: FreeTopScreen
      address:
        EU: 0x22E95FC
        NA: 0x22E8C4C
        JP: 0x22EA2B4
      description: |-
        Gets called twice when fading out the top screen. First it calls the free_func of the top screen type and sets the handlers to null and on the second pass it just returns.
        
        return: always 1, seems unused
    - name: GetDirectionTowardsPosition
      address:
        EU: 0x22E99D0
        NA: 0x22E9020
        JP: 0x22EA688
      description: |-
        Gets the direction in which a monster should move to go from the origin position to the target position
        
        r0: Origin position
        r1: Target position
        return: Direction in which to move to reach the target position from the origin position
    - name: GetChebyshevDistance
      address:
        EU: 0x22E9A3C
        NA: 0x22E908C
        JP: 0x22EA6F4
      description: |-
        Returns the Chebyshev distance between two positions. Calculated as max(abs(x0-x1), abs(y0-y1)).
        
        r0: Position A
        r1: Position B
        return: Chebyshev Distance between position A and position B
    - name: IsPositionActuallyInSight
      address:
        EU: 0x22E9A7C
        NA: 0x22E90CC
        JP: 0x22EA734
      description: |-
        Checks if a given target position is in sight from a given origin position.
        If the origin position is on a hallway or r2 is true, checks if both positions are within <dungeon::display_data::visibility_range> tiles of each other.
        If the origin position is on a room, checks that the target position is within the boundaries of said room.
        
        r0: Origin position
        r1: Target position
        r2: True to assume the entity standing on the origin position has the dropeye status
        return: True if the target position is in sight from the origin position
    - name: IsPositionInSight
      address:
        EU: 0x22E9B54
        NA: 0x22E91A4
        JP: 0x22EA80C
      description: |-
        Checks if a given target position is in sight from a given origin position.
        There's multiple factors that affect this check, but generally, it's true if both positions are in the same room (by checking if the target position is within the boundaries of the room where the origin position is) or within 2 tiles of each other.
        
        r0: Origin position
        r1: Target position
        r2: True to assume the entity standing on the origin position has the dropeye status
        return: True if the target position is in sight from the origin position
    - name: GetLeader
      address:
        EU: 0x22E9F30
        NA: 0x22E9580
        JP: 0x22EABE8
      description: |-
        Gets the pointer to the entity that is currently leading the team, or null if none of the first 4 entities is a valid monster with its is_team_leader flag set. It also sets LEADER_PTR to the result before returning it.
        
        return: Pointer to the current leader of the team or null if there's no valid leader.
    - name: GetLeaderMonster
      address:
        EU: 0x22E9FC8
        NA: 0x22E9618
        JP: 0x22EAC80
      description: |-
        Returns a pointer to the monster data of the current leader.
        
        No params.
    - name: GetRandomTile
      address:
        EU: 0x22E9FD8
        NA: 0x22E9628
        JP: 0x22EAC90
      description: |-
        Gets a random valid tile. Used for warping as well as several other things.
        
        The selection algorithm is as follows:
        First, try to randomly select a valid tile that is not a hallway and is at least 6 tiles away from the leader in either direction.
        If none are found, try to randomly select a valid tile that is not a hallway.
        If none are found, try to randomly select a valid tile.
        If none are found, return 0.
        
        A valid tile is defined as a floor tile that has no object or monster on it and also does not have a key door (if r1 is true).
        
        r0: [output] position
        r1: boolean indicating whether or not to exclude key doors
        return: whether a tile was successfully found
    - name: FindNearbyUnoccupiedTile
      address:
        EU: 0x22EA1F4
        NA: 0x22E9844
        JP: 0x22EAEAC
      description: |-
        Searches for an unoccupied tile near some origin.
        
        A tile is considered "unoccupied" if it's not a key door, and has no object or monster on it. In "random room" mode, the tile must also not be in a hallway, and must not have the stairs.
        
        The first unoccupied tile found is returned. The search order is randomized in "random room" mode, otherwise the search order is fixed based on the input displacement array.
        
        r0: [output] position
        r1: origin position
        r2: array of displacements from the origin position to consider
        r3: number of elements in displacements array
        stack[0]: random room mode flag
        return: whether a tile was successfully found
    - name: FindClosestUnoccupiedTileWithin2
      address:
        EU: 0x22EA3A0
        NA: 0x22E99F0
        JP: 0x22EB058
      description: |-
        Searches for the closest unoccupied tile within 2 steps of the given origin.
        
        Calls FindNearbyUnoccupiedTile with DISPLACEMENTS_WITHIN_2_SMALLEST_FIRST.
        
        r0: [output] position
        r1: origin position
        r2: random room mode flag
        return: whether a tile was successfully found
    - name: FindFarthestUnoccupiedTileWithin2
      address:
        EU: 0x22EA3BC
        NA: 0x22E9A0C
        JP: 0x22EB074
      description: |-
        Searches for the farthest unoccupied tile within 2 steps of the given origin.
        
        Calls FindNearbyUnoccupiedTile with DISPLACEMENTS_WITHIN_2_LARGEST_FIRST.
        
        r0: [output] position
        r1: origin position
        r2: random room mode flag
        return: whether a tile was successfully found
    - name: FindUnoccupiedTileWithin3
      address:
        EU: 0x22EA3D8
        NA: 0x22E9A28
        JP: 0x22EB090
      description: |-
        Searches for an unoccupied tile within 3 steps of the given origin.
        
        Calls FindNearbyUnoccupiedTile with DISPLACEMENTS_WITHIN_3.
        
        r0: [output] position
        r1: origin position
        r2: random room mode flag
        return: whether a tile was successfully found
    - name: TickStatusTurnCounter
      address:
        EU: 0x22EA3F4
        NA: 0x22E9A44
        JP: 0x22EB0AC
      description: |-
        Ticks down a turn counter for a status condition. If the counter equals 0x7F, it will not be decreased.
        
        r0: pointer to the status turn counter
        return: new counter value
    - name: AdvanceFrame
      address:
        EU: 0x22EA990
        NA: 0x22E9FE0
        JP: 0x22EB648
      description: |-
        Advances one frame. Does not return until the next frame starts.
        
        r0: ? - Unused by the function
    - name: DisplayAnimatedNumbers
      address:
        EU: 0x22EB0C8
        NA: 0x22EA718
        JP: 0x22EBD80
      description: |-
        Displays numbers or the "MISS" text above a monster. Normally used to display damage amounts, although it also has other uses (such as showing the stockpile count).
        
        r0: Amount to display. Can be negative. 9999 displays "MISS" instead.
        r1: Entity above which the numbers will be displayed
        r2: True to display a plus or minus sign before the numbers, false to hide it
        r3: Color of the numbers. NUMBER_COLOR_AUTO to determine it automatically.
    - name: SetDungeonRngPreseed23Bit
      address:
        EU: 0x22EB318
        NA: 0x22EA968
        JP: 0x22EBFD0
      description: |-
        Sets the preseed in the global dungeon PRNG state, using 23 bits from the input. See GenerateDungeonRngSeed for more information.
        
        Given the input preseed23, the actual global preseed is set to (preseed23 & 0xFFFFFF | 1), so only bits 1-23 of the input are used.
        
        r0: preseed23
    - name: GenerateDungeonRngSeed
      address:
        EU: 0x22EB330
        NA: 0x22EA980
        JP: 0x22EBFE8
      description: |-
        Generates a seed with which to initialize the dungeon PRNG.
        
        The seed is calculated by starting with a different seed, the "preseed" x0 (defaults to 1, but can be set by other functions). The preseed is iterated twice with the same recurrence relation used in the primary LCG to generate two pseudorandom 32-bit numbers x1 and x2. The output seed is then computed as
          seed = (x1 & 0xFF0000) | (x2 >> 0x10) | 1
        The value x1 is then saved as the new preseed.
        
        This method of seeding the dungeon PRNG appears to be used only sometimes, depending on certain flags in the data for a given dungeon.
        
        return: RNG seed
    - name: GetDungeonRngPreseed
      address:
        EU: 0x22EB37C
        NA: 0x22EA9CC
        JP: 0x22EC034
      description: |-
        Gets the current preseed stored in the global dungeon PRNG state. See GenerateDungeonRngSeed for more information.
        
        return: current dungeon RNG preseed
    - name: SetDungeonRngPreseed
      address:
        EU: 0x22EB38C
        NA: 0x22EA9DC
        JP: 0x22EC044
      description: |-
        Sets the preseed in the global dungeon PRNG state. See GenerateDungeonRngSeed for more information.
        
        r0: preseed
    - name: InitDungeonRng
      address:
        EU: 0x22EB39C
        NA: 0x22EA9EC
        JP: 0x22EC054
      description: |-
        Initialize (or reinitialize) the dungeon PRNG with a given seed. The primary LCG and the five secondary LCGs are initialized jointly, and with the same seed.
        
        r0: seed
    - name: DungeonRand16Bit
      address:
        EU: 0x22EB3D0
        NA: 0x22EAA20
        JP: 0x22EC088
      description: |-
        Computes a pseudorandom 16-bit integer using the dungeon PRNG.
        
        Note that the dungeon PRNG is only used in dungeon mode (as evidenced by these functions being in overlay 29). The game uses another lower-quality PRNG (see arm9.yml) for other needs.
        
        Random numbers are generated with a linear congruential generator (LCG). The game actually maintains 6 separate sequences that can be used for generation: a primary LCG and 5 secondary LCGs. The generator used depends on parameters set on the global PRNG state.
        
        All dungeon LCGs have a modulus of 2^32 and a multiplier of 1566083941 (see DUNGEON_PRNG_LCG_MULTIPLIER). The primary LCG uses an increment of 1, while the secondary LCGs use an increment of 2531011 (see DUNGEON_PRNG_LCG_INCREMENT_SECONDARY). So, for example, the primary LCG uses the recurrence relation:
          x = (1566083941*x_prev + 1) % 2^32
        
        Since the dungeon LCGs generate 32-bit integers rather than 16-bit, the primary LCG yields 16-bit values by taking the upper 16 bits of the computed 32-bit value. The secondary LCGs yield 16-bit values by taking the lower 16 bits of the computed 32-bit value.
        
        All of the dungeon LCGs have a hard-coded default seed of 1, but in practice the seed is set with a call to InitDungeonRng during dungeon initialization.
        
        return: pseudorandom int on the interval [0, 65535]
    - name: DungeonRandInt
      address:
        EU: 0x22EB448
        NA: 0x22EAA98
        JP: 0x22EC100
      description: |-
        Compute a pseudorandom integer under a given maximum value using the dungeon PRNG.
        
        r0: high
        return: pseudorandom integer on the interval [0, high - 1]
    - name: DungeonRandRange
      address:
        EU: 0x22EB470
        NA: 0x22EAAC0
        JP: 0x22EC128
      description: |-
        Compute a pseudorandom value between two integers using the dungeon PRNG.
        
        If both input integers are the same, the first is returned.
        
        r0: x
        r1: y
        return: pseudorandom integer on the interval [min(x, y), max(x, y) - 1], or x if x == y.
    - name: DungeonRandOutcome
      address:
        EU:
          - 0x22EB4D0
          - 0x22EB500
        NA:
          - 0x22EAB20
          - 0x22EAB50
        JP:
          - 0x22EC188
          - 0x22EC1B8
      description: |-
        Returns the result of a possibly biased coin flip (a Bernoulli random variable) with some success probability p, using the dungeon PRNG.
        
        r0: success percentage (100*p)
        return: true with probability p, false with probability (1-p)
    - name: CalcStatusDuration
      address:
        EU: 0x22EB530
        NA: 0x22EAB80
        JP: 0x22EC1E8
      description: |-
        Seems to calculate the duration of a volatile status on a monster.
        
        r0: entity pointer
        r1: pointer to a turn range (an array of two shorts {lower, higher})
        r2: flag for whether or not to factor in the Self Curer IQ skill and the Natural Cure ability
        return: number of turns for the status condition
    - name: DungeonRngUnsetSecondary
      address:
        EU: 0x22EB5E4
        NA: 0x22EAC34
        JP: 0x22EC29C
      description: |-
        Sets the dungeon PRNG to use the primary LCG for subsequent random number generation, and also resets the secondary LCG index back to 0.
        
        Similar to DungeonRngSetPrimary, but DungeonRngSetPrimary doesn't modify the secondary LCG index if it was already set to something other than 0.
        
        No params.
    - name: DungeonRngSetSecondary
      address:
        EU: 0x22EB5FC
        NA: 0x22EAC4C
        JP: 0x22EC2B4
      description: |-
        Sets the dungeon PRNG to use one of the 5 secondary LCGs for subsequent random number generation.
        
        r0: secondary LCG index
    - name: DungeonRngSetPrimary
      address:
        EU: 0x22EB614
        NA: 0x22EAC64
        JP: 0x22EC2CC
      description: |-
        Sets the dungeon PRNG to use the primary LCG for subsequent random number generation.
        
        No params.
    - name: MusicTableIdxToMusicId
      address:
        EU: 0x22EB6B0
        NA: 0x22EAD00
        JP: 0x22EC368
      description: |-
        Used to convert an index that refers to a MUSIC_ID_TABLE entry to a regular music ID.
        
        r0: Music table index
        return: Music ID
    - name: ChangeDungeonMusic
      address:
        EU: 0x22EB7C4
        NA: 0x22EAE14
        JP: 0x22EC47C
      description: |-
        Replace the currently playing music with the provided music
        
        r0: music ID
    - name: TrySwitchPlace
      address:
        EU: 0x22EBB28
        NA: 0x22EB178
        JP: 0x22EC7E0
      description: |-
        The user entity attempts to switch places with the target entity (i.e. by the effect of the Switcher Orb). 
        
        The function checks for the Suction Cups ability for both the user and the target, and for the Mold Breaker ability on the user.
        
        r0: pointer to user entity
        r1: pointer to target entity
    - name: SetLeaderActionFields
      address:
        EU: 0x22EBD78
        NA: 0x22EB3C8
        JP: 0x22ECA30
      description: |-
        Sets the leader's monster::action::action_id to the specified value.
        
        Also sets monster::action::action_use_idx and monster::action::field_0xA to 0, as well as monster::action::field_0x10 and monster::action::field_0x12 to -1.
        
        r0: ID of the action to set
    - name: ClearMonsterActionFields
      address:
        EU: 0x22EBDA4
        NA: 0x22EB3F4
        JP: 0x22ECA5C
      description: |-
        Clears the fields related to AI in the monster's data struct, setting them all to 0.
        Specifically, monster::action::action_id, monster::action::action_use_idx and monster::action::field_0xA are cleared.
        
        r0: Pointer to the monster's action field
    - name: SetMonsterActionFields
      address:
        EU: 0x22EBDB8
        NA: 0x22EB408
        JP: 0x22ECA70
      description: |-
        Sets some the fields related to AI in the monster's data struct.
        Specifically, monster::action::action_id, monster::action::action_use_idx and monster::action::field_0xA. The last 2 are always set to 0.
        
        r0: Pointer to the monster's action field
        r1: Value to set monster::action::action_id to.
    - name: SetActionPassTurnOrWalk
      address:
        EU: 0x22EBDCC
        NA: 0x22EB41C
        JP: 0x22ECA84
      description: |-
        Sets a monster's action to action::ACTION_PASS_TURN or action::ACTION_WALK, depending on the result of GetCanMoveFlag for the monster's ID.
        
        r0: Pointer to the monster's action field
        r1: Monster ID
    - name: GetItemToUseByIndex
      address:
        EU: 0x22EBDFC
        NA: 0x22EB44C
        JP: 0x22ECAB4
      description: |-
        Returns a pointer to the item that is about to be used by a monster given its index.
        
        r0: Entity pointer
        r1: Item index
        return: Pointer to the item
    - name: GetItemToUse
      address:
        EU: 0x22EBEFC
        NA: 0x22EB54C
        JP: 0x22ECBB4
      description: |-
        Returns a pointer to the item that is about to be used by a monster.
        
        r0: Entity pointer
        r1: Parameter index in monster::action_data::action_parameters. Will be used to use to determine the index of the used item.
        r2: Unused
        return: Pointer to the item
    - name: GetItemAction
      address:
        EU: 0x22EBF88
        NA: 0x22EB5D8
        JP: 0x22ECC40
      description: |-
        Returns the action ID that corresponds to an item given its ID.
        
        The action is based on the category of the item (see ITEM_CATEGORY_ACTIONS), unless the specified ID is 0x16B, in which case ACTION_UNK_35 is returned.
        Some items can have unexpected actions, such as thrown items, which have ACTION_NOTHING. This is done to prevent duplicate actions from being listed in the menu (since items always have a "throw" option), since a return value of ACTION_NOTHING prevents the option from showing up in the menu.
        
        r0: Item ID
        return: Action ID associated with the specified item
    - name: RemoveUsedItem
      address:
        EU: 0x22EBFBC
        NA: 0x22EB60C
        JP: 0x22ECC74
      description: |-
        Removes an item from the bag or from the floor after using it
        
        r0: Pointer to the entity that used the item
        r1: Parameter index in monster::action_data::action_parameters. Will be used to use to determine the index of the used item.
    - name: AddDungeonSubMenuOption
      address:
        EU: 0x22EC1CC
        NA: 0x22EB81C
        JP: 0x22ECE84
      description: |-
        Adds an option to the list of actions that can be taken on a pokémon, item or move to the currently active sub-menu on dungeon mode (team, moves, items, etc.).
        
        r0: Action ID
        r1: True if the option should be enabled, false otherwise
    - name: DisableDungeonSubMenuOption
      address:
        EU: 0x22EC2A4
        NA: 0x22EB8F4
        JP: 0x22ECF5C
      description: |-
        Disables an option that was addeed to a dungeon sub-menu.
        
        r0: Action ID of the option that should be disabled
    - name: SetActionRegularAttack
      address:
        EU: 0x22EC600
        NA: 0x22EBC50
        JP: 0x22ED2B8
      description: |-
        Sets a monster's action to action::ACTION_REGULAR_ATTACK, with a specified direction.
        
        r0: Pointer to the monster's action field
        r1: Direction in which to use the move. Gets stored in monster::action::direction.
    - name: SetActionUseMovePlayer
      address:
        EU: 0x22EC648
        NA: 0x22EBC98
        JP: 0x22ED300
      description: |-
        Sets a monster's action to action::ACTION_USE_MOVE_PLAYER, with a specified monster and move index.
        
        r0: Pointer to the monster's action field
        r1: Index of the monster that is using the move on the entity list. Gets stored in monster::action::action_use_idx.
        r2: Index of the move to use (0-3). Gets stored in monster::action::field_0xA.
    - name: SetActionUseMoveAi
      address:
        EU: 0x22EC66C
        NA: 0x22EBCBC
        JP: 0x22ED324
      description: |-
        Sets a monster's action to action::ACTION_USE_MOVE_AI, with a specified direction and move index.
        
        r0: Pointer to the monster's action field
        r1: Index of the move to use (0-3). Gets stored in monster::action::action_use_idx.
        r2: Direction in which to use the move. Gets stored in monster::action::direction.
    - name: RunFractionalTurn
      address:
        EU: 0x22EC6B8
        NA: 0x22EBD08
        JP: 0x22ED370
      description: |-
        The main function which executes the actions that take place in a fractional turn. Called in a loop by RunDungeon while IsFloorOver returns false.
        
        r0: first loop flag (true when the function is first called during a floor)
    - name: RunLeaderTurn
      address:
        EU: 0x22ECCB8
        NA: 0x22EC308
        JP: 0x22ED970
      description: |-
        Handles the leader's turn. Includes a movement speed check that might cause it to return early if the leader isn't fast enough to act in this fractional turn. If that check (and some others) pass, the function does not return until the leader performs an action.
        
        r0: ?
        return: true if the leader has performed an action
    - name: TrySpawnMonsterAndActivatePlusMinus
      address:
        EU: 0x22ED08C
        NA: 0x22EC6DC
        JP: 0x22EDD44
      description: |-
        Called at the beginning of RunFractionalTurn. Executed only if FRACTIONAL_TURN_SEQUENCE[fractional_turn * 2] is not 0.
        
        First it calls TrySpawnMonsterAndTickSpawnCounter, then tries to activate the Plus and Minus abilities for both allies and enemies, and finally calls TryForcedLoss.
        
        No params.
    - name: IsFloorOver
      address:
        EU: 0x22ED198
        NA: 0x22EC7E8
        JP: 0x22EDE50
      description: |-
        Checks if the current floor should end, and updates dungeon::floor_loop_status if required.
        If the player has been defeated, sets dungeon::floor_loop_status to floor_loop_status::FLOOR_LOOP_LEADER_FAINTED.
        If dungeon::end_floor_flag is 1 or 2, sets dungeon::floor_loop_status to floor_loop_status::FLOOR_LOOP_NEXT_FLOOR.
        
        return: true if the current floor should end
    - name: DecrementWindCounter
      address:
        EU: 0x22ED4F8
        NA: 0x22ECB48
        JP: 0x22EE1AC
      description: |-
        Decrements dungeon::wind_turns and displays a wind warning message if required.
        
        No params.
    - name: IsDungeonEndReasonFailure
      address:
        EU: 0x22ED8F4
        NA: 0x22ECF44
        JP: 0x22EE5A8
      description: |-
        Checks if the damage_source of the dungeon ending is because of a failure to complete the dungeon.
        Specifically checks fainted_monster_dungeon_end_reason to be less than DAMAGE_SOURCE_ESCAPE.
        
        return: bool
    - name: SetForcedLossReason
      address:
        EU: 0x22ED9B8
        NA: 0x22ED008
        JP: 0x22EE66C
      description: |-
        Sets dungeon::forced_loss_reason to the specified value
        
        r0: Forced loss reason
    - name: GetForcedLossReason
      address:
        EU: 0x22ED9CC
        NA: 0x22ED01C
        JP: 0x22EE680
      description: |-
        Returns dungeon::forced_loss_reason
        
        return: forced_loss_reason
    - name: BindTrapToTile
      address:
        EU: 0x22EE208
        NA: 0x22ED858
        JP: 0x22EEEBC
      description: |-
        Sets the given tile's associated object to be the given trap, and sets the visibility of the trap.
        
        r0: tile pointer
        r1: entity pointer
        r2: visibility flag
    - name: AreLateGameTrapsEnabledWrapper
      address:
        EU: 0x22EE218
        NA: 0x22ED868
        JP: 0x22EEECC
      description: |-
        A wrapper around AreLateGameTrapsEnabled that passes the fixed room for the floor.
        
        return: bool
    - name: SpawnEnemyTrapAtPos
      address:
        EU: 0x22EE320
        NA: 0x22ED970
        JP: 0x22EEFD4
      description: |-
        A convenience wrapper around SpawnTrap and BindTrapToTile. Always passes 0 for the team parameter (making it an enemy trap).
        
        r0: trap ID
        r1: x position
        r2: y position
        r3: flags
        stack[0]: visibility flag
    - name: PrepareTrapperTrap
      address:
        EU: 0x22EE584
        NA: 0x22EDBD4
        JP: 0x22EF238
      description: |-
        Saves the relevant information in the dungeon struct to later place a trap at the
        location of the entity. (Only called with trap ID 0x19 (TRAP_NONE), but could be used 
        with others).
        
        r0: entity pointer
        r1: trap ID
        r2: team (see struct trap::team)
    - name: TrySpawnTrap
      address:
        EU: 0x22EE66C
        NA: 0x22EDCBC
        JP: 0x22EF320
      description: |-
        Checks if the a trap can be placed on the tile. If the trap ID is >= TRAP_NONE (the
        last value for a trap), randomly select another trap (except for wonder tile). After
        30 failed attempts to select a non-wonder tile trap ID, default to chestnut trap.
        If the checks pass, spawn the trap.
        
        r0: position
        r1: trap ID
        r2: team (see struct trap::team)
        r3: visibility flag
        return: true if a trap was spawned succesfully
    - name: TrySpawnTrapperTrap
      address:
        EU: 0x22EE784
        NA: 0x22EDDD4
        JP: 0x22EF438
      description: |-
        If the flag for a trapper trap is set, handles spawning a trap based upon the
        information inside the dungeon struct. Uses the entity for logging a message
        depending on success or failure.
        
        r0: entity pointer
        return: true if a trap was spawned succesfully
    - name: TryRemoveTrap
      address:
        EU: 0x22EE82C
        NA: 0x22EDE7C
        JP: 0x22EF4E0
      description: |-
        Tries to remove a trap from the tile at the passed position. It does nothing
        if there is no trap on the tile at that position.
        
        r0: position
        r1: bool update trap visibility
        return: whether a trap was succesfully removed or not
    - name: TryTriggerTrap
      address:
        EU: 0x22EE950
        NA: 0x22EDFA0
        JP: 0x22EF604
      description: |-
        Called whenever a monster steps on a trap.
        
        The function will try to trigger it. Nothing will happen if the pokémon has the same team as the trap. The attempt to trigger the trap can also fail due to IQ skills, due to the trap failing to work (random chance), etc.
        
        r0: Entity who stepped on the trap
        r1: Trap position
        r2: ?
        r3: ?
    - name: ApplyMudTrapEffect
      address:
        EU: 0x22EED1C
        NA: 0x22EE36C
        JP: 0x22EF9C8
      description: |-
        Randomly lowers attack, special attack, defense, or special defense of the defender by 3 stages.
        
        r0: attacker entity pointer
        r1: defender entity pointer
    - name: ApplyStickyTrapEffect
      address:
        EU: 0x22EEDE4
        NA: 0x22EE434
        JP: 0x22EFA90
      description: |-
        If the defender is the leader, randomly try to make something in the bag sticky. Otherwise, try to make the item the monster is holding sticky.
        
        r0: attacker entity pointer
        r1: defender entity pointer
    - name: ApplyGrimyTrapEffect
      address:
        EU: 0x22EEFE0
        NA: 0x22EE62C
        JP: 0x22EFC8C
      description: |-
        If the defender is the leader, randomly try to turn food items in the toolbox into
        grimy food. Otherwise, try to make the food item the monster is holding grimy food.
        
        r0: attacker entity pointer
        r1: defender entity pointer
    - name: ApplyPitfallTrapEffect
      address:
        EU: 0x22EF1D4
        NA: 0x22EE820
        JP: 0x22EFE80
      description: |-
        If the defender is the leader, end the current floor unless it has a rescue point.
        Otherwise, make the entity faint and ignore reviver seeds. If not called by a random
        trap, break the grate on the pitfall trap.
        
        r0: attacker entity pointer
        r1: defender entity pointer
        r2: tile pointer
        r3: bool caused by random trap
    - name: ApplySummonTrapEffect
      address:
        EU: 0x22EF348
        NA: 0x22EE994
        JP: 0x22EFFE8
      description: |-
        Randomly spawns 2-4 enemy monsters around the position. The entity is only used for
        logging messages.
        
        r0: entity pointer
        r1: position
    - name: ApplyPpZeroTrapEffect
      address:
        EU: 0x22EF3E4
        NA: 0x22EEA30
        JP: 0x22F0084
      description: |-
        Tries to reduce the PP of one of the defender's moves to 0.
        
        r0: attacker entity pointer
        r1: defender entity pointer
    - name: ApplyPokemonTrapEffect
      address:
        EU: 0x22EF4CC
        NA: 0x22EEB18
        JP: 0x22F016C
      description: |-
        Turns item in the same room as the tile at the position (usually just the entities's
        position) into monsters. If the position is in a hallway, convert items in a 3x3 area
        centered on the position into monsters.
        
        r0: entity pointer
        r1: position
    - name: ApplyTripTrapEffect
      address:
        EU: 0x22EF6E0
        NA: 0x22EED2C
        JP: 0x22F0380
      description: |-
        Tries to drop the defender's item and places it on the floor.
        
        r0: attacker entity pointer
        r1: defender entity pointer
    - name: ApplyStealthRockTrapEffect
      address:
        EU: 0x22EF804
        NA: 0x22EEE50
        JP: 0x22F04A4
      description: |-
        Tries to apply the damage from the stealth rock trap but does nothing if the defender is a rock type.
        
        r0: attacker entity pointer
        r1: defender entity pointer
    - name: ApplyToxicSpikesTrapEffect
      address:
        EU: 0x22EF8A0
        NA: 0x22EEEEC
      description: |-
        Tries to inflict 10 damage on the defender and then tries to poison them.
        
        r0: attacker entity pointer
        r1: defender entity pointer
    - name: ApplyRandomTrapEffect
      address:
        EU: 0x22EF8F4
        NA: 0x22EEF40
        JP: 0x22F0540
      description: |-
        Selects a random trap that isn't a wonder tile and isn't a random trap and calls
        ApplyTrapEffect on all monsters that is different from the trap's team.
        
        r0: Triggered trap
        r1: User
        r2: Target, normally same as user
        r3: Tile that contains the trap
        stack[0]: position
    - name: ApplyGrudgeTrapEffect
      address:
        EU: 0x22EFA28
        NA: 0x22EF074
        JP: 0x22F066C
      description: |-
        Spawns several monsters around the position and gives all monsters on the floor the
        grudge status condition.
        
        r0: entity pointer
        r1: position
    - name: ApplyTrapEffect
      address:
        EU: 0x22EFB08
        NA: 0x22EF154
        JP: 0x22F0730
      description: |-
        Performs the effect of a triggered trap.
        
        The trap's animation happens before this function is called.
        
        r0: Triggered trap
        r1: User
        r2: Target, normally same as user
        r3: Tile that contains the trap
        stack[0]: position
        stack[1]: trap ID
        stack[2]: bool caused by random trap
        return: True if the trap should be destroyed after the effect is applied
    - name: RevealTrapsNearby
      address:
        EU: 0x22EFF8C
        NA: 0x22EF5D8
        JP: 0x22F0BDC
      description: |-
        Reveals traps within the monster's viewing range.
        
        r0: entity pointer
    - name: ShouldRunMonsterAi
      address:
        EU: 0x22F03A0
        NA: 0x22EF9EC
        JP: 0x22F0FF0
      description: |-
        Checks a monster's monster_behavior to see whether or not the monster should use AI. Only called on monsters with
        a monster_behavior greater than or equal to BEHAVIOR_FIXED_ENEMY. Returns false for BEHAVIOR_FIXED_ENEMY, 
        BEHAVIOR_WANDERING_ENEMY_0x8, BEHAVIOR_SECRET_BAZAAR_KIRLIA, BEHAVIOR_SECRET_BAZAAR_MIME_JR,
        BEHAVIOR_SECRET_BAZAAR_SWALOT, BEHAVIOR_SECRET_BAZAAR_LICKILICKY, and BEHAVIOR_SECRET_BAZAAR_SHEDINJA.
        
        r0: monster entity pointer
        return: bool
    - name: DebugRecruitingEnabled
      address:
        EU: 0x22F0420
        NA: 0x22EFA6C
        JP: 0x22F1070
      description: |-
        Always returns true. Called by SpecificRecruitCheck.
        
        Seems to be a function used during development to disable recruiting. If it returns false, SpecificRecruitCheck will also return false.
        
        return: true
    - name: TryActivateIqBooster
      address:
        EU: 0x22F0428
        NA: 0x22EFA74
        JP: 0x22F1078
      description: |-
        Increases the IQ of all team members holding the IQ Booster by floor_properties::iq_booster_value amount unless the
        value is 0.
        
        No params.
    - name: IsSecretBazaarNpcBehavior
      address:
        EU: 0x22F04B8
        NA: 0x22EFB04
        JP: 0x22F1108
      description: |-
        Checks if a behavior ID corresponds to one of the Secret Bazaar NPCs.
        
        r0: monster behavior ID
        return: bool
    - name: GetLeaderAction
      address:
        EU: 0x22F1540
        NA: 0x22F0B8C
        JP: 0x22F218C
      description: |-
        Returns a pointer to the action data of the current leader (field 0x4A on its monster struct).
        
        No params.
    - name: GetEntityTouchscreenArea
      address:
        EU: 0x22F1560
        NA: 0x22F0BAC
        JP: 0x22F21AC
      description: |-
        Returns the area on the touchscreen that contains the sprite of the specified entity
        
        r0: Entity pointer
        r1: [output] struct where the result should be written
    - name: SetLeaderAction
      address:
        EU: 0x22F1890
        NA: 0x22F0EDC
        JP: 0x22F24DC
      description: |-
        Sets the leader's action field depending on the inputs given by the player.
        
        This function also accounts for other special situations that can force a certain action, such as when the leader is running. The function also takes care of opening the main menu when X is pressed.
        The function generally doesn't return until the player has an action set.
        
        No params.
    - name: ShouldLeaderKeepRunning
      address:
        EU: 0x22F3A44
        NA: 0x22F308C
        JP: 0x22F4684
      description: |-
        Determines if the leader should keep running. Returns false if the leader bumps into something, or if an action that should stop the leader takes place.
        
        return: True if the leader should keep running, false if it should stop.
    - name: CheckLeaderTile
      address:
        EU: 0x22F3FEC
        NA: 0x22F3634
        JP: 0x22F4C2C
      description: |-
        Checks the tile the leader just stepped on and performs any required actions, such as picking up items, triggering traps, etc.
        
        Contains a switch that checks the type of the tile the leader just stepped on.
        
        No params.
    - name: ChangeLeader
      address:
        EU: 0x22F42F0
        NA: 0x22F3934
        JP: 0x22F4F2C
      description: |-
        Tries to change the current leader to the monster specified by dungeon::new_leader.
        
        Accounts for situations that can prevent changing leaders, such as having stolen from a Kecleon shop. If one of those situations prevents changing leaders, prints the corresponding message to the message log.
        
        No params.
    - name: UseSingleUseItemWrapper
      address:
        EU: 0x22F5C88
        NA: 0x22F52CC
        JP: 0x22F68C4
      description: |-
        Same as UseSingleUseItem, but the second parameter is determined automatically from monster::action_data::action_parameter[1]::action_use_idx.
        
        r0: User
    - name: UseSingleUseItem
      address:
        EU: 0x22F5CB4
        NA: 0x22F52F8
        JP: 0x22F68F0
      description: |-
        Makes a monster use a single-use item. The item is deleted afterwards.
        
        The item to use is determined by the user's monster::action_data::action_parameter[0].
        
        r0: User (monster who used the item)
        r1: Target (monster that consumes the item)
    - name: UseThrowableItem
      address:
        EU: 0x22F5E78
        NA: 0x22F54BC
        JP: 0x22F6AB4
      description: |-
        Makes a monster use a throwable item.
        
        The item to use is determined by monster::action_data::action_parameter[0].
        If the item's category is CATEGORY_THROWN_LINE or CATEGORY_THROWN_ARC, the game will attempt to decrement the count of the used item by 1. If it's not or there's only 1 item left, it is destroyed instead.
        
        r0: User (monster who used the item)
    - name: ResetDamageData
      address:
        EU: 0x22F77D0
        NA: 0x22F6E18
        JP: 0x22F83FC
      description: |-
        Zeroes the damage data struct, which is output by the damage calculation function.
        
        r0: damage data pointer
    - name: FreeLoadedAttackSpriteAndMore
      address:
        EU: 0x22F78C8
        NA: 0x22F6F10
        JP: 0x22F84DC
      description: |-
        Among other things, free another data structure in the attack sprite storage area/data
        
        No params.
    - name: SetAndLoadCurrentAttackAnimation
      address:
        EU: 0x22F7920
        NA: 0x22F6F68
        JP: 0x22F8534
      description: |-
        Load given sprite into the currently loaded attack sprite structure, replacing the previous one if already loaded.
        
        r0: pack id
        r1: file index
        return: sprite id in the loaded wan list
    - name: ClearLoadedAttackSprite
      address:
        EU: 0x22F79C0
        NA: 0x22F7008
        JP: 0x22F85D4
      description: |-
        Delete the data of the currently loaded attack sprite, if any.
        Doesn’t free the structure, which can continue to be used.
        
        No params.
    - name: GetLoadedAttackSpriteId
      address:
        EU: 0x22F7A08
        NA: 0x22F7050
        JP: 0x22F861C
      description: |-
        Get the sprite ID (in the loaded WAN list) of the currently loaded attack sprite, or 0 if none.
        
        return: sprite ID
    - name: DungeonGetTotalSpriteFileSize
      address:
        EU: 0x22F7A20
        NA: 0x22F7068
        JP: 0x22F8634
      description: |-
        Checks Castform and Cherrim
        
        Note: unverified, ported from Irdkwia's notes
        
        r0: monster ID
        return: sprite file size
    - name: DungeonGetSpriteIndex
      address:
        EU: 0x22F7D40
        NA: 0x22F7388
        JP: 0x22F8954
      description: |-
        Gets the sprite index of the specified monster on this floor
        
        r0: Monster ID
        return: Sprite index of the specified monster ID
    - name: JoinedAtRangeCheck2Veneer
      address:
        EU: 0x22F7D60
        NA: 0x22F73A8
        JP: 0x22F8970
      description: |-
        Likely a linker-generated veneer for arm9::JoinedAtRangeCheck2.
        
        See https://developer.arm.com/documentation/dui0474/k/image-structure-and-generation/linker-generated-veneers/what-is-a-veneer-
        
        No params.
    - name: FloorNumberIsEven
      address:
        EU: 0x22F7D6C
        NA: 0x22F73B4
        JP: 0x22F897C
      description: |-
        Checks if the current dungeon floor number is even (probably to determine whether an enemy spawn should be female).
        
        Has a special check to return false for Labyrinth Cave B10F (the Gabite boss fight).
        
        return: bool
    - name: GetKecleonIdToSpawnByFloor
      address:
        EU: 0x22F7DA4
        NA: 0x22F73EC
        JP: 0x22F89B4
      description: |-
        If the current floor number is even, returns female Kecleon's id (0x3D7), otherwise returns male Kecleon's id (0x17F).
        
        return: monster ID
    - name: StoreSpriteFileIndexBothGenders
      address:
        EU: 0x22F7DC4
        NA: 0x22F740C
        JP: 0x22F89D4
      description: |-
        Note: unverified, ported from Irdkwia's notes
        
        r0: monster ID
        r1: file ID
    - name: LoadMonsterSpriteInner
      address:
        EU: 0x22F7E8C
        NA: 0x22F74D4
        JP: 0x22F8A9C
      description: |-
        This is called by LoadMonsterSprite a bunch of times.
        
        r0: monster ID
    - name: SwapMonsterWanFileIndex
      address:
        EU: 0x22F7F8C
        NA: 0x22F75D4
        JP: 0x22F8B98
      description: |-
        Note: unverified, ported from Irdkwia's notes
        
        r0: src_id
        r1: dst_id
    - name: LoadMonsterSprite
      address:
        EU: 0x22F800C
        NA: 0x22F7654
        JP: 0x22F8C18
      description: |-
        Loads the sprite of the specified monster to use it in a dungeon.
        
        Irdkwia's notes: Handles Castform/Cherrim/Deoxys
        
        r0: monster ID
        r1: ?
    - name: DeleteMonsterSpriteFile
      address:
        EU: 0x22F8120
        NA: 0x22F7768
        JP: 0x22F8D2C
      description: |-
        Note: unverified, ported from Irdkwia's notes
        
        r0: monster ID
    - name: DeleteAllMonsterSpriteFiles
      address:
        EU: 0x22F81BC
        NA: 0x22F7804
        JP: 0x22F8DC4
      description: |-
        Note: unverified, ported from Irdkwia's notes
        
        No params.
    - name: EuFaintCheck
      address:
        EU: 0x22F88E8
      description: |-
        This function is exclusive to the EU ROM. Seems to perform a check to see if the monster who just fainted was a team member who should cause the minimap to be updated (or something like that, maybe related to the Map Surveyor IQ skill) and if it passes, updates the minimap.
        The function ends by calling another 2 functions. In US ROMs, calls to EUFaintCheck are replaced by calls to those two functions. This seems to indicate that this function fixes some edge case glitch that can happen when a team member faints.
        
        r0: False if the fainted entity was a team member
        r1: True to set an unknown byte in the RAM to 1
    - name: HandleFaint
      address:
        EU: 0x22F8938
        NA: 0x22F7F30
        JP: 0x22F94F0
      description: |-
        Handles a fainted pokémon (reviving does not count as fainting).
        
        r0: Fainted entity
        r1: Damage source (move ID or greater than the max move id for other causes)
        r2: Entity responsible of the fainting
    - name: MoveMonsterToPos
      address:
        EU: 0x22F8FFC
        NA: 0x22F85F0
        JP: 0x22F9BB4
      description: |-
        Moves a monster to the target position. Used both for regular movement and special movement (like teleportation).
        
        r0: Entity pointer
        r1: X target position
        r2: Y target position
        r3: ?
    - name: CreateMonsterSummaryFromMonster
      address:
        EU: 0x22F93D8
        NA: 0x22F89CC
        JP: 0x22F9F90
      description: |-
        Creates a snapshot of the condition of a monster struct in a monster_summary struct.
        
        r0: [output] monster_summary
        r1: monster
    - name: UpdateAiTargetPos
      address:
        EU: 0x22F9B50
        NA: 0x22F9144
        JP: 0x22FA708
      description: |-
        Given a monster, updates its target_pos field based on its current position and the direction in which it plans to attack.
        
        r0: Entity pointer
    - name: SetMonsterTypeAndAbility
      address:
        EU: 0x22F9BA0
        NA: 0x22F9194
        JP: 0x22FA758
      description: |-
        Checks Forecast ability
        
        Note: unverified, ported from Irdkwia's notes
        
        r0: target entity pointer
    - name: TryActivateSlowStart
      address:
        EU: 0x22F9C48
        NA: 0x22F923C
        JP: 0x22FA800
      description: |-
        Runs a check over all monsters on the field for the ability Slow Start, and lowers the speed of those who have it.
        
        No params
    - name: TryActivateArtificialWeatherAbilities
      address:
        EU: 0x22F9CE4
        NA: 0x22F92D8
        JP: 0x22FA89C
      description: |-
        Runs a check over all monsters on the field for abilities that affect the weather and changes the floor's weather accordingly.
        
        No params
    - name: GetMonsterApparentId
      address:
        EU: 0x22F9E14
        NA: 0x22F9408
        JP: 0x22FA9CC
      description: |-
        Note: unverified, ported from Irdkwia's notes
        
        r0: target entity pointer
        r1: current_id
        return: ?
    - name: TryActivateTraceAndColorChange
      address:
        EU: 0x22F9EFC
        NA: 0x22F94F0
        JP: 0x22FAAB4
      description: |-
        Tries to activate the abilities trace and color change if possible. Called after using
        a move.
        
        r0: attacker entity pointer
        r1: defender entity pointer
        r2: move pointer
    - name: DefenderAbilityIsActive
      address:
        EU:
          - 0x22FA0D8
          - 0x2302438
          - 0x230B3B4
          - 0x23125F4
          - 0x23237CC
          - 0x233344C
        NA:
          - 0x22F96CC
          - 0x2301A0C
          - 0x230A940
          - 0x2311B94
          - 0x2322D64
          - 0x2332A0C
        JP:
          - 0x22FAC8C
          - 0x2302F74
          - 0x230BEC4
          - 0x23130A4
          - 0x232420C
          - 0x2333E00
      description: |-
        Checks if a defender has an active ability that isn't disabled by an attacker's Mold Breaker.
        
        There are two versions of this function, which share the same logic but have slightly different assembly. This is probably due to differences in compiler optimizations at different addresses.
        
        r0: attacker pointer
        r1: defender pointer
        r2: ability ID to check on the defender
        r3: flag for whether the attacker's ability is enabled
        return: bool
    - name: IsMonster
      address:
        EU:
          - 0x22FA12C
          - 0x230248C
          - 0x230B408
          - 0x23103F4
          - 0x2319510
          - 0x231B434
          - 0x231BD78
          - 0x2323820
          - 0x234E060
        NA:
          - 0x22F9720
          - 0x2301A60
          - 0x230A994
          - 0x230F980
          - 0x2318AB0
          - 0x231A9D4
          - 0x231B318
          - 0x2322DB8
          - 0x234D460
        JP:
          - 0x22FACD8
          - 0x2302FC0
          - 0x230BF10
          - 0x2310EBC
          - 0x2319F80
          - 0x231BEA4
          - 0x231C7E4
          - 0x2324258
          - 0x234E6EC
      description: |-
        Checks if an entity is a monster (entity type 1).
        
        r0: entity pointer
        return: bool
    - name: TryActivateConversion2
      address:
        EU: 0x22FA150
        NA: 0x22F9744
        JP: 0x22FACFC
      description: |-
        Checks for the conversion2 status and applies the type change if applicable. Called
        after using a move.
        
        r0: attacker entity pointer
        r1: defender entity pointer
        r2: move pointer
    - name: TryActivateTruant
      address:
        EU: 0x22FA1FC
        NA: 0x22F97F0
        JP: 0x22FADA8
      description: |-
        Checks if an entity has the ability Truant, and if so tries to apply the pause status to it.
        
        r0: pointer to entity
    - name: TryPointCameraToMonster
      address:
        EU: 0x22FA2C0
        NA: 0x22F98B4
        JP: 0x22FAE6C
      description: |-
        Attempts to place the camera on top of the specified monster.
        
        If the camera is already on top of the specified entity, the function does nothing.
        
        r0: Entity pointer. Must be a monster, otherwise the function does nothing.
        r1: ?
        r2: ?
    - name: ReevaluateSnatchMonster
      address:
        EU: 0x22FA37C
        NA: 0x22F9970
        JP: 0x22FAF28
      description: |-
        Checks if any monster on the floor has the snatch status and stores the corresponding info
        onto the dungeon struct. This is only called when reinitalizing a dungeon from a quicksave.
        Normally, the game will try to prevent multiple monsters from having snatch, but will pick
        the first one in the list if multiple have the status.
        
        No params.
    - name: GetRandomExplorerMazeMonster
      address:
        EU: 0x22FA3F8
        NA: 0x22F99EC
        JP: 0x22FAFA4
      description: |-
        Checks if any enemy monsters on the floor have the behavior BEHAVIOR_EXPLORER_MAZE_1, 
        BEHAVIOR_EXPLORER_MAZE_2, BEHAVIOR_EXPLORER_MAZE_3 or BEHAVIOR_EXPLORER_MAZE_4 and returns
        one at random. If none can be found, it returns NULL.
        
        return: monster entity pointer
    - name: RestorePpAllMovesSetFlags
      address:
        EU: 0x22FA480
        NA: 0x22F9A74
        JP: 0x22FB02C
      description: |-
        Restores PP for all moves, clears flags move::f_consume_2_pp, move::flags2_unk5 and move::flags2_unk7, and sets flag move::f_consume_pp.
        Called when a monster is revived.
        
        r0: pointer to entity whose moves will be restored
    - name: CheckTeamMemberIdxVeneer
      address:
        EU: 0x22FA64C
        NA: 0x22F9C40
        JP: 0x22FB1F8
      description: |-
        Likely a linker-generated veneer for CheckTeamMemberIdx.
        
        See https://developer.arm.com/documentation/dui0474/k/image-structure-and-generation/linker-generated-veneers/what-is-a-veneer-
        
        r0: member index
        return: True if the value is equal to 0x55AA or 0x5AA5
    - name: IsMonsterIdInNormalRangeVeneer
      address:
        EU: 0x22FA674
        NA: 0x22F9C68
        JP: 0x22FB220
      description: |-
        Likely a linker-generated veneer for IsMonsterIdInNormalRange.
        
        See https://developer.arm.com/documentation/dui0474/k/image-structure-and-generation/linker-generated-veneers/what-is-a-veneer-
        
        r0: monster ID
        return: bool
    - name: BoostIQ
      address:
        EU: 0x22FAB50
        NA: 0x22FA144
        JP: 0x22FB6EC
      description: |-
        Tries to boost the target's IQ.
        
        r0: monster entity pointer
        r1: iq boost
        r2: bool suppress logs
    - name: ShouldMonsterHeadToStairs
      address:
        EU: 0x22FAE3C
        NA: 0x22FA430
        JP: 0x22FB9D8
      description: |-
        Checks if a given monster should try to reach the stairs when controlled by the AI
        
        r0: Entity pointer
        return: True if the monster should try to reach the stairs, false otherwise
    - name: MewSpawnCheck
      address:
        EU: 0x22FAFFC
        NA: 0x22FA5F0
        JP: 0x22FBB98
      description: |-
        If the monster id parameter is 0x97 (Mew), returns false if either dungeon::mew_cannot_spawn or the second parameter are true.
        
        Called before spawning an enemy, appears to be checking if Mew can spawn on the current floor.
        
        r0: monster id
        r1: return false if the monster id is Mew
        return: bool
    - name: TryEndStatusWithAbility
      address:
        EU: 0x22FB1E8
        NA: 0x22FA7DC
        JP: 0x22FBD84
      description: |-
        Checks if any of the defender's active abilities would end one of their current status
        conditions. For example, if the ability Own Tempo will stop confusion.
        
        Called after changing a monster's ability with skill swap, role play, or trace to
        remove statuses the monster should no longer be affected by.
        
        r0: attacker entity pointer
        r1: defender entity pointer
    - name: ExclusiveItemEffectIsActive
      address:
        EU:
          - 0x22FB6A4
          - 0x2300954
          - 0x230B42C
          - 0x2310320
          - 0x2311AC4
          - 0x231524C
          - 0x231A208
          - 0x231B2DC
          - 0x2324380
          - 0x2333428
          - 0x2348780
          - 0x2348EB0
        NA:
          - 0x22FAC98
          - 0x22FFF28
          - 0x230A9B8
          - 0x230F8AC
          - 0x2311064
          - 0x23147EC
          - 0x23197A8
          - 0x231A87C
          - 0x2323918
          - 0x23329E8
          - 0x2347B80
          - 0x23482B0
        JP:
          - 0x22FC224
          - 0x2301358
          - 0x230BF34
          - 0x2310DE8
          - 0x231258C
          - 0x2315CC0
          - 0x231AC78
          - 0x231BD4C
          - 0x2324DB8
          - 0x2333DDC
          - 0x2348F30
          - 0x2349638
      description: |-
        Checks if a monster is a team member under the effects of a certain exclusive item effect.
        
        r0: entity pointer
        r1: exclusive item effect ID
        return: bool
    - name: GetTeamMemberWithIqSkill
      address:
        EU: 0x22FBA04
        NA: 0x22FAFF8
        JP: 0x22FC580
      description: |-
        Returns an entity pointer to the first team member which has the specified iq skill.
        
        r0: iq skill id
        return: pointer to entity
    - name: TeamMemberHasEnabledIqSkill
      address:
        EU: 0x22FBA70
        NA: 0x22FB064
        JP: 0x22FC5EC
      description: |-
        Returns true if any team member has the specified iq skill.
        
        r0: iq skill id
        return: bool
    - name: TeamLeaderIqSkillIsEnabled
      address:
        EU: 0x22FBA8C
        NA: 0x22FB080
        JP: 0x22FC608
      description: |-
        Returns true the leader has the specified iq skill.
        
        r0: iq skill id
        return: bool
    - name: CountMovesOutOfPp
      address:
        EU: 0x22FBAB4
        NA: 0x22FB0A8
        JP: 0x22FC630
      description: |-
        Returns how many of a monster's move are out of PP.
        
        r0: entity pointer
        return: number of moves out of PP
    - name: HasSuperEffectiveMoveAgainstUser
      address:
        EU: 0x22FBB18
        NA: 0x22FB10C
        JP: 0x22FC694
      description: |-
        Checks if the target has at least one super effective move against the user.
        
        r0: User
        r1: Target
        r2: If true, moves with a max Ginseng boost != 99 will be ignored
        return: True if the target has at least one super effective move against the user, false otherwise.
    - name: TryEatItem
      address:
        EU: 0x22FBC20
        NA: 0x22FB214
        JP: 0x22FC79C
      description: |-
        The user attempts to eat an item from the target.
        
        The function tries to eat the target's held item first. If that's not possible and the target is part of the team, it attempts to eat a random edible item from the bag instead.
        Fun fact: The code used to select the random bag item that will be eaten is poorly coded. As a result, there's a small chance of the first edible item in the bag being picked instead of a random one. The exact chance of this happening is (N/B)^B, where N is the amount of non-edible items in the bag and B is the total amount of items in the bag.
        
        r0: User
        r1: Target
        return: True if the attempt was successful
    - name: SetDecoyAiTracker
      address:
        EU: 0x22FBF44
        NA: 0x22FB538
      description: |-
        If there is a decoy on the floor that the entity can see, sets the entity's decoy_ai_tracker to 1 or 2,
        depending on whether the attacker who caused the decoy status is on the team or not, respectively.
        
        r0: Entity pointer
    - name: CheckSpawnThreshold
      address:
        EU: 0x22FBFF8
        NA: 0x22FB5EC
        JP: 0x22FCAC0
      description: |-
        Checks if a given monster ID can spawn in dungeons.
        
        The function returns true if the monster's spawn threshold value is <= SCENARIO_BALANCE_FLAG
        
        r0: monster ID
        return: True if the monster can spawn, false otherwise
    - name: HasLowHealth
      address:
        EU: 0x22FC01C
        NA: 0x22FB610
        JP: 0x22FCAE4
      description: |-
        Checks if the entity passed is a valid monster, and if it's at low health (below 25% rounded down)
        
        r0: entity pointer
        return: bool
    - name: AreEntitiesAdjacent
      address:
        EU: 0x22FC084
        NA: 0x22FB678
        JP: 0x22FCB4C
      description: |-
        Checks whether two entities are adjacent or not.
        
        The function checks all 8 possible directions.
        
        r0: First entity
        r1: Second entity
        return: True if both entities are adjacent, false otherwise.
    - name: IsSpecialStoryAlly
      address:
        EU: 0x22FC4CC
        NA: 0x22FBAD0
        JP: 0x22FCFA4
      description: |-
        Checks if a monster is a special story ally.
        
        This is a hard-coded check that looks at the monster's "Joined At" field. If the value is in the range [DUNGEON_JOINED_AT_BIDOOF, DUNGEON_DUMMY_0xE3], this check will return true.
        
        r0: monster pointer
        return: bool
    - name: IsExperienceLocked
      address:
        EU: 0x22FC4EC
        NA: 0x22FBAF0
        JP: 0x22FCFC4
      description: |-
        Checks if a monster does not gain experience.
        
        This basically just inverts IsSpecialStoryAlly, with the exception of also checking for the "Joined At" field being DUNGEON_CLIENT (set for mission clients).
        
        r0: monster pointer
        return: bool
    - name: InitOtherMonsterData
      address:
        EU: 0x22FC854
        NA: 0x22FBE58
        JP: 0x22FD248
      description: |-
        Initializes stats, IQ skills and moves for a given monster
        
        Might only be used when spawning fixed room monsters.
        
        r0: Entity pointer
        r1: Fixed room monster stats index
        r2: Spawn direction? (when calling this function while spawning a fixed room monster, this is the parameter value associated to the spawn action, after converting it to a direction.)
    - name: InitEnemySpawnStats
      address:
        EU: 0x22FC954
        NA: 0x22FBF58
        JP: 0x22FD348
      description: |-
        Initializes dungeon::enemy_spawn_stats. Might do something else too.
        
        No params.
    - name: InitEnemyStatsAndMoves
      address:
        EU: 0x22FCC30
        NA: 0x22FC234
        JP: 0x22FD624
      description: |-
        Initializes the HP, Atk, Sp. Atk, Def, Sp. Def and moveset of a newly spawned enemy. Might do something else too.
        
        r0: Pointer to the monster's move list
        r1: Pointer to the monster's current HP
        r2: Pointer to the monster's offensive stats
        r3: Pointer to the monster's defensive stats
    - name: SpawnTeam
      address:
        EU: 0x22FCF08
        NA: 0x22FC50C
        JP: 0x22FD8FC
      description: |-
        Seems to initialize and spawn the team when entering a dungeon.
        
        r0: ?
    - name: SpawnInitialMonsters
      address:
        EU: 0x22FD774
        NA: 0x22FCD78
        JP: 0x22FE16C
      description: |-
        Tries to spawn monsters on all the tiles marked for monster spawns. This includes normal enemies and mission targets (rescue targets, outlaws, etc.).
        
        A random initial position is selected as a starting point. Tiles are then swept over left-to-right, top-to-bottom, wrapping around when the map boundary is reached, until all tiles have been checked. The first marked tile encountered in the sweep is reserved for the mission target, but the actual spawning of the target is done last.
        
        No params.
    - name: SpawnMonster
      address:
        EU: 0x22FDA80
        NA: 0x22FD084
        JP: 0x22FE478
      description: |-
        Spawns the given monster on a tile.
        
        r0: pointer to struct spawned_monster_data
        r1: if true, the monster cannot spawn asleep, otherwise it will randomly be asleep
        return: pointer to entity
    - name: InitTeamMember
      address:
        EU: 0x22FDDB0
        NA: 0x22FD3B4
        JP: 0x22FE7A8
      description: |-
        Initializes a team member. Run at the start of each floor in a dungeon.
        
        r0: Monster ID
        r1: X position
        r2: Y position
        r3: Pointer to the struct containing the data of the team member to initialize
        stack[0]: ?
        stack[1]: ?
        stack[2]: ?
        stack[3]: ?
        stack[4]: ?
    - name: InitMonster
      address:
        EU: 0x22FE3D0
        NA: 0x22FD9D4
        JP: 0x22FEDC4
      description: |-
        Initializes the monster struct within the provided entity struct.
        
        r0: ?
        r1: Pointer to the entity whose monster struct should be initialized
        r2: pointer to the entity's spawned_monster_data struct
        r3: (?) Pointer to something
    - name: SubInitMonster
      address:
        EU: 0x22FE7BC
        NA: 0x22FDDC0
        JP: 0x22FF1B0
      description: |-
        Called by InitMonster. Initializes some fields on the monster struct.
        
        r0: pointer to monster to initialize
        r1: some flag
    - name: MarkShopkeeperSpawn
      address:
        EU: 0x22FEB94
        NA: 0x22FE198
        JP: 0x22FF580
      description: |-
        Add a shopkeeper spawn to the list on the dungeon struct. Actual spawning is done later by SpawnShopkeepers.
        
        If an existing entry in dungeon::shopkeeper_spawns exists with the same position, that entry is reused for the new spawn data. Otherwise, a new entry is appended to the array.
        
        r0: x position
        r1: y position
        r2: monster ID
        r3: monster behavior
    - name: SpawnShopkeepers
      address:
        EU: 0x22FEC48
        NA: 0x22FE24C
        JP: 0x22FF634
      description: |-
        Spawns all the shopkeepers in the dungeon struct's shopkeeper_spawns array.
        
        No params.
    - name: GetMaxHpAtLevel
      address:
        EU: 0x22FECF8
        NA: 0x22FE2FC
        JP: 0x22FF6E4
      description: |-
        Returns the max HP of a monster given its level.
        
        r0: Monster ID
        r1: Monster level
        return: Max HP at the given level
    - name: GetOffensiveStatAtLevel
      address:
        EU: 0x22FED4C
        NA: 0x22FE350
        JP: 0x22FF738
      description: |-
        Returns the Atk / Sp. Atk of a monster given its level, capped to 255.
        
        r0: Monster ID
        r1: Monster level
        r2: Stat index (0: Atk, 1: Sp. Atk)
        return: Atk / Sp. Atk at the given level
    - name: GetDefensiveStatAtLevel
      address:
        EU: 0x22FEDB4
        NA: 0x22FE3B8
        JP: 0x22FF7A0
      description: |-
        Returns the Def / Sp. Def of a monster given its level, capped to 255.
        
        r0: Monster ID
        r1: Monster level
        r2: Stat index (0: Def, 1: Sp. Def)
        return: Def / Sp. Def at the given level
    - name: GetOutlawSpawnData
      address:
        EU: 0x22FEE1C
        NA: 0x22FE420
        JP: 0x22FF808
      description: |-
        Gets outlaw spawn data for the current floor.
        
        r0: [output] Outlaw spawn data
    - name: ExecuteMonsterAction
      address:
        EU: 0x22FEEDC
        NA: 0x22FE4BC
        JP: 0x22FF8A4
      description: |-
        Executes the set action for the specified monster. Used for both AI actions and player-inputted actions. If the action is not ACTION_NOTHING, ACTION_PASS_TURN, ACTION_WALK or ACTION_UNK_4, the monster's already_acted field is set to true. Includes a switch based on the action ID that performs the action, although some of them aren't handled by said swtich.
        
        r0: Pointer to monster entity
        return: If the result is true, the AI is run again for the current ally, and it performs another action. This can happen up to three times.
    - name: TryActivateFlashFireOnAllMonsters
      address:
        EU: 0x22FFB94
        NA: 0x22FF168
        JP: 0x2300558
      description: |-
        Checks every monster for apply_flash_fire_boost. If it's true, activates Flash Fire for the monster and sets
        apply_flash_fire_boost back to false.
        
        No params.
    - name: HasStatusThatPreventsActing
      address:
        EU: 0x22FFBF4
        NA: 0x22FF1C8
        JP: 0x23005B8
      description: |-
        Returns true if the monster has any status problem that prevents it from acting
        
        r0: Entity pointer
        return: True if the specified monster can't act because of a status problem, false otherwise.
    - name: GetMobilityTypeCheckSlip
      address:
        EU: 0x2300058
        NA: 0x22FF62C
        JP: 0x2300A1C
      description: |-
        Returns the mobility type of a monster species, accounting for STATUS_SLIP.
        
        The function also converts MOBILITY_LAVA and MOBILITY_WATER to other values if required.
        
        r0: Monster species
        r1: True if the monster can walk on water
        return: Mobility type
    - name: GetMobilityTypeCheckSlipAndFloating
      address:
        EU: 0x23000A0
        NA: 0x22FF674
        JP: 0x2300A64
      description: |-
        Returns the mobility type of a monster, accounting for STATUS_SLIP and the result of a call to IsFloating.
        
        r0: Entity pointer
        r1: Monster species
        return: Mobility type
    - name: IsInvalidSpawnTile
      address:
        EU: 0x23000F0
        NA: 0x22FF6C4
        JP: 0x2300AB4
      description: |-
        Checks if a monster cannot spawn on the given tile for some reason.
        
        Reasons include:
        - There's another monster on the tile
        - The tile is an impassable wall
        - The monster does not have the required mobility to stand on the tile
        
        r0: monster ID
        r1: tile pointer
        return: true means the monster CANNOT spawn on this tile
    - name: GetMobilityTypeAfterIqSkills
      address:
        EU: 0x23002F4
        NA: 0x22FF8C8
      description: |-
        Modifies the given mobility type to account for All-Terrain Hiker and Absolute Mover, if the user has them.
        
        r0: Entity pointer
        r1: Mobility type
        return: New mobility type, after accounting for the IQ skills mentioned above
    - name: CannotStandOnTile
      address:
        EU: 0x23006C8
        NA: 0x22FFC9C
        JP: 0x23010AC
      description: |-
        Checks if a given monster cannot stand on a given tile.
        
        Reasons include:
        - The coordinates of the tile are out of bounds
        - There's another monster on the tile
        - The monster does not have the required mobility to stand on the tile
        
        r0: Entity pointer
        r1: Tile pointer
        return: True if the monster cannot stand on the specified tile, false if it can
    - name: CalcSpeedStage
      address:
        EU: 0x2300820
        NA: 0x22FFDF4
        JP: 0x2301224
      description: |-
        Calculates the speed stage of a monster from its speed up/down counters. The second parameter is the weight of each counter (how many stages it will add/remove), but appears to be always 1. 
        Takes modifiers into account (paralysis, snowy weather, Time Tripper). Deoxys-speed, Shaymin-sky and enemy Kecleon during a thief alert get a flat +1 always.
        
        The calculated speed stage is both returned and saved in the monster's statuses struct.
        
        r0: pointer to entity
        r1: speed counter weight
        return: speed stage
    - name: CalcSpeedStageWrapper
      address:
        EU: 0x2300978
        NA: 0x22FFF4C
        JP: 0x230137C
      description: |-
        Calls CalcSpeedStage with a speed counter weight of 1.
        
        r0: pointer to entity
        return: speed stage
    - name: GetNumberOfAttacks
      address:
        EU: 0x2300988
        NA: 0x22FFF5C
        JP: 0x230138C
      description: |-
        Returns the number of attacks that a monster can do in one turn (1 or 2).
        
        Checks for the abilities Swift Swim, Chlorophyll, Unburden, and for exclusive items.
        
        r0: pointer to entity
        return: int
    - name: GetMonsterDisplayNameType
      address:
        EU: 0x2300B34
        NA: 0x2300108
      description: |-
        Determines how the name of a monster should be displayed.
        
        r0: Entity pointer
        return: Display name type
    - name: GetMonsterName
      address:
        EU: 0x2300B90
        NA: 0x2300164
        JP: 0x2301538
      description: |-
        Note: unverified, ported from Irdkwia's notes
        
        r0: buffer
        r1: TargetInfo
    - name: SprintfStatic
      address:
        EU: 0x2300CF4
        NA: 0x23002C8
        JP: 0x23016D0
      description: |-
        Statically defined copy of sprintf(3) in overlay 29. See arm9.yml for more information.
        
        r0: str
        r1: format
        ...: variadic
        return: number of characters printed, excluding the null-terminator
    - name: IsMonsterDrowsy
      address:
        EU: 0x2300EDC
        NA: 0x23004B0
        JP: 0x2301894
      description: |-
        Checks if a monster has the sleep, nightmare, or yawning status. Note that this excludes the napping status.
        
        r0: entity pointer
        return: bool
    - name: MonsterHasNonvolatileNonsleepStatus
      address:
        EU: 0x2300F10
        NA: 0x23004E4
        JP: 0x23018C8
      description: |-
        Checks if a monster has one of the statuses in the "burn" group, which includes the traditionally non-volatile status conditions (except sleep) in the main series: STATUS_BURN, STATUS_POISONED, STATUS_BADLY_POISONED, STATUS_PARALYSIS, and STATUS_IDENTIFYING.
        
        STATUS_IDENTIFYING is probably included based on enum status_id? Unless it's handled differently somehow.
        
        r0: entity pointer
        return: bool
    - name: MonsterHasImmobilizingStatus
      address:
        EU: 0x2300F2C
        NA: 0x2300500
        JP: 0x23018E4
      description: |-
        Checks if a monster has one of the non-self-inflicted statuses in the "freeze" group, which includes status conditions that immobilize the monster: STATUS_FROZEN, STATUS_SHADOW_HOLD, STATUS_WRAPPED, STATUS_PETRIFIED, STATUS_CONSTRICTION, and STATUS_FAMISHED.
        
        r0: entity pointer
        return: bool
    - name: MonsterHasAttackInterferingStatus
      address:
        EU: 0x2300F4C
        NA: 0x2300520
        JP: 0x2301904
      description: |-
        Checks if a monster has one of the statuses in the "cringe" group, which includes status conditions that interfere with the monster's ability to attack: STATUS_CRINGE, STATUS_CONFUSED, STATUS_PAUSED, STATUS_COWERING, STATUS_TAUNTED, STATUS_ENCORE, STATUS_INFATUATED, and STATUS_DOUBLE_SPEED.
        
        STATUS_DOUBLE_SPEED is probably included based on enum status_id? Unless it's handled differently somehow.
        
        r0: entity pointer
        return: bool
    - name: MonsterHasSkillInterferingStatus
      address:
        EU: 0x2300F68
        NA: 0x230053C
        JP: 0x2301920
      description: |-
        Checks if a monster has one of the non-self-inflicted statuses in the "curse" group, which loosely includes status conditions that interfere with the monster's skills or ability to do things: STATUS_CURSED, STATUS_DECOY, STATUS_GASTRO_ACID, STATUS_HEAL_BLOCK, STATUS_EMBARGO.
        
        r0: entity pointer
        return: bool
    - name: MonsterHasLeechSeedStatus
      address:
        EU: 0x2300FB4
        NA: 0x2300588
        JP: 0x230196C
      description: |-
        Checks if a monster is afflicted with Leech Seed.
        
        r0: entity pointer
        return: bool
    - name: MonsterHasWhifferStatus
      address:
        EU: 0x2300FD0
        NA: 0x23005A4
        JP: 0x2301988
      description: |-
        Checks if a monster has the whiffer status.
        
        r0: entity pointer
        return: bool
    - name: IsMonsterVisuallyImpaired
      address:
        EU: 0x2300FEC
        NA: 0x23005C0
        JP: 0x23019A4
      description: |-
        Checks if a monster's vision is impaired somehow. This includes the checks in IsBlinded, as well as STATUS_CROSS_EYED and STATUS_DROPEYE.
        
        r0: entity pointer
        r1: flag for whether to check for the held item
        return: bool
    - name: IsMonsterMuzzled
      address:
        EU: 0x2301028
        NA: 0x23005FC
        JP: 0x23019E0
      description: |-
        Checks if a monster has the muzzled status.
        
        r0: entity pointer
        return: bool
    - name: MonsterHasMiracleEyeStatus
      address:
        EU: 0x2301044
        NA: 0x2300618
        JP: 0x23019FC
      description: |-
        Checks if a monster has the Miracle Eye status.
        
        r0: entity pointer
        return: bool
    - name: MonsterHasNegativeStatus
      address:
        EU: 0x2301060
        NA: 0x2300634
        JP: 0x2301A18
      description: |-
        Checks if a monster has any "negative" status conditions. This includes a wide variety of non-self-inflicted statuses that could traditionally be viewed as actual "status conditions", as well as speed being lowered and moves being sealed.
        
        r0: entity pointer
        r1: flag for whether to check for the held item (see IsMonsterVisuallyImpaired)
        return: bool
    - name: IsMonsterSleeping
      address:
        EU: 0x23011D4
        NA: 0x23007A8
        JP: 0x2301B8C
      description: |-
        Checks if a monster has the sleep, nightmare, or napping status.
        
        r0: entity pointer
        return: bool
    - name: CheckVariousStatuses2
      address:
        EU: 0x2301244
        NA: 0x2300818
        JP: 0x2301BFC
      description: |-
        Returns 0 if none of these conditions holds for the given entity:
        blinded (checked only if blind_check == 1),
        asleep, frozen, paused, infatuated, wrapping, wrapped, biding, petrified, or terrified.
        
        r0: Entity pointer
        r1: If true, return 1 if entity is blinded
        return: bool
    - name: CheckVariousConditions
      address:
        EU: 0x230156C
        NA: 0x2300B40
        JP: 0x2301F24
      description: |-
        Returns 0 if none of these conditions holds for the given entity: is a rescue client,
        doesn’t gain experience (a mission client/story teammate?), is a terrified non-team-leader,
        meets any of the conditions in CheckVariousStatuses2 (with blind_check = 0), is charging a two-turn move.
        
        r0: Entity pointer
        return: bool
    - name: CheckVariousStatuses
      address:
        EU: 0x23016DC
        NA: 0x2300CB0
        JP: 0x2302094
      description: |-
        Returns 0 if none of these conditions holds for the given entity: asleep, frozen, petrified, biding.
        
        r0: Entity pointer
        return: bool
    - name: CanMonsterMoveInDirection
      address:
        EU: 0x23018A4
        NA: 0x2300E78
        JP: 0x230225C
      description: |-
        Checks if the given monster can move in the specified direction
        
        Returns false if any monster is standing on the target tile
        
        r0: Monster entity pointer
        r1: Direction to check
        return: bool
    - name: GetDirectionalMobilityType
      address:
        EU: 0x230195C
        NA: 0x2300F30
      description: |-
        Returns the mobility type of a monster, after accounting for things that could affect it.
        
        List of checks: Mobile status, Mobile Scarf, All-Terrain Hiker and Absolute Mover.
        
        If the specified direction is DIR_NONE, direction checks are skipped. If it's not, MOBILITY_INTANGIBLE is only returned if the direction is not diagonal.
        
        r0: Monster entity pointer
        r1: Base mobility type
        r2: Direction of mobility
        return: Final mobility type
    - name: IsMonsterCornered
      address:
        EU: 0x2301B44
        NA: 0x2301118
        JP: 0x230251C
      description: |-
        True if the given monster is cornered (it can't move in any direction)
        
        r0: Entity pointer
        return: True if the monster can't move in any direction, false otherwise.
    - name: CanAttackInDirection
      address:
        EU: 0x2301C60
        NA: 0x2301234
        JP: 0x2302694
      description: |-
        Returns whether a monster can attack in a given direction.
        The check fails if the destination tile is impassable, contains a monster that isn't of type entity_type::ENTITY_MONSTER or if the monster can't directly move from the current tile into the destination tile.
        
        r0: Entity pointer
        r1: Direction
        return: True if the monster can attack into the tile adjacent to them in the specified direction, false otherwise.
    - name: CanAiMonsterMoveInDirection
      address:
        EU: 0x2301D24
        NA: 0x23012F8
        JP: 0x23027B8
      description: |-
        Checks whether an AI-controlled monster can move in the specified direction.
        Accounts for walls, other monsters on the target position and IQ skills that might prevent a monster from moving into a specific location, such as House Avoider, Trap Avoider or Lava Evader.
        
        r0: Entity pointer
        r1: Direction
        r2: [output] True if movement was not possible because there was another monster on the target tile, false otherwise.
        return: True if the monster can move in the specified direction, false otherwise.
    - name: ShouldMonsterRunAway
      address:
        EU: 0x2301FE4
        NA: 0x23015B8
        JP: 0x2302B28
      description: |-
        Checks if a monster should run away from other monsters
        
        r0: Entity pointer
        return: True if the monster should run away, false otherwise
    - name: ShouldMonsterRunAwayVariation
      address:
        EU: 0x23020D4
        NA: 0x23016A8
        JP: 0x2302C18
      description: |-
        Calls ShouldMonsterRunAway and returns its result. It also calls another function if the result was true.
        
        r0: Entity pointer
        r1: ?
        return: Result of the call to ShouldMonsterRunAway
    - name: GetTreatmentBetweenMonsters
      address:
        EU: 0x2302188
        NA: 0x230175C
        JP: 0x2302CCC
      description: |-
        Called to check if a monster should treat another as an ally, enemy, or ignore it.
        (Examples of the "ignore" case: target is a shopkeeper, there is a decoy on the floor, etc.)
        
        r0: Pointer to entity 1
        r1: Pointer to entity 2
        r2: If false, return TREATMENT_IGNORE if entity 2 is invisible and entity 1 cannot see invisible monsters
        r3: If true, return TREATMENT_IGNORE if entity 1 is a team member and entity 2 has the STATUS_PETRIFIED status
        return: Treatment that monster 1 should apply to monster 2
    - name: SafeguardIsActive
      address:
        EU: 0x230236C
        NA: 0x2301940
        JP: 0x2302EAC
      description: |-
        Checks if the monster is under the effect of Safeguard.
        
        r0: user entity pointer
        r1: target entity pointer
        r2: flag to log a message
        return: bool
    - name: LeafGuardIsActive
      address:
        EU: 0x23023C0
        NA: 0x2301994
        JP: 0x2302F00
      description: |-
        Checks if the monster is protected by the ability Leaf Guard.
        
        r0: user entity pointer
        r1: target entity pointer
        r2: flag to log a message
        return: bool
    - name: IsProtectedFromStatDrops
      address:
        EU: 0x2302558
        NA: 0x2301B2C
        JP: 0x230308C
      description: |-
        Checks if the target monster is protected from getting their stats dropped by the user.
        
        r0: user entity pointer
        r1: target entity pointer
        r2: flag to log a message
        return: bool
    - name: NoGastroAcidStatus
      address:
        EU: 0x2302708
        NA: 0x2301CDC
        JP: 0x2303234
      description: |-
        Checks if a monster does not have the Gastro Acid status.
        
        r0: entity pointer
        return: bool
    - name: AbilityIsActive
      address:
        EU: 0x230273C
        NA: 0x2301D10
        JP: 0x2303268
      description: |-
        Checks if a monster has a certain ability that isn't disabled by Gastro Acid.
        
        r0: entity pointer
        r1: ability ID
        return: bool
    - name: AbilityIsActiveVeneer
      address:
        EU: 0x23027A4
        NA: 0x2301D78
        JP: 0x23032D0
      description: |-
        Likely a linker-generated veneer for AbilityIsActive.
        
        See https://developer.arm.com/documentation/dui0474/k/image-structure-and-generation/linker-generated-veneers/what-is-a-veneer-
        
        r0: entity pointer
        r1: ability ID
        return: bool
    - name: OtherMonsterAbilityIsActive
      address:
        EU: 0x23027B0
        NA: 0x2301D84
        JP: 0x23032DC
      description: |-
        Checks if there are any other monsters on the floor besides the user that have the specified ability active, subject to the user being on the floor.
        
        It also seems like there might be some other range or validity check, so this might not actually check ALL other monsters?
        
        r0: user entity pointer
        r1: ability ID
        return: bool
    - name: LevitateIsActive
      address:
        EU: 0x2302844
        NA: 0x2301E18
        JP: 0x2303368
      description: |-
        Checks if a monster is levitating (has the effect of Levitate and Gravity is not active).
        
        r0: pointer to entity
        return: bool
    - name: MonsterIsType
      address:
        EU: 0x230287C
        NA: 0x2301E50
        JP: 0x23033A0
      description: |-
        Checks if a monster is a given type.
        
        r0: entity pointer
        r1: type ID
        return: bool
    - name: IsTypeAffectedByGravity
      address:
        EU: 0x23028B4
        NA: 0x2301E88
        JP: 0x23033D8
      description: |-
        Checks if Gravity is active and that the given type is affected (i.e., Flying type).
        
        r0: target entity pointer (unused)
        r1: type ID
        return: bool
    - name: HasTypeAffectedByGravity
      address:
        EU: 0x23028D8
        NA: 0x2301EAC
        JP: 0x23033FC
      description: |-
        Checks if Gravity is active and that the given monster is of an affected type (i.e., Flying type).
        
        r0: target entity pointer
        r1: type ID
        return: bool
    - name: CanSeeInvisibleMonsters
      address:
        EU: 0x2302918
        NA: 0x2301EEC
        JP: 0x230343C
      description: |-
        Returns whether a certain monster can see other invisible monsters.
        To be precise, this function returns true if the monster is holding Goggle Specs or if it has the status status::STATUS_EYEDROPS.
        
        r0: Entity pointer
        return: True if the monster can see invisible monsters.
    - name: IsTacticSet
      address:
        EU: 0x230294C
        NA: 0x2301F20
        JP: 0x2303470
      description: |-
        Returns whether a monster is set to use a specific tactic.
        
        r0: Entity pointer
        r1: Enum tactic_id
        return: True if the monster is set to the given tactic.
    - name: HasDropeyeStatus
      address:
        EU: 0x230297C
        NA: 0x2301F50
        JP: 0x23034A0
      description: |-
        Returns whether a certain monster is under the effect of status::STATUS_DROPEYE.
        
        r0: Entity pointer
        return: True if the monster has dropeye status.
    - name: IqSkillIsEnabled
      address:
        EU: 0x23029AC
        NA: 0x2301F80
        JP: 0x23034D0
      description: |-
        Checks if a monster has a certain IQ skill enabled.
        
        r0: entity pointer
        r1: IQ skill ID
        return: bool
    - name: UpdateIqSkills
      address:
        EU: 0x23029E8
        NA: 0x2301FBC
        JP: 0x230350C
      description: |-
        Updates the IQ skill flags of a monster.
        
        If the monster is a team member, copies monster::iq_skill_menu_flags to monster::iq_skill_flags. If the monster is an enemy, enables all the IQ skills it can learn (except a few that are only enabled in enemies that have a certain amount of IQ).
        If the monster is an enemy, it also sets its tactic to TACTIC_GO_AFTER_FOES.
        Called after exiting the IQ skills menu or after an enemy spawns.
        
        r0: monster pointer
    - name: GetMoveTypeForMonster
      address:
        EU: 0x2302CA8
        NA: 0x230227C
        JP: 0x23037CC
      description: |-
        Check the type of a move when used by a certain monster. Accounts for special cases such as Hidden Power, Weather Ball, the regular attack...
        
        r0: Entity pointer
        r1: Pointer to move data
        return: Type of the move
    - name: GetMovePower
      address:
        EU: 0x2302D48
        NA: 0x230231C
        JP: 0x230386C
      description: |-
        Gets the power of a move, factoring in Ginseng/Space Globe boosts.
        
        r0: user pointer
        r1: move pointer
        return: move power
    - name: MonsterCanThrowItems
      address:
        EU: 0x2302D94
        NA: 0x2302368
        JP: 0x23038B8
      description: |-
        Returns a boolean indicating whether or not the given monster can throw items based on its monster id.
        
        r0: Monster pointer
        return: bool
    - name: UpdateStateFlags
      address:
        EU: 0x2302DEC
        NA: 0x23023C0
        JP: 0x2303910
      description: |-
        Updates monster::state_flags and monster::prev_state_flags with new values.
        
        r0: monster pointer
        r1: bitmask for bits to update
        r2: whether to set the bits indicated by the mask to 1 or 0
        return: whether or not any of the masked bits changed from the previous state
    - name: IsProtectedFromNegativeStatus
      address:
        EU: 0x2302E5C
        NA: 0x2302430
        JP: 0x2303980
      description: |-
        Checks if the target monster is protected from getting a negative status condition.
        
        r0: user entity pointer
        r1: target entity pointer
        r2: flag to log a message
        return: bool
    - name: AddExpSpecial
      address:
        EU: 0x2302F68
        NA: 0x230253C
        JP: 0x2303A8C
      description: |-
        Adds to a monster's experience points, subject to experience boosting effects.
        
        This function appears to be called only under special circumstances. Possibly when granting experience from damage (e.g., Joy Ribbon)?
        
        Interestingly, the parameter in r0 isn't actually used. This might be a compiler optimization to avoid shuffling registers, since this function might be called alongside lots of other functions that have both the attacker and defender as the first two arguments.
        
        r0: attacker pointer
        r1: defender pointer
        r2: base experience gain, before boosts
    - name: EnemyEvolution
      address:
        EU: 0x2303128
        NA: 0x23026FC
        JP: 0x2303C4C
      description: |-
        Checks if any enemies on the floor should evolve and attempts to evolve it. The
        entity pointer passed seems to get replaced by a generic placeholder entity if the
        entity pointer passed is invalid.
        
        r0: entity pointer
    - name: LevelUpItemEffect
      address:
        EU: 0x2303488
        NA: 0x2302A5C
        JP: 0x2303FAC
      description: |-
        Attempts to level up the target. Calls LevelUp with a few extra checks and messages
        for using as an item. Used for the Joy Seed and Golden Seed.
        
        r0: user entity pointer
        r1: target entity pointer
        r2: number of levels
        r3: bool message flag?
        stack[0]: bool show level up dialogue (for example "Hey, I leveled up!" with a portrait)?
    - name: TryDecreaseLevel
      address:
        EU: 0x23039B4
        NA: 0x2302F88
        JP: 0x23044D4
      description: |-
        Decrease the target monster's level if possible.
        
        r0: user entity pointer
        r1: target entity pointer
        r2: number of levels to decrease
        return: success flag
    - name: LevelUp
      address:
        EU: 0x2303A68
        NA: 0x230303C
        JP: 0x2304588
      description: |-
        Attempts to level up the target. Fails if the target's level can't be raised. The show level up dialogue bool does nothing for monsters not on the team.
        
        r0: user entity pointer
        r1: target entity pointer
        r2: bool message flag?
        r3: bool show level up dialogue (for example "Hey, I leveled up!" with a portrait)?
        return: success flag
    - name: GetMonsterMoves
      address:
        EU: 0x2304544
        NA: 0x2303B18
        JP: 0x2305068
      description: |-
        Determines the moveset of a newly spawned monster given its species and level.
        
        The function loops the monster's learnset, adding moves to the list in level-up order. Once all four slots are filled up, a random existing move gets replaced to make room for the new one. This means that the monster will always have the latest move it can learn given its level.
        
        r0: [output] Pointer to move ID list (4 entries, 2 bytes each)
        r1: Monster ID
        r2: Monster level
    - name: EvolveMonster
      address:
        EU: 0x23046A8
        NA: 0x2303C7C
        JP: 0x23051CC
      description: |-
        Makes the specified monster evolve into the specified species. Has a special case when
        a monster evolves into Ninjask and tries to spawn a Shedinja as well.
        
        r0: user entity pointer?
        r1: target pointer to the entity to evolve
        r2: Species to evolve into
    - name: ChangeMonsterAnimation
      address:
        EU: 0x23053D4
        NA: 0x23049A8
        JP: 0x2305EF8
      description: |-
        Changes the animation a monster is currently playing. Optionally changes their direction as well.
        
        Does nothing if the provided entity is not a monster.
        
        r0: Entity pointer
        r1: ID of the animation to set
        r2: Direction to turn the monster in, or DIR_NONE to keep the current direction
    - name: GetIdleAnimationId
      address:
        EU: 0x23054E0
        NA: 0x2304AB4
        JP: 0x2306004
      description: |-
        Returns the animation id to be applied to a monster that is currently idling.
        
        Returns a different animation for monsters with the sleep, napping, nightmare or bide status, as well as for sudowoodo and for monsters with infinite sleep turns (0x7F).
        
        r0: pointer to entity
        return: animation ID
    - name: DetermineAllMonsterShadow
      address:
        EU: 0x2305590
        NA: 0x2304B64
        JP: 0x23060B4
      description: |-
        Change all monsters' shadows to be appropriate for their sizes and the tile they're
        standing on. It simply calls DetermineMontersShadow for all monsters in the dungeon.
        
        No params.
    - name: DetermineMonsterShadow
      address:
        EU: 0x23055D8
        NA: 0x2304BAC
        JP: 0x23060FC
      description: |-
        Changes the monster's shadow to be appropriate for its size and the tile it's standing on.
        If the tile is a floor and it's a water tileset, it changes the monster to use the water
        shadows. If the tile is secondary terrain and secondary terrain is water, it also uses the
        water shadows. If the tile is a chasm, it changes nothing and returns 6. Otherwise, use
        the default land shadow.
        
        r0: monster entity pointer
        return: the type of shadow used?
    - name: DisplayActions
      address:
        EU: 0x2305A0C
        NA: 0x2304FE0
        JP: 0x2306530
      description: |-
        Graphically displays any pending actions that have happened but haven't been shown on screen yet. All actions are displayed at the same time. For example, this delayed display system is used to display multiple monsters moving at once even though they take turns sequentially.
        
        r0: Pointer to an entity. Can be null.
        return: Seems to be true if there were any pending actions to display.
    - name: CheckNonLeaderTile
      address:
        EU: 0x23060C0
        NA: 0x2305694
        JP: 0x2306BE4
      description: |-
        Similar to CheckLeaderTile, but for other monsters.
        
        Used both for enemies and team members.
        
        r0: Entity pointer
    - name: EndNegativeStatusCondition
      address:
        EU: 0x23062F0
        NA: 0x23058C4
        JP: 0x2306E14
      description: |-
        Cures the target's negative status conditions. The game rarely (if not never) calls
        this function with the bool to remove the wrapping status false.
        
        r0: pointer to user
        r1: pointer to target
        r2: bool play animation
        r3: bool log failure message
        stack[0]: bool remove wrapping status
        return: bool succesfully removed negative status
    - name: EndNegativeStatusConditionWrapper
      address:
        EU: 0x2306654
        NA: 0x2305C28
        JP: 0x2307178
      description: |-
        Calls EndNegativeStatusCondition with remove wrapping status false.
        
        r0: pointer to user
        r1: pointer to target
        r2: bool play animation
        r3: bool log failure message
        return: bool succesfully removed negative status
    - name: TransferNegativeStatusCondition
      address:
        EU: 0x2306668
        NA: 0x2305C3C
        JP: 0x230718C
      description: |-
        Transfers all negative status conditions the user has and gives then to the target.
        
        r0: user entity pointer
        r1: target entity pointer
    - name: EndSleepClassStatus
      address:
        EU: 0x2306A08
        NA: 0x2305FDC
        JP: 0x230752C
      description: |-
        Cures the target's sleep, sleepless, nightmare, yawn or napping status due to the action of the user, and prints the event to the log.
        
        r0: pointer to user
        r1: pointer to target
    - name: EndBurnClassStatus
      address:
        EU: 0x2306BD4
        NA: 0x23061A8
        JP: 0x23076F8
      description: |-
        Cures the target's burned, poisoned, badly poisoned or paralysis status due to the action of the user, and prints the event to the log.
        
        r0: pointer to user
        r1: pointer to target
    - name: EndFrozenClassStatus
      address:
        EU: 0x2306C84
        NA: 0x2306258
        JP: 0x23077A8
      description: |-
        Cures the target's freeze, shadow hold, ingrain, petrified, constriction or wrap (both as user and as target) status due to the action of the user.
        
        r0: pointer to user
        r1: pointer to target
        r2: if true, the event will be printed to the log
    - name: EndCringeClassStatus
      address:
        EU: 0x2306E00
        NA: 0x23063D4
        JP: 0x2307904
      description: |-
        Cures the target's cringe, confusion, cowering, pause, taunt, encore or infatuated status due to the action of the user, and prints the event to the log.
        
        r0: pointer to user
        r1: pointer to target
    - name: EndReflectClassStatus
      address:
        EU: 0x2306F20
        NA: 0x23064F4
        JP: 0x2307A24
      description: |-
        Removes the target's reflect, safeguard, light screen, counter, magic coat, wish, protect, mirror coat, endure, mini counter?, mirror move, conversion 2, vital throw, mist, metal burst, aqua ring or lucky chant status due to the action of the user, and prints the event to the log.
        
        r0: pointer to user
        r1: pointer to target
    - name: TryRemoveSnatchedMonsterFromDungeonStruct
      address:
        EU: 0x2307104
        NA: 0x23066D8
        JP: 0x2307C08
      description: |-
        If the target is afflicted with snatch, change dungeon::snatch_monster and dungeon::snatch_status_unique_id back
        to NULL and 0 respectively. This function does not actually remove the status and visual flags for snatch from
        the monster, it simply removes it from the dungeon struct. After calling, the user should ensure the monster
        does not still have the snatch status.
        
        r0: pointer to user
        r1: pointer to target
    - name: EndCurseClassStatus
      address:
        EU: 0x2307154
        NA: 0x2306728
        JP: 0x2307C58
      description: |-
        Removes the target's curse (1), decoy (2), snatch (3), gastro acid (4), heal block (5), or embargo (6) status
        due to the action of the user, and prints the event to the log.
        
        r0: pointer to user
        r1: pointer to target
        r2: curse class status being afflicted after (0 is the status is only being removed)
        r3: flag to log a message
    - name: EndLeechSeedClassStatus
      address:
        EU: 0x23072F0
        NA: 0x23068C4
        JP: 0x2307DF4
      description: |-
        Cures the target's leech seed or destiny bond status due to the action of the user, and prints the event to the log.
        
        r0: pointer to user
        r1: pointer to target
    - name: EndSureShotClassStatus
      address:
        EU: 0x230737C
        NA: 0x2306950
        JP: 0x2307E80
      description: |-
        Removes the target's sure shot, whiffer, set damage or focus energy status due to the action of the user, and prints the event to the log.
        
        r0: pointer to user
        r1: pointer to target
    - name: EndInvisibleClassStatus
      address:
        EU: 0x230742C
        NA: 0x2306A00
        JP: 0x2307F30
      description: |-
        Removes the target's invisible, transformed, mobile, or slip status due to the action of the user, and prints
        the event to the log.
        
        r0: pointer to user
        r1: pointer to target
        r2: flag to not log a message when removing slip status
    - name: EndBlinkerClassStatus
      address:
        EU: 0x2307554
        NA: 0x2306B28
        JP: 0x2308058
      description: |-
        Removes the target's blinker, cross-eyed, eyedrops, or dropeye status due to the action of the user, and
        prints the event to the log.
        
        r0: pointer to user
        r1: pointer to target
    - name: EndMuzzledStatus
      address:
        EU: 0x2307624
        NA: 0x2306BF8
        JP: 0x2308128
      description: |-
        Removes the target's muzzled status due to the action of the user, and prints the event to the log.
        
        r0: pointer to user
        r1: pointer to target
    - name: EndMiracleEyeStatus
      address:
        EU: 0x2307690
        NA: 0x2306C64
        JP: 0x2308194
      description: |-
        Removes the target's miracle eye status due to the action of the user, and prints the event to the log.
        
        r0: pointer to user
        r1: pointer to target
    - name: EndMagnetRiseStatus
      address:
        EU: 0x23076FC
        NA: 0x2306CD0
        JP: 0x2308200
      description: |-
        Removes the target's magnet rise status due to the action of the user, and prints the event to the log.
        
        r0: pointer to user
        r1: pointer to target
    - name: TransferNegativeBlinkerClassStatus
      address:
        EU: 0x2308318
        NA: 0x23078EC
        JP: 0x2308E1C
      description: |-
        Tries to transfer the negative blinker class status conditions from the user to
        the target.
        
        r0: user entity pointer
        r1: target entity pointer
        return: Whether or not the status could be transferred
    - name: EndFrozenStatus
      address:
        EU: 0x23086A4
        NA: 0x2307C78
        JP: 0x23091A8
      description: |-
        Cures the target's freeze status due to the action of the user.
        
        r0: user entity pointer
        r1: target entity pointer
    - name: EndProtectStatus
      address:
        EU: 0x2308744
        NA: 0x2307D18
        JP: 0x2309248
      description: |-
        Ends the target's protect status due to the action of the user.
        
        r0: user entity pointer
        r1: target entity pointer
    - name: TryRestoreRoostTyping
      address:
        EU: 0x2308780
        NA: 0x2307D54
        JP: 0x2309284
      description: |-
        Tries to restore the target's original typings before the Roost effect took place. Does nothing if the target
        is not affected by Roost.
        
        r0: user entity pointer
        r1: target entity pointer
    - name: TryTriggerMonsterHouse
      address:
        EU: 0x2308978
        NA: 0x2307F4C
        JP: 0x2309480
      description: |-
        Triggers a Monster House for an entity, if the right conditions are met.
        
        Conditions: entity is valid and on the team, the tile is a Monster House tile, and the Monster House hasn't already been triggered.
        
        This function sets the monster_house_triggered flag on the dungeon struct, spawns a bunch of enemies around the triggering entity (within a 4 tile radius), and handles the "dropping down" animation for these enemies. If the allow outside enemies flag is set, the enemy spawns can be on any free tile (no monster) with open terrain, including in hallways. Otherwise, spawns are confined within the room boundaries.
        
        r0: entity for which the Monster House should be triggered
        r1: allow outside enemies flag (in practice this is always set to dungeon_generation_info::force_create_monster_house)
    - name: ShouldMonsterFollowLeader
      address:
        EU: 0x2308CCC
        NA: 0x23082A0
        JP: 0x23097D4
      description: |-
        Checks if the monster should follow the leader. Always returns false for enemy monsters.
        This function may actually be should monster target leader position.
        
        r0: Pointer to monster
        return: bool
    - name: RunMonsterAi
      address:
        EU: 0x2308D6C
        NA: 0x2308340
        JP: 0x2309874
      description: |-
        Runs the AI for a single monster to determine whether the monster can act and which action it should perform if so
        
        r0: Pointer to monster
        r1: Unused
    - name: ApplyDamageAndEffects
      address:
        EU: 0x2309068
        NA: 0x230863C
        JP: 0x2309C1C
      description: |-
        Calls ApplyDamage, then performs various "post-damage" effects such as counter damage, statuses from abilities that activate on contact, and probably some other stuff.
        
        Note that this doesn't include the effect of Illuminate, which is specifically handled elsewhere.
        
        r0: attacker pointer
        r1: defender pointer
        r2: damage_data pointer
        r3: False Swipe flag (see ApplyDamage)
        stack[0]: experience flag (see ApplyDamage)
        stack[1]: Damage source (see HandleFaint)
        stack[2]: defender response flag. If true, the defender can respond to the attack with various effects. If false, the only post-damage effect that can happen is the Rage attack boost.
    - name: ApplyDamage
      address:
        EU: 0x2309A0C
        NA: 0x2308FE0
        JP: 0x230A598
      description: |-
        Applies damage to a monster. Displays the damage animation, lowers its health and handles reviving if applicable.
        The EU version has some additional checks related to printing fainting messages under specific circumstances.
        
        r0: Attacker pointer
        r1: Defender pointer
        r2: Pointer to the damage_data struct that contains info about the damage to deal
        r3: False Swipe flag, causes the defender's HP to be set to 1 if it would otherwise have been 0
        stack[0]: experience flag, controls whether or not experience will be granted upon a monster fainting, and whether enemy evolution might be triggered
        stack[1]: Damage source (see HandleFaint)
        return: True if the target fainted (reviving does not count as fainting)
    - name: AftermathCheck
      address:
        EU: 0x230B480
        NA: 0x230AA0C
        JP: 0x230BF88
      description: |-
        Checks if the defender has the Aftermath ability and tries to activate it if so (50% chance).
        
        The ability won't trigger if the damage source is DAMAGE_SOURCE_EXPLOSION.
        
        r0: Attacker pointer
        r1: Defender pointer
        r2: Damage source
        return: True if Aftermath was activated, false if it wasn't
    - name: GetTypeMatchupBothTypes
      address:
        EU: 0x230B500
        NA: 0x230AA8C
        JP: 0x230C004
      description: |-
        Gets the type matchup for a given combat interaction, accounting for both of the user's types.
        
        Calls GetTypeMatchup twice and combines the result.
        
        r0: attacker pointer
        r1: defender pointer
        r2: attack type
        return: enum type_matchup
    - name: ScrappyShouldActivate
      address:
        EU: 0x230B5CC
        NA: 0x230AB58
        JP: 0x230C0D0
      description: |-
        Checks whether Scrappy should activate.
        
        Scrappy activates when the ability is active on the attacker, the move type is Normal or Fighting, and the defender is a Ghost type.
        
        r0: attacker pointer
        r1: defender pointer
        r2: move type ID
        return: bool
    - name: IsTypeIneffectiveAgainstGhost
      address:
        EU: 0x230B664
        NA: 0x230ABF0
        JP: 0x230C168
      description: |-
        Checks whether a type is normally ineffective against Ghost, i.e., it's Normal or Fighting.
        
        r0: type ID
        return: bool
    - name: GhostImmunityIsActive
      address:
        EU: 0x230B678
        NA: 0x230AC04
        JP: 0x230C17C
      description: |-
        Checks whether the defender's typing would give it Ghost immunities.
        
        This only checks one of the defender's types at a time. It checks whether the defender has the exposed status and whether the attacker has the Scrappy-like exclusive item effect, but does NOT check whether the attacker has the Scrappy ability.
        
        r0: attacker pointer
        r1: defender pointer
        r2: defender type index (0 the defender's first type, 1 for the defender's second type)
        return: bool
    - name: GetTypeMatchup
      address:
        EU: 0x230B6CC
        NA: 0x230AC58
        JP: 0x230C1D0
      description: |-
        Gets the type matchup for a given combat interaction.
        
        Note that the actual monster's types on the attacker and defender pointers are not used; the pointers are only used to check conditions. The actual type matchup table lookup is done solely using the attack and target type parameters.
        
        This factors in some conditional effects like exclusive items, statuses, etc. There's some weirdness with the Ghost type; see the comment for struct type_matchup_table.
        
        r0: attacker pointer
        r1: defender pointer
        r2: target type index (0 the target's first type, 1 for the target's second type)
        r3: attack type
        return: enum type_matchup
    - name: CalcTypeBasedDamageEffects
      address:
        EU: 0x230B778
        NA: 0x230AD04
        JP: 0x230C27C
      description: |-
        Calculates type-based effects on damage.
        
        Loosely, this includes type matchup effects (including modifications due to abilities, IQ skills, and exclusive items), STAB, pinch abilities like Overgrow, weather/floor condition effects on certain types, and miscellaneous effects like Charge.
        
        r0: [output] damage multiplier due to type effects.
        r1: attacker pointer
        r2: defender pointer
        r3: attack power
        stack[0]: attack type
        stack[1]: [output] struct containing info about the damage calculation (only the critical_hit, type_matchup, and field_0xF fields are modified)
        stack[2]: flag for whether Erratic Player and Technician effects should be excluded. CalcDamage only passes in true if the move is the regular attack or a projectile.
        return: whether or not the Type-Advantage Master IQ skill should activate if the attacker has it. In practice, this corresponds to when the attack is super-effective, but technically true is also returned when the defender is an invalid entity.
    - name: CalcDamage
      address:
        EU: 0x230C620
        NA: 0x230BBAC
        JP: 0x230D100
      description: |-
        The damage calculation function.
        
        At a high level, the damage formula is:
          M * [(153/256)*(A + P) - 0.5*D + 50*ln(10*[L + (A - D)/8 + 50]) - 311]
        where:
          - A is the offensive stat (attack or special attack) with relevant modifiers applied (stat stages, certain items, certain abilities, etc.)
          - D is the defensive stat (defense or special defense) with relevant modifiers applied (stat stages, certain items, certain abilities, etc.)
          - L is the attacker's level
          - P is the move power with relevant modifiers applied
          - M is an aggregate damage multiplier from a variety of things, such as type-effectiveness, STAB, critical hits (which are also rolled in this function), certain items, certain abilities, certain statuses, etc.
        
        The calculations are done primarily with 64-bit fixed point arithmetic, and a bit of 32-bit fixed point arithmetic. There's also rounding/truncation/clamping at various steps in the process.
        
        r0: attacker pointer
        r1: defender pointer
        r2: attack type
        r3: attack power
        stack[0]: crit chance
        stack[1]: [output] struct containing info about the damage calculation
        stack[2]: damage multiplier (as a binary fixed-point number with 8 fraction bits)
        stack[3]: move ID
        stack[4]: flag to account for certain effects (Flash Fire, Reflect, Light Screen, aura bows, Def. Scarf, Zinc Band). Only ever set to false when computing recoil damage for Jump Kick/Hi Jump Kick missing, which is based on the damage that would have been done if the move didn't miss.
    - name: ApplyDamageAndEffectsWrapper
      address:
        EU: 0x230DB90
        NA: 0x230D11C
        JP: 0x230E65C
      description: |-
        A wrapper for ApplyDamageAndEffects used for applying damage from sources such as statuses, traps, liquid ooze,
        hunger, and possibly more.
        
        r0: monster entity pointer
        r1: damage amount
        r2: damage message
        r3: damage source
    - name: CalcRecoilDamageFixed
      address:
        EU: 0x230DC00
        NA: 0x230D18C
        JP: 0x230E6CC
      description: |-
        Appears to calculate recoil damage to a monster.
        
        This function wraps CalcDamageFixed using the monster as both the attacker and the defender, after doing some basic checks (like if the monster is already at 0 HP) and applying a boost from the Reckless ability if applicable.
        
        r0: entity pointer
        r1: fixed damage
        r2: ?
        r3: [output] struct containing info about the damage calculation
        stack[0]: move ID (interestingly, this doesn't seem to be used by the function)
        stack[1]: attack type
        stack[2]: damage source
        stack[3]: damage message
        others: ?
    - name: CalcDamageFixed
      address:
        EU: 0x230DCB4
        NA: 0x230D240
        JP: 0x230E780
      description: |-
        Appears to calculate damage from a fixed-damage effect.
        
        r0: attacker pointer
        r1: defender pointer
        r2: fixed damage
        r3: experience flag (see ApplyDamage)
        stack[0]: [output] struct containing info about the damage calculation
        stack[1]: attack type
        stack[2]: move category
        stack[3]: damage source
        stack[4]: damage message
        others: ?
    - name: CalcDamageFixedNoCategory
      address:
        EU: 0x230DE1C
        NA: 0x230D3A8
        JP: 0x230E8E4
      description: |-
        A wrapper around CalcDamageFixed with the move category set to none.
        
        r0: attacker pointer
        r1: defender pointer
        r2: fixed damage
        r3: experience flag (see ApplyDamage)
        stack[0]: [output] struct containing info about the damage calculation
        stack[1]: attack type
        stack[2]: damage source
        stack[3]: damage message
        others: ?
    - name: CalcDamageFixedWrapper
      address:
        EU: 0x230DE68
        NA: 0x230D3F4
        JP: 0x230E930
      description: |-
        A wrapper around CalcDamageFixed.
        
        r0: attacker pointer
        r1: defender pointer
        r2: fixed damage
        r3: experience flag (see ApplyDamage)
        stack[0]: [output] struct containing info about the damage calculation
        stack[1]: attack type
        stack[2]: move category
        stack[3]: damage source
        stack[4]: damage message
        others: ?
    - name: UpdateShopkeeperModeAfterAttack
      address:
        EU: 0x230DEB4
        NA: 0x230D440
        JP: 0x230E97C
      description: |-
        Updates the shopkeeper mode of a monster in response to being struck by an attack.
        
        If the defender is in normal shopkeeper mode (not aggressive), nothing happens. Otherwise, the mode is set to SHOPKEEPER_MODE_ATTACK_TEAM if the attacker is a team member, or SHOPKEEPER_MODE_ATTACK_ENEMIES otherwise.
        
        r0: attacker pointer
        r1: defender pointer
    - name: UpdateShopkeeperModeAfterTrap
      address:
        EU: 0x230DEF0
        NA: 0x230D47C
        JP: 0x230E9B8
      description: |-
        Updates the shopkeeper mode of a monster in response to stepping on a trap.
        
        If in the normal shopkeeper mode (not aggressive), nothing happens. Otherwise, the mode is set to SHOPKEEPER_MODE_ATTACK_TEAM if the trap is from a team member or SHOPKEEPER_MODE_ATTACK_ENEMIES otherwise.
        
        r0: shopkeeper pointer
        r1: bool non team member trap
    - name: ResetDamageCalcDiagnostics
      address:
        EU: 0x230DF9C
        NA: 0x230D528
        JP: 0x230EA64
      description: |-
        Resets the damage calculation diagnostic info stored on the dungeon struct. Called unconditionally at the start of CalcDamage.
        
        No params.
    - name: SpecificRecruitCheck
      address:
        EU: 0x230E588
        NA: 0x230DB14
        JP: 0x230F054
      description: |-
        Checks if a specific monster can be recruited. Called by RecruitCheck.
        
        Will return false if dungeon::recruiting_enabled is false, if the monster is Mew and dungeon::dungeon_objective is OBJECTIVE_RESCUE or if the monster is any of the special Deoxys forms or any of the 3 regis.
        If this function returns false, RecruitCheck will return false as well.
        
        r0: Monster ID
        return: True if the monster can be recruited
    - name: RecruitCheck
      address:
        EU: 0x230E644
        NA: 0x230DBD0
        JP: 0x230F110
      description: |-
        Determines if a defeated enemy will attempt to join the team
        
        r0: user entity pointer
        r1: target entity pointer
        return: True if the target will attempt to join the team
    - name: TryRecruit
      address:
        EU: 0x230EAD8
        NA: 0x230E064
        JP: 0x230F5A4
      description: |-
        Asks the player if they would like to recruit the enemy that was just defeated and handles the recruitment if they accept.
        
        r0: user entity pointer
        r1: monster to recruit entity pointer
        return: True if the monster was recruited, false if it wasn't
    - name: TrySpawnMonsterAndTickSpawnCounter
      address:
        EU: 0x230F130
        NA: 0x230E6BC
        JP: 0x230FBF8
      description: |-
        First ticks up the spawn counter, and if it's equal or greater than the spawn cooldown, it will try to spawn an enemy if the number of enemies is below the spawn cap.
        
        If the spawn counter is greater than 900, it will instead perform the special spawn caused by the ability Illuminate.
        
        No params.
    - name: AiDecideUseItem
      address:
        EU: 0x230F388
        NA: 0x230E914
        JP: 0x230FE50
      description: |-
        Decides whether or not an AI should use its held item and updates its action_data fields accordingly.
        
        r0: Entity pointer
    - name: GetPossibleAiThrownItemDirections
      address:
        EU: 0x230F824
        NA: 0x230EDB0
        JP: 0x23102EC
      description: |-
        If the entity can throw an item at a target in a certain direction,
        adds that direction to AI_THROWN_ITEM_DIRECTIONS and the probability of throwing it to AI_THROWN_ITEM_PROBABILITIES (if it is not already present).
        The size of the arrays will be stored in AI_THROWN_ITEM_ACTION_CHOICE_COUNT.
        The caller function will select the direction to throw the item by iterating through the array(s), rolling the probability, and then throwing in that direction if the roll succeeds.
        Nothing will be thrown if all rolls fail.
        
        r0: Entity pointer
        r1: Integer in {1, 2}. If 1, target allies; if 2, target enemies.
        r2: Item struct pointer
        r3: If false, will call GetAiUseItemProbability to get the probability of throwing in a certain direction.
        If true, the added probability will always be 100.
    - name: GetPossibleAiArcItemTargets
      address:
        EU: 0x230FAA0
        NA: 0x230F02C
        JP: 0x2310568
      description: |-
        Gets the positions of all targets that an AI can hit with an item thrown in an arc, such as a Gravelerock.
        The number of positions in the array will be stored in AI_THROWN_ITEM_ACTION_CHOICE_COUNT.
        
        r0: Entity pointer
        r1: Item struct pointer
        r2: [output] Array of size 20 for storing position structs
        r3: If false, will roll GetAiUseItemProbability every time a position is checked and not add it if it rolls false.
    - name: TryNonLeaderItemPickUp
      address:
        EU: 0x230FBD8
        NA: 0x230F164
        JP: 0x23106A0
      description: |-
        Similar to TryLeaderItemPickUp, but for other monsters.
        
        Used both for enemies and team members.
        
        r0: entity pointer
    - name: GetExclusiveItemWithEffectFromBag
      address:
        EU: 0x23100C8
        NA: 0x230F654
        JP: 0x2310B90
      description: |-
        If an exclusive item with a certain effect is present in the bag and works for the entity, returns true and copies the item struct to the address at item. Otherwise, returns false.
        
        r0: Entity pointer
        r1: exclusive_item_effect_id enum
        r2: [output] Item pointer
        return: bool
    - name: AuraBowIsActive
      address:
        EU: 0x231013C
        NA: 0x230F6C8
        JP: 0x2310C04
      description: |-
        Checks if a monster is holding an aura bow that isn't disabled by Klutz.
        
        r0: entity pointer
        return: bool
    - name: ExclusiveItemOffenseBoost
      address:
        EU: 0x23101EC
        NA: 0x230F778
        JP: 0x2310CB4
      description: |-
        Gets the exclusive item boost for attack/special attack for a monster
        
        r0: entity pointer
        r1: move category index (0 for physical, 1 for special)
        return: boost
    - name: ExclusiveItemDefenseBoost
      address:
        EU: 0x23101FC
        NA: 0x230F788
        JP: 0x2310CC4
      description: |-
        Gets the exclusive item boost for defense/special defense for a monster
        
        r0: entity pointer
        r1: move category index (0 for physical, 1 for special)
        return: boost
    - name: TeamMemberHasItemActive
      address:
        EU: 0x231020C
        NA: 0x230F798
        JP: 0x2310CD4
      description: |-
        Checks if any team member is holding a certain item and puts them into the array given.
        
        r0: [output] pointer to array of monsters (expected to have space for at least 4 pointers)
        r1: item ID
        return: number of team members with the item active
    - name: TeamMemberHasExclusiveItemEffectActive
      address:
        EU: 0x23102B4
        NA: 0x230F840
        JP: 0x2310D7C
      description: |-
        Checks if any team member is under the effects of a certain exclusive item effect.
        
        r0: exclusive item effect ID
        return: bool
    - name: TrySpawnEnemyItemDrop
      address:
        EU: 0x231044C
        NA: 0x230F9D8
        JP: 0x2310F14
      description: |-
        Determine what item a defeated enemy should drop, if any, then (probably?) spawn that item underneath them.
        
        This function is called at the time when an enemy is defeated from ApplyDamage.
        
        r0: attacker entity (who defeated the enemy)
        r1: defender entity (who was defeated)
    - name: TickNoSlipCap
      address:
        EU: 0x2310604
        NA: 0x230FB90
        JP: 0x23110CC
      description: |-
        Checks if the entity is a team member and holds the No-Slip Cap, and if so attempts to make one item in the bag sticky.
        
        r0: pointer to entity
    - name: TickStatusAndHealthRegen
      address:
        EU: 0x2311AE8
        NA: 0x2311088
        JP: 0x23125B0
      description: |-
        Applies the natural HP regen effect by taking modifiers into account (Poison Heal, Heal Ribbon, weather-related regen). Then it ticks down counters for volatile status effects, and heals them if the counter reached zero.
        
        r0: pointer to entity
    - name: InflictSleepStatusSingle
      address:
        EU: 0x2312284
        NA: 0x2311824
        JP: 0x2312D3C
      description: |-
        This is called by TryInflictSleepStatus.
        
        r0: entity pointer
        r1: number of turns
    - name: TryInflictSleepStatus
      address:
        EU: 0x2312338
        NA: 0x23118D8
        JP: 0x2312DF0
      description: |-
        Inflicts the Sleep status condition on a target monster if possible.
        
        r0: user entity pointer
        r1: target entity pointer
        r2: number of turns
        r3: flag to log a message on failure
    - name: IsProtectedFromSleepClassStatus
      address:
        EU: 0x2312444
        NA: 0x23119E4
        JP: 0x2312EFC
      description: |-
        Checks if the monster is immune to sleep class status conditions.
        
        r0: user entity pointer
        r1: target entity pointer
        r2: ignore safeguard
        r3: ignore other protections (exclusive items + leaf guard)
        stack[0]: flag to log a message on failure
        return: bool
    - name: TryInflictNightmareStatus
      address:
        EU: 0x23126AC
        NA: 0x2311C4C
        JP: 0x2313158
      description: |-
        Inflicts the Nightmare status condition on a target monster if possible.
        
        r0: user entity pointer
        r1: target entity pointer
        r2: number of turns
    - name: TryInflictNappingStatus
      address:
        EU: 0x23127C0
        NA: 0x2311D60
        JP: 0x2313268
      description: |-
        Inflicts the Napping status condition (from Rest) on a target monster if possible.
        
        r0: user entity pointer
        r1: target entity pointer
        r2: number of turns
    - name: TryInflictYawningStatus
      address:
        EU: 0x23128D0
        NA: 0x2311E70
        JP: 0x2313374
      description: |-
        Inflicts the Yawning status condition on a target monster if possible.
        
        r0: user entity pointer
        r1: target entity pointer
        r2: number of turns
    - name: TryInflictSleeplessStatus
      address:
        EU: 0x23129E0
        NA: 0x2311F80
        JP: 0x2313484
      description: |-
        Inflicts the Sleepless status condition on a target monster if possible.
        
        r0: user entity pointer
        r1: target entity pointer
    - name: TryInflictPausedStatus
      address:
        EU: 0x2312ACC
        NA: 0x231206C
        JP: 0x2313570
      description: |-
        Inflicts the Paused status condition on a target monster if possible.
        
        r0: user entity pointer
        r1: target entity pointer
        r2: ?
        r3: number of turns
        stack[0]: flag to log a message on failure
        stack[1]: flag to only perform the check for inflicting without actually inflicting
        return: Whether or not the status could be inflicted
    - name: TryInflictInfatuatedStatus
      address:
        EU: 0x2312C0C
        NA: 0x23121AC
        JP: 0x23136B0
      description: |-
        Inflicts the Infatuated status condition on a target monster if possible.
        
        r0: user entity pointer
        r1: target entity pointer
        r2: flag to log a message on failure
        r3: flag to only perform the check for inflicting without actually inflicting
        return: Whether or not the status could be inflicted
    - name: TryInflictBurnStatus
      address:
        EU: 0x2312D98
        NA: 0x2312338
        JP: 0x2313838
      description: |-
        Inflicts the Burn status condition on a target monster if possible.
        
        r0: user entity pointer
        r1: target entity pointer
        r2: flag to apply some special effect alongside the burn?
        r3: flag to log a message on failure
        stack[0]: flag to only perform the check for inflicting without actually inflicting
        return: Whether or not the status could be inflicted
    - name: TryInflictBurnStatusWholeTeam
      address:
        EU: 0x2313078
        NA: 0x2312618
        JP: 0x2313B14
      description: |-
        Inflicts the Burn status condition on all team members if possible.
        
        No params.
    - name: TryInflictPoisonedStatus
      address:
        EU: 0x23130C4
        NA: 0x2312664
        JP: 0x2313B60
      description: |-
        Inflicts the Poisoned status condition on a target monster if possible.
        
        r0: user entity pointer
        r1: target entity pointer
        r2: flag to log a message on failure
        r3: flag to only perform the check for inflicting without actually inflicting
        return: Whether or not the status could be inflicted
    - name: TryInflictBadlyPoisonedStatus
      address:
        EU: 0x231339C
        NA: 0x231293C
        JP: 0x2313E34
      description: |-
        Inflicts the Badly Poisoned status condition on a target monster if possible.
        
        r0: user entity pointer
        r1: target entity pointer
        r2: flag to log a message on failure
        r3: flag to only perform the check for inflicting without actually inflicting
        return: Whether or not the status could be inflicted
    - name: TryInflictFrozenStatus
      address:
        EU: 0x2313658
        NA: 0x2312BF8
        JP: 0x23140EC
      description: |-
        Inflicts the Frozen status condition on a target monster if possible.
        
        r0: user entity pointer
        r1: target entity pointer
        r2: flag to log a message on failure
    - name: TryInflictConstrictionStatus
      address:
        EU: 0x2313880
        NA: 0x2312E20
        JP: 0x2314310
      description: |-
        Inflicts the Constriction status condition on a target monster if possible.
        
        r0: user entity pointer
        r1: target entity pointer
        r2: animation ID
        r3: flag to log a message on failure
    - name: TryInflictShadowHoldStatus
      address:
        EU: 0x23139D8
        NA: 0x2312F78
        JP: 0x2314468
      description: |-
        Inflicts the Shadow Hold (AKA Immobilized) status condition on a target monster if possible.
        
        r0: user entity pointer
        r1: target entity pointer
        r2: flag to only perform the check for inflicting without actually inflicting
    - name: TryInflictIngrainStatus
      address:
        EU: 0x2313B90
        NA: 0x2313130
        JP: 0x231461C
      description: |-
        Inflicts the Ingrain status condition on a target monster if possible.
        
        r0: user entity pointer
        r1: target entity pointer
    - name: TryInflictWrappedStatus
      address:
        EU: 0x2313C54
        NA: 0x23131F4
        JP: 0x23146E0
      description: |-
        Inflicts the Wrapped status condition on a target monster if possible.
        
        This also gives the user the Wrap status (Wrapped around foe).
        
        r0: user entity pointer
        r1: target entity pointer
    - name: FreeOtherWrappedMonsters
      address:
        EU: 0x2313E50
        NA: 0x23133F0
        JP: 0x23148DC
      description: |-
        Frees from the wrap status all monsters which are wrapped by/around the monster passed as parameter.
        
        r0: pointer to entity
    - name: TryInflictPetrifiedStatus
      address:
        EU: 0x2313ECC
        NA: 0x231346C
        JP: 0x2314958
      description: |-
        Inflicts the Petrified status condition on a target monster if possible.
        
        r0: user entity pointer
        r1: target entity pointer
    - name: LowerOffensiveStat
      address:
        EU: 0x231405C
        NA: 0x23135FC
        JP: 0x2314AE8
      description: |-
        Lowers the specified offensive stat on the target monster.
        
        r0: user entity pointer
        r1: target entity pointer
        r2: stat index
        r3: number of stages
        stack[0]: flag to check for being protected from stat drops
        stack[1]: flag to log a message on failure for IsProtectedFromStatDrops
    - name: LowerDefensiveStat
      address:
        EU: 0x2314274
        NA: 0x2313814
        JP: 0x2314CFC
      description: |-
        Lowers the specified defensive stat on the target monster.
        
        r0: user entity pointer
        r1: target entity pointer
        r2: stat index
        r3: number of stages
        stack[0]: flag to check for being protected from stat drops
        stack[1]: flag to log a message on failure for IsProtectedFromStatDrops
    - name: BoostOffensiveStat
      address:
        EU: 0x23143FC
        NA: 0x231399C
        JP: 0x2314E84
      description: |-
        Boosts the specified offensive stat on the target monster.
        
        r0: user entity pointer
        r1: target entity pointer
        r2: stat index
        r3: number of stages
    - name: BoostDefensiveStat
      address:
        EU: 0x2314568
        NA: 0x2313B08
        JP: 0x2314FF0
      description: |-
        Boosts the specified defensive stat on the target monster.
        
        r0: user entity pointer
        r1: target entity pointer
        r2: stat index
        r3: number of stages
    - name: FlashFireShouldActivate
      address:
        EU: 0x23146D4
        NA: 0x2313C74
        JP: 0x231515C
      description: |-
        Checks whether Flash Fire should activate, assuming the defender is being hit by a Fire-type move.
        
        This checks that the defender is valid and Flash Fire is active, and that Normalize isn't active on the attacker.
        
        r0: attacker pointer
        r1: defender pointer
        return: 2 if Flash Fire should activate and raise the defender's boost level, 1 if Flash Fire should activate but the defender's boost level is maxed out, 0 otherwise.
    - name: ActivateFlashFire
      address:
        EU: 0x2314744
        NA: 0x2313CE4
        JP: 0x23151C8
      description: |-
        Actually applies the Flash Fire boost with a message log and animation. Passes the same monster for attacker and
        defender, but the attacker goes unused.
        
        r0: attacker pointer?
        r1: defender pointer
    - name: ApplyOffensiveStatMultiplier
      address:
        EU: 0x23147A0
        NA: 0x2313D40
        JP: 0x2315224
      description: |-
        Applies a multiplier to the specified offensive stat on the target monster.
        
        This affects struct monster_stat_modifiers::offensive_multipliers, for moves like Charm and Memento.
        
        r0: user entity pointer
        r1: target entity pointer
        r2: stat index
        r3: multiplier
        stack[0]: ?
    - name: ApplyDefensiveStatMultiplier
      address:
        EU: 0x23149C4
        NA: 0x2313F64
        JP: 0x2315444
      description: |-
        Applies a multiplier to the specified defensive stat on the target monster.
        
        This affects struct monster_stat_modifiers::defensive_multipliers, for moves like Screech.
        
        r0: user entity pointer
        r1: target entity pointer
        r2: stat index
        r3: multiplier
        stack[0]: ?
    - name: BoostHitChanceStat
      address:
        EU: 0x2314B44
        NA: 0x23140E4
        JP: 0x23155C4
      description: |-
        Boosts the specified hit chance stat (accuracy or evasion) on the target monster.
        
        r0: user entity pointer
        r1: target entity pointer
        r2: stat index
    - name: LowerHitChanceStat
      address:
        EU: 0x2314C8C
        NA: 0x231422C
        JP: 0x231570C
      description: |-
        Lowers the specified hit chance stat (accuracy or evasion) on the target monster.
        
        r0: user entity pointer
        r1: target entity pointer
        r2: stat index
        r3: flag to log a message on failure
    - name: TryInflictCringeStatus
      address:
        EU: 0x2314E48
        NA: 0x23143E8
        JP: 0x23158C4
      description: |-
        Inflicts the Cringe status condition on a target monster if possible.
        
        r0: user entity pointer
        r1: target entity pointer
        r2: flag to log a message on failure
        r3: flag to only perform the check for inflicting without actually inflicting
        return: Whether or not the status could be inflicted
    - name: TryInflictParalysisStatus
      address:
        EU: 0x2314FA4
        NA: 0x2314544
        JP: 0x2315A1C
      description: |-
        Inflicts the Paralysis status condition on a target monster if possible.
        
        r0: user entity pointer
        r1: target entity pointer
        r2: flag to log a message on failure
        r3: flag to only perform the check for inflicting without actually inflicting
        return: Whether or not the status could be inflicted
    - name: BoostSpeed
      address:
        EU: 0x2315270
        NA: 0x2314810
        JP: 0x2315CE4
      description: |-
        Boosts the speed of the target monster.
        
        If the number of turns specified is 0, a random turn count will be selected using the default SPEED_BOOST_TURN_RANGE.
        
        r0: user entity pointer
        r1: target entity pointer
        r2: number of stages
        r3: number of turns
        stack[0]: flag to log a message on failure
    - name: BoostSpeedOneStage
      address:
        EU: 0x231539C
        NA: 0x231493C
        JP: 0x2315E10
      description: |-
        A wrapper around BoostSpeed with the number of stages set to 1.
        
        r0: user entity pointer
        r1: target entity pointer
        r2: number of turns
        r3: flag to log a message on failure
    - name: LowerSpeed
      address:
        EU: 0x23153B4
        NA: 0x2314954
        JP: 0x2315E28
      description: |-
        Lowers the speed of the target monster.
        
        r0: user entity pointer
        r1: target entity pointer
        r2: number of stages
        r3: flag to log a message on failure
    - name: TrySealMove
      address:
        EU: 0x231551C
        NA: 0x2314ABC
        JP: 0x2315F90
      description: |-
        Seals one of the target monster's moves. The move to be sealed is randomly selected.
        
        r0: user entity pointer
        r1: target entity pointer
        r2: flag to log a message on failure
        return: Whether or not a move was sealed
    - name: BoostOrLowerSpeed
      address:
        EU: 0x231568C
        NA: 0x2314C2C
        JP: 0x2316100
      description: |-
        Randomly boosts or lowers the speed of the target monster by one stage with equal probability.
        
        r0: user entity pointer
        r1: target entity pointer
    - name: ResetHitChanceStat
      address:
        EU: 0x23156EC
        NA: 0x2314C8C
        JP: 0x2316160
      description: |-
        Resets the specified hit chance stat (accuracy or evasion) back to normal on the target monster.
        
        r0: user entity pointer
        r1: target entity pointer
        r2: stat index
        r3: ?
    - name: ExclusiveItemEffectIsActiveWithLogging
      address:
        EU: 0x23157A0
        NA: 0x2314D40
        JP: 0x2316214
      description: |-
        Calls ExclusiveItemEffectIsActive, then logs the specified message if indicated.
        
        r0: user entity pointer
        r1: target entity pointer
        r2: whether a message should be logged if the effect is active
        r3: message ID to be logged if the effect is active
        stack[0]: exclusive item effect ID
        return: bool, same as ExclusiveItemEffectIsActive
    - name: TryActivateQuickFeet
      address:
        EU: 0x231587C
        NA: 0x2314E1C
        JP: 0x23162F0
      description: |-
        Activate the Quick Feet ability on the defender, if the monster has it and it's active.
        
        r0: attacker pointer
        r1: defender pointer
        return: bool, whether or not the ability was activated
    - name: TryInflictTerrifiedStatus
      address:
        EU: 0x23158C0
        NA: 0x2314E60
        JP: 0x2316334
      description: |-
        Inflicts the Terrified status condition on a target monster if possible.
        
        r0: user entity pointer
        r1: target entity pointer
    - name: TryInflictGrudgeStatus
      address:
        EU: 0x2315918
        NA: 0x2314EB8
        JP: 0x231638C
      description: |-
        Inflicts the Grudge status condition on a target monster if possible.
        
        r0: user entity pointer
        r1: target entity pointer
        r2: flag to log a message
        return: Whether or not the status could be inflicted
    - name: TryInflictConfusedStatus
      address:
        EU: 0x2315998
        NA: 0x2314F38
        JP: 0x2316410
      description: |-
        Inflicts the Confused status condition on a target monster if possible.
        
        r0: user entity pointer
        r1: target entity pointer
        r2: flag to log a message on failure
        r3: flag to only perform the check for inflicting without actually inflicting
        return: Whether or not the status could be inflicted
    - name: TryInflictCoweringStatus
      address:
        EU: 0x2315BCC
        NA: 0x231516C
        JP: 0x2316644
      description: |-
        Inflicts the Cowering status condition on a target monster if possible.
        
        r0: user entity pointer
        r1: target entity pointer
        r2: flag to log a message on failure
        r3: flag to only perform the check for inflicting without actually inflicting
        return: Whether or not the status could be inflicted
    - name: TryRestoreHp
      address:
        EU: 0x2315CCC
        NA: 0x231526C
        JP: 0x2316744
      description: |-
        Restore HP of the target monster if possible.
        
        r0: user entity pointer
        r1: target entity pointer
        r2: HP to restore
        return: success flag
    - name: TryIncreaseHp
      address:
        EU: 0x2315D44
        NA: 0x23152E4
        JP: 0x23167BC
      description: |-
        Restore HP and possibly boost max HP of the target monster if possible.
        
        r0: user entity pointer
        r1: target entity pointer
        r2: HP to restore
        r3: max HP boost
        stack[0]: flag to log a message on failure
        return: Success flag
    - name: RevealItems
      address:
        EU: 0x2316070
        NA: 0x2315610
        JP: 0x2316AE8
      description: |-
        Note: unverified, ported from Irdkwia's notes
        
        r0: user entity pointer
        r1: target entity pointer
    - name: RevealStairs
      address:
        EU: 0x2316100
        NA: 0x23156A0
        JP: 0x2316B78
      description: |-
        Note: unverified, ported from Irdkwia's notes
        
        r0: user entity pointer
        r1: target entity pointer
    - name: RevealEnemies
      address:
        EU: 0x23161BC
        NA: 0x231575C
        JP: 0x2316C34
      description: |-
        Note: unverified, ported from Irdkwia's notes
        
        r0: user entity pointer
        r1: target entity pointer
    - name: TryInflictLeechSeedStatus
      address:
        EU: 0x231624C
        NA: 0x23157EC
        JP: 0x2316CC4
      description: |-
        Inflicts the Leech Seed status condition on a target monster if possible.
        
        r0: user entity pointer
        r1: target entity pointer
        r2: flag to log a message on failure
        r3: flag to only perform the check for inflicting without actually inflicting
        return: Whether or not the status could be inflicted
    - name: TryInflictDestinyBondStatus
      address:
        EU: 0x23164B0
        NA: 0x2315A50
        JP: 0x2316F28
      description: |-
        Inflicts the Destiny Bond status condition on a target monster if possible.
        
        r0: user entity pointer
        r1: target entity pointer
    - name: TryInflictSureShotStatus
      address:
        EU: 0x23165D0
        NA: 0x2315B70
        JP: 0x2317048
      description: |-
        Inflicts the Sure Shot status condition on a target monster if possible.
        
        r0: user entity pointer
        r1: target entity pointer
    - name: TryInflictWhifferStatus
      address:
        EU: 0x2316660
        NA: 0x2315C00
        JP: 0x23170D8
      description: |-
        Inflicts the Whiffer status condition on a target monster if possible.
        
        r0: user entity pointer
        r1: target entity pointer
    - name: TryInflictSetDamageStatus
      address:
        EU: 0x2316748
        NA: 0x2315CE8
        JP: 0x23171C0
      description: |-
        Inflicts the Set Damage status condition on a target monster if possible.
        
        r0: user entity pointer
        r1: target entity pointer
    - name: TryInflictFocusEnergyStatus
      address:
        EU: 0x23167E4
        NA: 0x2315D84
        JP: 0x231725C
      description: |-
        Inflicts the Focus Energy status condition on a target monster if possible.
        
        r0: user entity pointer
        r1: target entity pointer
    - name: TryInflictDecoyStatus
      address:
        EU: 0x2316884
        NA: 0x2315E24
        JP: 0x23172FC
      description: |-
        Inflicts the Decoy status condition on a target monster if possible.
        
        r0: user entity pointer
        r1: target entity pointer
        return: Whether or not the status could be inflicted
    - name: TryInflictCurseStatus
      address:
        EU: 0x2316B3C
        NA: 0x23160DC
        JP: 0x23175B4
      description: |-
        Inflicts the Curse status condition on a target monster if possible and if the user is
        a ghost type. Otherwise, just boost the user's defense and attack then lower the user's
        speed.
        
        r0: user entity pointer
        r1: target entity pointer
    - name: TryInflictSnatchStatus
      address:
        EU: 0x2316CE0
        NA: 0x2316280
        JP: 0x2317758
      description: |-
        Inflicts the Snatch status condition on a target monster if possible.
        
        r0: user entity pointer
        r1: target entity pointer
    - name: TryInflictTauntStatus
      address:
        EU: 0x2316E08
        NA: 0x23163A8
        JP: 0x2317880
      description: |-
        Inflicts the Taunt status condition on a target monster if possible.
        
        r0: user entity pointer
        r1: target entity pointer
        return: Whether or not the status could be inflicted
    - name: TryInflictStockpileStatus
      address:
        EU: 0x2316F38
        NA: 0x23164D8
        JP: 0x23179AC
      description: |-
        Inflicts the Stockpile condition on a target monster if possible. Won't boost the level
        of stockpiling above 3.
        
        r0: user entity pointer
        r1: target entity pointer
        return: Whether or not the status could be inflicted or boosted
    - name: TryInflictInvisibleStatus
      address:
        EU: 0x2316FDC
        NA: 0x231657C
        JP: 0x2317A50
      description: |-
        Attempts to turn the target invisible.
        
        The user pointer is only used when calling LogMessage functions.
        
        r0: user entity pointer
        r1: target entity pointer
    - name: TryInflictPerishSongStatus
      address:
        EU: 0x231708C
        NA: 0x231662C
        JP: 0x2317B00
      description: |-
        Inflicts the Perish Song status condition on a target monster if possible.
        
        r0: user entity pointer
        r1: target entity pointer
        r2: flag to only perform the check for inflicting without actually inflicting
        return: Whether or not the status could be inflicted
    - name: TryInflictEncoreStatus
      address:
        EU: 0x2317180
        NA: 0x2316720
        JP: 0x2317BF4
      description: |-
        Inflicts the Encore status condition on a target monster if possible.
        
        r0: user entity pointer
        r1: target entity pointer
        r2: flag to only perform the check for inflicting without actually inflicting
        return: Whether or not the status could be inflicted
    - name: TryDecreaseBelly
      address:
        EU: 0x2317338
        NA: 0x23168D8
        JP: 0x2317DA8
      description: |-
        Tries to reduce the belly size of the target. Only when max belly shrink is 0, the
        current belly is reduced by belly to lose. If both are non-zero, only the max belly
        shrink is applied.
        
        r0: user entity pointer
        r1: target entity pointer
        r2: belly to lose
        r3: max belly shrink
    - name: TryIncreaseBelly
      address:
        EU: 0x2317610
        NA: 0x2316BB0
        JP: 0x2318080
      description: |-
        Restore belly and possibly boost max belly of the target monster if possible.
        
        r0: user entity pointer
        r1: target entity pointer
        r2: belly to restore
        r3: max belly boost (if belly is full)
        stack[0]: flag to log a message
    - name: TryInflictMuzzledStatus
      address:
        EU: 0x2317B84
        NA: 0x2317124
        JP: 0x23185F4
      description: |-
        Inflicts the Muzzled status condition on a target monster if possible.
        
        r0: user entity pointer
        r1: target entity pointer
        r2: flag to only perform the check for inflicting without actually inflicting
        return: Whether or not the status could be inflicted
    - name: TryTransform
      address:
        EU: 0x2317C7C
        NA: 0x231721C
        JP: 0x23186EC
      description: |-
        Attempts to transform the target into the species of a random monster contained in the list returned by MonsterSpawnListPartialCopy.
        
        The user pointer is only used when calling LogMessage functions.
        
        r0: user entity pointer
        r1: target entity pointer
    - name: TryInflictMobileStatus
      address:
        EU: 0x2317E6C
        NA: 0x231740C
        JP: 0x23188DC
      description: |-
        Inflicts the Mobile status condition on a target monster if possible.
        
        r0: user entity pointer
        r1: target entity pointer
    - name: TryInflictExposedStatus
      address:
        EU: 0x2317F28
        NA: 0x23174C8
        JP: 0x2318998
      description: |-
        Inflicts the Exposed status condition on a target monster if possible. Only applies to
        Ghost types and monsters with raised evasion. If the animation effect ID is 0,
        defaults to animation ID 0xE (this fallback animation likely can't be seen in normal
        play).
        
        r0: user entity pointer
        r1: target entity pointer
        r2: animation effect ID
        r3: flag to only perform the check for inflicting without actually inflicting
        return: Whether or not the status could be inflicted
    - name: TryActivateIdentifyCondition
      address:
        EU: 0x23180A8
        NA: 0x2317648
        JP: 0x2318B18
      description: |-
        Sets the flag for the identify orb which causes monsters holding items to be shown with
        a blue exclamation mark status icon.
        
        r0: user entity pointer
        r1: target entity pointer
    - name: TryInflictBlinkerStatus
      address:
        EU: 0x231812C
        NA: 0x23176CC
        JP: 0x2318B9C
      description: |-
        Inflicts the Blinker status condition on a target monster if possible.
        
        r0: user entity pointer
        r1: target entity pointer
        r2: flag to only perform the check for inflicting without actually inflicting
        r3: flag to log a message on failure
        return: Whether or not the status could be inflicted
    - name: IsBlinded
      address:
        EU: 0x2318244
        NA: 0x23177E4
        JP: 0x2318CB4
      description: |-
        Returns true if the monster has the blinded status (see statuses::blinded), or if it is not the leader and is holding Y-Ray Specs.
        
        r0: pointer to entity
        r1: flag for whether to check for the held item
        return: bool
    - name: TryInflictCrossEyedStatus
      address:
        EU: 0x23182A4
        NA: 0x2317844
        JP: 0x2318D14
      description: |-
        Inflicts the Cross-Eyed status condition on a target monster if possible.
        
        r0: user entity pointer
        r1: target entity pointer
        r2: flag to only perform the check for inflicting without actually inflicting
        return: Whether or not the status could be inflicted
    - name: TryInflictEyedropStatus
      address:
        EU: 0x23183BC
        NA: 0x231795C
        JP: 0x2318E2C
      description: |-
        Inflicts the Eyedrop status condition on a target monster if possible.
        
        r0: user entity pointer
        r1: target entity pointer
    - name: TryInflictSlipStatus
      address:
        EU: 0x231846C
        NA: 0x2317A0C
        JP: 0x2318EDC
      description: |-
        Inflicts the Slip status condition on a target monster if possible.
        
        r0: user entity pointer
        r1: target entity pointer
        return: Whether or not the status could be inflicted
    - name: TryInflictDropeyeStatus
      address:
        EU: 0x2318554
        NA: 0x2317AF4
        JP: 0x2318FC4
      description: |-
        Inflicts the Dropeye status condition on a target monster if possible.
        
        r0: user entity pointer
        r1: target entity pointer
        return: Whether or not the status could be inflicted
    - name: RestoreAllMovePP
      address:
        EU: 0x2318680
        NA: 0x2317C20
        JP: 0x23190F0
      description: |-
        Restores the PP of all the target's moves by the specified amount.
        
        r0: user entity pointer
        r1: target entity pointer
        r2: PP to restore
        r3: flag to suppress message logging
    - name: RestoreOneMovePP
      address:
        EU: 0x23187B8
        NA: 0x2317D58
        JP: 0x2319228
      description: |-
        Restores the PP the target's move in the specified move slot by the specified amount.
        
        r0: user entity pointer
        r1: target entity pointer
        r2: move index
        r3: PP to restore
        stack[0]: flag to log message
    - name: RestoreRandomMovePP
      address:
        EU: 0x23188E8
        NA: 0x2317E88
        JP: 0x2319358
      description: |-
        Restores the PP of a random one of the target's moves by the specified amount.
        
        r0: user entity pointer
        r1: target entity pointer
        r2: PP to restore
        r3: flag to log message
    - name: ApplyProteinEffect
      address:
        EU: 0x23189B0
        NA: 0x2317F50
        JP: 0x2319420
      description: |-
        Tries to boost the target's attack stat.
        
        r0: user entity pointer
        r1: target entity pointer
        r2: attack boost
    - name: ApplyCalciumEffect
      address:
        EU: 0x2318A44
        NA: 0x2317FE4
        JP: 0x23194B4
      description: |-
        Tries to boost the target's special attack stat.
        
        r0: user entity pointer
        r1: target entity pointer
        r2: special attack boost
    - name: ApplyIronEffect
      address:
        EU: 0x2318AD8
        NA: 0x2318078
        JP: 0x2319548
      description: |-
        Tries to boost the target's defense stat.
        
        r0: user entity pointer
        r1: target entity pointer
        r2: defense boost
    - name: ApplyZincEffect
      address:
        EU: 0x2318B6C
        NA: 0x231810C
        JP: 0x23195DC
      description: |-
        Tries to boost the target's special defense stat.
        
        r0: user entity pointer
        r1: target entity pointer
        r2: special defense boost
    - name: TryInflictLongTossStatus
      address:
        EU: 0x2318C00
        NA: 0x23181A0
        JP: 0x2319670
      description: |-
        Inflicts the Long Toss status condition on a target monster if possible.
        
        r0: user entity pointer
        r1: target entity pointer
    - name: TryInflictPierceStatus
      address:
        EU: 0x2318C70
        NA: 0x2318210
        JP: 0x23196E0
      description: |-
        Inflicts the Pierce status condition on a target monster if possible.
        
        r0: user entity pointer
        r1: target entity pointer
    - name: TryInflictGastroAcidStatus
      address:
        EU: 0x2318CDC
        NA: 0x231827C
        JP: 0x231974C
      description: |-
        Inflicts the Gastro Acid status condition on a target monster if possible.
        
        r0: user entity pointer
        r1: target entity pointer
        r2: flag to log message
        r3: flag to only perform the check for inflicting without actually inflicting
        return: Whether or not the status could be inflicted
    - name: SetAquaRingHealingCountdownTo4
      address:
        EU: 0x2318E20
        NA: 0x23183C0
        JP: 0x2319890
      description: |-
        Sets the countdown for Aqua Ring healing countdown to a global value (0x4).
        
        r0: pointer to entity
    - name: ApplyAquaRingHealing
      address:
        EU: 0x2318E48
        NA: 0x23183E8
        JP: 0x23198B8
      description: |-
        Applies the passive healing gained from the Aqua Ring status.
        
        r0: pointer to entity
    - name: TryInflictAquaRingStatus
      address:
        EU: 0x2318EBC
        NA: 0x231845C
        JP: 0x231992C
      description: |-
        Inflicts the Aqua Ring status condition on a target monster if possible.
        
        r0: user entity pointer
        r1: target entity pointer
    - name: TryInflictLuckyChantStatus
      address:
        EU: 0x2318F68
        NA: 0x2318508
        JP: 0x23199D8
      description: |-
        Inflicts the Lucky Chant status condition on a target monster if possible.
        
        r0: user entity pointer
        r1: target entity pointer
    - name: TryInflictHealBlockStatus
      address:
        EU: 0x2319008
        NA: 0x23185A8
        JP: 0x2319A78
      description: |-
        Inflicts the Heal Block status condition on a target monster if possible.
        
        r0: user entity pointer
        r1: target entity pointer
        r2: flag to log message
        r3: flag to only perform the check for inflicting without actually inflicting
        return: Whether or not the status could be inflicted
    - name: MonsterHasEmbargoStatus
      address:
        EU: 0x231912C
        NA: 0x23186CC
        JP: 0x2319B9C
      description: |-
        Returns true if the monster has the Embargo status condition.
        
        r0: pointer to entity
        return: bool
    - name: LogItemBlockedByEmbargo
      address:
        EU: 0x2319160
        NA: 0x2318700
        JP: 0x2319BD0
      description: |-
        Logs the error message when the usage of an item is blocked by Embargo.
        
        r0: pointer to entity
    - name: TryInflictEmbargoStatus
      address:
        EU: 0x231918C
        NA: 0x231872C
        JP: 0x2319BFC
      description: |-
        Inflicts the Embargo status condition on a target monster if possible.
        
        r0: user entity pointer
        r1: target entity pointer
        r2: flag to log message
        r3: flag to only perform the check for inflicting without actually inflicting
        return: Whether or not the status could be inflicted
    - name: TryInflictMiracleEyeStatus
      address:
        EU: 0x23192B0
        NA: 0x2318850
        JP: 0x2319D20
      description: |-
        Inflicts the Miracle Eye status condition on a target monster if possible.
        
        r0: user entity pointer
        r1: target entity pointer
        r2: flag to only perform the check for inflicting without actually inflicting
    - name: TryInflictMagnetRiseStatus
      address:
        EU: 0x23193E4
        NA: 0x2318984
        JP: 0x2319E54
      description: |-
        Inflicts the Magnet Rise status condition on a target monster if possible.
        
        r0: user entity pointer
        r1: target entity pointer
    - name: IsFloating
      address:
        EU: 0x23194AC
        NA: 0x2318A4C
        JP: 0x2319F1C
      description: |-
        Checks if a monster is currently floating for reasons other than its typing or ability.
        
        In particular, this checks for Gravity and Magnet Rise.
        
        r0: entity pointer
        return: bool
    - name: TryInflictSafeguardStatus
      address:
        EU: 0x23198D0
        NA: 0x2318E70
        JP: 0x231A340
      description: |-
        Inflicts the Safeguard status condition on a target monster if possible.
        
        r0: user entity pointer
        r1: target entity pointer
    - name: TryInflictMistStatus
      address:
        EU: 0x2319970
        NA: 0x2318F10
        JP: 0x231A3E0
      description: |-
        Inflicts the Mist status condition on a target monster if possible.
        
        r0: user entity pointer
        r1: target entity pointer
    - name: TryInflictWishStatus
      address:
        EU: 0x2319A0C
        NA: 0x2318FAC
        JP: 0x231A47C
      description: |-
        Inflicts the Wish status condition on a target monster if possible.
        
        r0: user entity pointer
        r1: target entity pointer
    - name: TryInflictMagicCoatStatus
      address:
        EU: 0x2319AAC
        NA: 0x231904C
        JP: 0x231A51C
      description: |-
        Inflicts the Magic Coat status condition on a target monster if possible.
        
        r0: user entity pointer
        r1: target entity pointer
    - name: TryInflictLightScreenStatus
      address:
        EU: 0x2319B4C
        NA: 0x23190EC
        JP: 0x231A5BC
      description: |-
        Inflicts the Light Screen status condition on a target monster if possible.
        
        r0: user entity pointer
        r1: target entity pointer
    - name: TryInflictReflectStatus
      address:
        EU: 0x2319BEC
        NA: 0x231918C
        JP: 0x231A65C
      description: |-
        Inflicts the Reflect status condition on a target monster if possible.
        
        r0: user entity pointer
        r1: target entity pointer
    - name: TryInflictProtectStatus
      address:
        EU: 0x2319C8C
        NA: 0x231922C
        JP: 0x231A6FC
      description: |-
        Inflicts the Protect status condition on a target monster if possible.
        
        r0: user entity pointer
        r1: target entity pointer
    - name: TryInflictMirrorCoatStatus
      address:
        EU: 0x2319D3C
        NA: 0x23192DC
        JP: 0x231A7AC
      description: |-
        Inflicts the Mirror Coat status condition on a target monster if possible.
        
        r0: user entity pointer
        r1: target entity pointer
    - name: TryInflictEndureStatus
      address:
        EU: 0x2319DD8
        NA: 0x2319378
        JP: 0x231A848
      description: |-
        Inflicts the Endure status condition on a target monster if possible.
        
        r0: user entity pointer
        r1: target entity pointer
    - name: TryInflictMirrorMoveStatus
      address:
        EU: 0x2319E78
        NA: 0x2319418
        JP: 0x231A8E8
      description: |-
        Inflicts the Mirror Move status condition on a target monster if possible.
        
        r0: user entity pointer
        r1: target entity pointer
    - name: TryInflictConversion2Status
      address:
        EU: 0x2319F18
        NA: 0x23194B8
        JP: 0x231A988
      description: |-
        Inflicts the Conversion2 status condition on a target monster if possible.
        
        r0: user entity pointer
        r1: target entity pointer
    - name: TryInflictVitalThrowStatus
      address:
        EU: 0x2319FE4
        NA: 0x2319584
        JP: 0x231AA54
      description: |-
        Inflicts the Vital Throw status condition on a target monster if possible.
        
        r0: user entity pointer
        r1: target entity pointer
    - name: TryResetStatChanges
      address:
        EU: 0x231A084
        NA: 0x2319624
        JP: 0x231AAF4
      description: |-
        Tries to reset the stat changes of the defender.
        
        r0: attacker entity pointer
        r1: defender entity pointer
        r3: bool to force animation
    - name: MirrorMoveIsActive
      address:
        EU: 0x231A1A8
        NA: 0x2319748
        JP: 0x231AC18
      description: |-
        Checks if the monster is under the effect of Mirror Move.
        
        Returns 1 if the effects is a status, 2 if it comes from an exclusive item, 0 otherwise.
        
        r0: pointer to entity
        return: int
    - name: MistIsActive
      address:
        EU: 0x231A22C
        NA: 0x23197CC
        JP: 0x231AC9C
      description: |-
        Checks if the monster is under the effect of Mist.
        
        Returns 1 if the effects is a status, 2 if it comes from an exclusive item, 0 otherwise.
        
        r0: pointer to entity
        return: int
    - name: Conversion2IsActive
      address:
        EU: 0x231A274
        NA: 0x2319814
        JP: 0x231ACE4
      description: |-
        Checks if the monster is under the effect of Conversion 2 (its type was changed).
        
        Returns 1 if the effects is a status, 2 if it comes from an exclusive item, 0 otherwise.
        
        r0: pointer to entity
        return: int
    - name: AiConsiderMove
      address:
        EU: 0x231A2E0
        NA: 0x2319880
        JP: 0x231AD50
      description: |-
        The AI uses this function to check if a move has any potential targets, to calculate the list of potential targets and to calculate the move's special weight.
        This weight will be higher if the pokémon has weak-type picker and the target is weak to the move (allies only, enemies always get a result of 1 even if the move is super effective). More things could affect the result.
        This function also sets the flag can_be_used on the ai_possible_move struct if it makes sense to use it.
        More research is needed. There's more documentation about this special weight. Does all the documented behavior happen in this function?
        
        r0: ai_possible_move struct for this move
        r1: Entity pointer
        r2: Move pointer
        return: Move's calculated special weight
    - name: TryAddTargetToAiTargetList
      address:
        EU: 0x231AA10
        NA: 0x2319FB0
        JP: 0x231B480
      description: |-
        Checks if the specified target is eligible to be targeted by the AI and if so adds it to the list of targets. This function also fills an array that seems to contain the directions in which the user should turn to look at each of the targets in the list, as well as a third unknown array.
        
        r0: Number of existing targets in the list
        r1: Move's AI range field
        r2: User entity pointer
        r3: Target entity pointer
        stack[0]: Move pointer
        stack[1]: check_all_conditions parameter to pass to IsAiTargetEligible
        return: New number of targets in the target list
    - name: IsAiTargetEligible
      address:
        EU: 0x231AB04
        NA: 0x231A0A4
        JP: 0x231B574
      description: |-
        Checks if a given target is eligible to be targeted by the AI with a certain move
        
        r0: Move's AI range field
        r1: User entity pointer
        r2: Target entity pointer
        r3: Move pointer
        stack[0]: True to check all the possible move_ai_condition values, false to only check for move_ai_condition::AI_CONDITION_RANDOM (if the move has a different ai condition, the result will be false).
        return: True if the target is eligible, false otherwise
    - name: IsTargetInRange
      address:
        EU: 0x231B0F4
        NA: 0x231A694
        JP: 0x231BB64
      description: |-
        Returns true if the target is within range of the user's move, false otherwise.
        
        If the user does not have Course Checker, it simply checks if the distance between user and target is less or equal than the move range.
        Otherwise, it will iterate through all tiles in the direction specified, checking for walls or other monsters in the way, and return false if they are found.
        
        r0: user pointer
        r1: target pointer
        r2: direction ID
        r3: move range (in number of tiles)
    - name: ShouldUsePp
      address:
        EU: 0x231B200
        NA: 0x231A7A0
        JP: 0x231BC70
      description: |-
        Checks if a monster should use PP when using a move. It also displays the corresponding animation if PP Saver triggers and prints the required messages to the message log.
        
        r0: entity pointer
        return: True if the monster should not use PP, false if it should.
    - name: GetEntityMoveTargetAndRange
      address:
        EU: 0x231B70C
        NA: 0x231ACAC
        JP: 0x231C17C
      description: |-
        Gets the move target-and-range field when used by a given entity. See struct move_target_and_range in the C headers.
        
        r0: entity pointer
        r1: move pointer
        r2: AI flag (same as GetMoveTargetAndRange)
        return: move target and range
    - name: GetEntityNaturalGiftInfo
      address:
        EU: 0x231B8F0
        NA: 0x231AE90
        JP: 0x231C360
      description: |-
        Gets the relevant entry in NATURAL_GIFT_ITEM_TABLE based on the entity's held item, if possible.
        
        r0: entity pointer
        return: pointer to a struct natural_gift_item_info, or null if none was found
    - name: GetEntityWeatherBallType
      address:
        EU: 0x231B96C
        NA: 0x231AF0C
        JP: 0x231C3DC
      description: |-
        Gets the current Weather Ball type for the given entity, based on the apparent weather.
        
        r0: entity pointer
        return: type ID
    - name: ActivateMotorDrive
      address:
        EU: 0x231BAC0
        NA: 0x231B060
        JP: 0x231C530
      description: |-
        Displays the message and applies the speed boost for the ability Motor Drive.
        
        r0: monster pointer
    - name: TryActivateFrisk
      address:
        EU: 0x231BB04
        NA: 0x231B0A4
        JP: 0x231C570
      description: |-
        Tries to activate the Frisk ability on the defender. The attacker has to be on the team and the defender has to be
        holding an item or be able to drop a treasure box.
        
        r0: attacker pointer
        r1: defender pointer
    - name: TryActivateBadDreams
      address:
        EU: 0x231BC18
        NA: 0x231B1B8
        JP: 0x231C684
      description: |-
        Tries to apply the damage from Bad Dreams to all sleeping monsters in the room.
        
        r0: monster pointer
    - name: ActivateStench
      address:
        EU: 0x231BD9C
        NA: 0x231B33C
        JP: 0x231C808
      description: |-
        Activate the Stench ability on the monster.
        
        r0: monster pointer
    - name: TryActivateSteadfast
      address:
        EU: 0x231BDC4
        NA: 0x231B364
        JP: 0x231C830
      description: |-
        Activate the Steadfast ability on the defender, if the monster has it and it's active.
        
        r0: attacker pointer
        r1: defender pointer
    - name: IsInSpawnList
      address:
        EU: 0x231BE5C
        NA: 0x231B3FC
        JP: 0x231C8C8
      description: |-
        Note: unverified, ported from Irdkwia's notes
        
        r0: spawn_list_ptr
        r1: monster ID
        return: bool
    - name: ChangeShayminForme
      address:
        EU: 0x231BF4C
        NA: 0x231B4EC
        JP: 0x231C9B8
      description: |-
        forme:
          1: change from Land to Sky
          2: change from Sky to Land
        result:
          0: not Shaymin
          1: not correct Forme
          2: frozen
          3: ok
        
        Note: unverified, ported from Irdkwia's notes
        
        r0: Target
        r1: forme
        return: result
    - name: ApplyItemEffect
      address:
        EU: 0x231C0EC
        NA: 0x231B68C
        JP: 0x231CB58
      description: |-
        Seems to apply an item's effect via a giant switch statement?
        
        r3: attacker pointer
        stack[0]: defender pointer
        stack[1]: thrown item pointer
        others: ?
    - name: ApplyCheriBerryEffect
      address:
        EU: 0x231D654
        NA: 0x231CBEC
        JP: 0x231E0B8
      description: |-
        Tries to heal the paralysis status condition. Prints a message on failure.
        
        r0: user entity pointer
        r1: target entity pointer
    - name: ApplyPechaBerryEffect
      address:
        EU: 0x231D680
        NA: 0x231CC18
        JP: 0x231E0E4
      description: |-
        Tries to heal the poisoned and badly poisoned status condition. Prints a message on
        failure.
        
        r0: user entity pointer
        r1: target entity pointer
    - name: ApplyRawstBerryEffect
      address:
        EU: 0x231D6B4
        NA: 0x231CC4C
        JP: 0x231E118
      description: |-
        Tries to heal the burn status condition. Prints a message on failure.
        
        r0: user entity pointer
        r1: target entity pointer
    - name: ApplyHungerSeedEffect
      address:
        EU: 0x231D6FC
        NA: 0x231CC94
        JP: 0x231E160
      description: |-
        Empties the targets belly to cause Hungry Pal status in non-leader monsters and
        Famished in the leader monster.
        
        r0: user entity pointer
        r1: target entity pointer
    - name: ApplyVileSeedEffect
      address:
        EU: 0x231D7E8
        NA: 0x231CD80
        JP: 0x231E24C
      description: |-
        Reduces the targets defense and special defense stages to the lowest level.
        
        r0: attacker pointer
        r1: defender pointer
    - name: ApplyViolentSeedEffect
      address:
        EU: 0x231D884
        NA: 0x231CE1C
        JP: 0x231E2E8
      description: |-
        Boosts the target's offensive stats stages to the max.
        
        r0: user entity pointer
        r1: target entity pointer
    - name: ApplyGinsengEffect
      address:
        EU: 0x231D8D0
        NA: 0x231CE68
        JP: 0x231E32C
      description: |-
        Boosts the power of the move at the top of the target's Move List. Appears to have a
        leftover check to boost the power of a move by 3 instead of 1 that always fails because
        the chance is 0.
        
        r0: user entity pointer
        r1: target entity pointer
    - name: ApplyBlastSeedEffect
      address:
        EU: 0x231D9EC
        NA: 0x231CF84
        JP: 0x231E44C
      description: |-
        If thrown, unfreeze and deal fixed damage to the defender. If not thrown, try to find 
        a monster in front of the attacker. If a monster is found unfreeze and dedal fixed 
        damage to the defender. Appears to have a leftover check for if the current fixed room is a boss fight and loads a different pointer for the damage when used in a boss room.
        However, this isn't noticeable because both the normal and boss damage is the same.
        
        r0: user entity pointer
        r1: target entity pointer
        r2: bool thrown
    - name: ApplyGummiBoostsDungeonMode
      address:
        EU: 0x231DB28
        NA: 0x231D0C0
        JP: 0x231E588
      description: |-
        Applies the IQ and possible stat boosts from eating a Gummi to the target monster.
        
        r0: user entity pointer
        r1: target entity pointer
        r2: Gummi type ID
        r3: Stat boost amount, if a random stat boost occurs
    - name: CanMonsterUseItem
      address:
        EU: 0x231DF0C
        NA: 0x231D4A4
        JP: 0x231E96C
      description: |-
        Checks whether a monster can use a certain item.
        
        Returns false if the item is sticky, or if the monster is under the STATUS_MUZZLED status and the item is edible.
        Also prints failure messages if required.
        
        r0: Monster entity pointer
        r1: Item pointer
        return: True if the monster can use the item, false otherwise
    - name: ApplyGrimyFoodEffect
      address:
        EU: 0x231DF9C
        NA: 0x231D534
        JP: 0x231E9FC
      description: |-
        Randomly inflicts poison, shadow hold, burn, paralysis, or an offensive stat debuff
        to the target. If the survivalist iq skill or gluttony ability is active, the target
        has a 50% chance not to be affected.
        
        r0: user entity pointer
        r1: target entity pointer
    - name: ApplyMixElixirEffect
      address:
        EU: 0x231E0E8
        NA: 0x231D680
        JP: 0x231EB48
      description: |-
        If the target monster is a Linoone, restores all the PP of all the target's moves.
        
        r0: user entity pointer
        r1: target entity pointer
    - name: ApplyDoughSeedEffect
      address:
        EU: 0x231E148
        NA: 0x231D6E0
        JP: 0x231EBA8
      description: |-
        If the target monster is a team member, set dough_seed_extra_poke_flag to true to 
        make extra poke spawn on the next floor. Otherwise, do nothing.
        
        r0: user entity pointer
        r1: target entity pointer
    - name: ApplyViaSeedEffect
      address:
        EU: 0x231E1B4
        NA: 0x231D74C
        JP: 0x231EC14
      description: |-
        Tries to randomly teleport the target with a message for eating the seed.
        
        r0: user entity pointer
        r1: target entity pointer
    - name: ApplyGravelyrockEffect
      address:
        EU: 0x231E228
        NA: 0x231D7C0
        JP: 0x231EC88
      description: |-
        Restores 10 hunger to the target and will raise the target's IQ if they are a bonsly
        or sudowoodo.
        
        r0: user entity pointer
        r1: target entity pointer
    - name: ApplyGonePebbleEffect
      address:
        EU: 0x231E2A0
        NA: 0x231D838
        JP: 0x231ED00
      description: |-
        Causes a few visual effects, temporarily changes the dungeon music to the Goodnight
        track, and gives the target the enduring status.
        
        r0: user entity pointer
        r1: target entity pointer
    - name: ApplyGracideaEffect
      address:
        EU: 0x231E428
        NA: 0x231D9C0
        JP: 0x231EE7C
      description: |-
        If the target is Shaymin, attempt to change the target's form to Shaymin Sky Forme. Otherwise, do nothing.
        
        r0: user entity pointer
        r1: target entity pointer
    - name: GetAiUseItemProbability
      address:
        EU: 0x231EAC4
        NA: 0x231E05C
        JP: 0x231F508
      description: |-
        Called to get the probability of an item being used or thrown by an AI on the current turn.
        
        r0: Pointer to either the user if it is an item used by the AI or the target if it is an item thrown by the AI
        r1: Pointer to item
        r2: Size-2 bitvector: if bit 0 is set, the AI is throwing the item. If bit 1 is set, it is targeting an ally with the item.
        return: Integer in range [0, 100]
    - name: IsAdjacentToEnemy
      address:
        EU: 0x231F358
        NA: 0x231E8F0
        JP: 0x231FD9C
      description: |-
        Called to check if a hostile entity is present in any of the tiles adjacent to an entity.
        
        r0: Pointer to entity
        return: True if yes, false if no
    - name: ShouldTryEatItem
      address:
        EU: 0x231F3F8
        NA: 0x231E990
        JP: 0x231FE3C
      description: |-
        Checks if a given item should be eaten by the TryEatItem effect.
        
        Returns false if the ID is lower than 0x45, greater than 0x8A or if it's listed in the EAT_ITEM_EFFECT_IGNORE_LIST array.
        
        r0: Item ID
        return: True if the item should be eaten by TryEatItem.
    - name: GetMaxPpWrapper
      address:
        EU: 0x231F458
        NA: 0x231E9F0
        JP: 0x231FE9C
      description: |-
        Gets the maximum PP for a given move. A wrapper around the function in the ARM 9 binary.
        
        r0: move pointer
        return: max PP for the given move, capped at 99
    - name: MoveIsNotPhysical
      address:
        EU: 0x231F480
        NA: 0x231EA18
        JP: 0x231FEC4
      description: |-
        Checks if a move isn't a physical move.
        
        r0: move ID
        return: bool
    - name: CategoryIsNotPhysical
      address:
        EU: 0x231F498
        NA: 0x231EA30
        JP: 0x231FEDC
      description: |-
        Checks that a move category is not CATEGORY_PHYSICAL.
        
        r0: move category ID
        return: bool
    - name: TryDrought
      address:
        EU: 0x231FFFC
        NA: 0x231F594
        JP: 0x2320A40
      description: |-
        Attempts to drain all water from the current floor.
        
        Fails if orbs are disabled on the floor or if the current tileset has the is_water_tileset flag set.
        
        r0: user pointer
    - name: TryPounce
      address:
        EU: 0x2320688
        NA: 0x231FC20
        JP: 0x23210CC
      description: |-
        Makes the target monster execute the Pounce action in a given direction if possible.
        
        If the direction ID is 8, the target will pounce in the direction it's currently facing.
        
        r0: user entity pointer
        r1: target entity pointer
        r2: direction ID
    - name: TryBlowAway
      address:
        EU: 0x2320848
        NA: 0x231FDE0
        JP: 0x232128C
      description: |-
        Blows away the target monster in a given direction if possible.
        
        r0: user entity pointer
        r1: target entity pointer
        r2: direction ID
    - name: TryExplosion
      address:
        EU: 0x2320EB0
        NA: 0x2320448
        JP: 0x23218F4
      description: |-
        Creates an explosion if possible.
        
        The target monster is considered the source of the explosion.
        
        r0: user entity pointer
        r1: target entity pointer
        r2: coordinates where the explosion should take place (center)
        r3: explosion radius (only works correctly with 1 and 2)
        stack[0]: damage type
        stack[1]: damage source
    - name: TryAftermathExplosion
      address:
        EU: 0x23211F0
        NA: 0x2320788
        JP: 0x2321C34
      description: |-
        Creates the explosion for the ability aftermath if possible.
        
        The target monster is considered the source of the explosion.
        
        r0: user entity pointer
        r1: target entity pointer
        r2: coordinates where the explosion should take place (center)
        r3: explosion radius (only works correctly with 1 and 2)
        stack[0]: damage type
        stack[1]: damage source (normally DAMAGE_SOURCE_EXPLOSION)
    - name: TryWarp
      address:
        EU: 0x2321770
        NA: 0x2320D08
        JP: 0x23221B4
      description: |-
        Makes the target monster warp if possible.
        
        r0: user entity pointer
        r1: target entity pointer
        r2: warp type
        r3: position (if warp type is position-based)
    - name: EnsureCanStandCurrentTile
      address:
        EU: 0x2321B6C
        NA: 0x2321104
        JP: 0x23225B0
      description: |-
        Checks that the given monster is standing on a tile it can stand on given its
        movement type and warps it if not. If the monster is a non-leader ally, they
        will be warped to the leader. Otherwise, the monster is warped randomly.
        
        r0: Entity pointer
    - name: TryActivateNondamagingDefenderAbility
      address:
        EU: 0x23224E0
        NA: 0x2321A78
        JP: 0x2322F24
      description: |-
        Applies the effects of a defender's ability on an attacker. After a move is used,
        this function is called to see if any of the bitflags for an ability were set and
        applies the corresponding effect. (The way leech seed removes certain statuses is
        also handled here.)
        
        r0: entity pointer
    - name: TryActivateNondamagingDefenderExclusiveItem
      address:
        EU: 0x2322758
        NA: 0x2321CF0
        JP: 0x232319C
      description: |-
        Applies the effects of a defender's item on an attacker. After a move is used,
        this function is called to see if any of the bitflags for an item were set and
        applies the corresponding effect.
        
        r0: attacker entity pointer
        r1: defender entity pointer
    - name: GetMoveRangeDistance
      address:
        EU: 0x2322D0C
        NA: 0x23222A4
        JP: 0x2323750
      description: |-
        Returns the maximum reach distance of a move, based on its AI range value.
        
        If the move doesn't have an AI range value of RANGE_FRONT_10, RANGE_FRONT_WITH_CORNER_CUTTING or RANGE_FRONT_2_WITH_CORNER_CUTTING, returns 0.
        If r2 is true, the move is a two-turn move and the user isn't charging said move, returns 0.
        
        r0: User entity pointer
        r1: Move pointer
        r2: True to perform the two-turn move check
        return: Maximum reach distance of the move, in tiles.
    - name: MoveHitCheck
      address:
        EU: 0x23246B0
        NA: 0x2323C48
        JP: 0x23250E8
      description: |-
        Determines if a move used hits or misses the target. It gets called twice per target, once with r3 = false and a second time with r3 = true.
        
        r0: Attacker
        r1: Defender
        r2: Pointer to move data
        r3: False if the move's first accuracy (accuracy1) should be used, true if its second accuracy (accuracy2) should be used instead.
        stack[0]: If true, always hit if the attacker and defender are the same. Otherwise, moves can miss no matter what the attacker and defender are.
        return: True if the move hits, false if it misses.
    - name: IsHyperBeamVariant
      address:
        EU: 0x2324F9C
        NA: 0x2324534
        JP: 0x23259C4
      description: |-
        Checks if a move is a Hyper Beam variant that requires a a turn to recharge.
        
        Include moves: Frenzy Plant, Hydro Cannon, Hyper Beam, Blast Burn, Rock Wrecker, Giga Impact, Roar of Time
        
        r0: move
        return: bool
    - name: IsChargingTwoTurnMove
      address:
        EU: 0x232500C
        NA: 0x23245A4
        JP: 0x2325A34
      description: |-
        Checks if a monster is currently charging the specified two-turn move.
        
        r0: User entity pointer
        r1: Move pointer
        return: True if the user is charging the specified two-turn move, false otherwise.
    - name: IsChargingAnyTwoTurnMove
      address:
        EU: 0x2325084
        NA: 0x232461C
        JP: 0x2325AAC
      description: |-
        Returns a boolean indicating whether or not the given entity is charging any two-turn move.
        
        r0: Entity pointer
        r1: Unused boolean which was supposed to make function return true if the entity is under the effect of Charge (the Electric-type move).
            However, the conditional which uses this boolean will never be activated, as the loop will always terminate before getting to it.
        return: bool
    - name: HasMaxGinsengBoost99
      address:
        EU: 0x2325200
        NA: 0x2324798
        JP: 0x2325C28
      description: |-
        Checks if a move has a max Ginseng boost value of 99
        
        r0: Move
        return: True if the move's max Ginseng boost is 99, false otherwise.
    - name: TwoTurnMoveForcedMiss
      address:
        EU: 0x23252BC
        NA: 0x2324854
        JP: 0x2325CE4
      description: |-
        Checks if a move should miss a monster due to the monster being in the middle of Fly, Bounce, Dive, Dig, Shadow Force, or some other two-turn move that grants pseudo-invincibility.
        
        r0: entity pointer
        r1: move
        return: true if the move should miss
    - name: DungeonRandOutcomeUserTargetInteraction
      address:
        EU: 0x232539C
        NA: 0x2324934
        JP: 0x2325DC4
      description: |-
        Like DungeonRandOutcome, but specifically for user-target interactions.
        
        This modifies the underlying random process depending on factors like Serene Grace, and whether or not either entity has fainted.
        
        r0: user entity pointer
        r1: target entity pointer
        r2: base success percentage (100*p). 0 is treated specially and guarantees success.
        return: True if the random check passed, false otherwise.
    - name: DungeonRandOutcomeUserAction
      address:
        EU: 0x2325488
        NA: 0x2324A20
        JP: 0x2325EAC
      description: |-
        Like DungeonRandOutcome, but specifically for user actions.
        
        This modifies the underlying random process to factor in Serene Grace (and checks whether the user is a valid entity).
        
        r0: entity pointer
        r1: base success percentage (100*p). 0 is treated specially and guarantees success.
        return: True if the random check passed, false otherwise.
    - name: CanAiUseMove
      address:
        EU: 0x23254DC
        NA: 0x2324A74
        JP: 0x2325F00
      description: |-
        Checks if an AI-controlled monster can use a move.
        Will return false if the any of the flags move::f_exists, move::f_subsequent_in_link_chain or move::f_disabled is true. The function does not check if the flag move::f_enabled_for_ai is set. This function also returns true if the call to CanMonsterUseMove is true.
        The function contains a loop that is supposed to check other moves after the specified one, but the loop breaks after it finds a move that isn't linked, which is always true given the checks in place at the start of the function.
        
        r0: Entity pointer
        r1: Move index
        r2: extra_checks parameter when calling CanMonsterUseMove
        return: True if the AI can use the move (not accounting for move::f_enabled_for_ai)
    - name: CanMonsterUseMove
      address:
        EU: 0x232558C
        NA: 0x2324B24
        JP: 0x2325FB0
      description: |-
        Checks if a monster can use the given move.
        Will always return true for the regular attack. Will return false if the move if the flag move::f_disabled is true, if the flag move::f_sealed is true. More things will be checked if the extra_checks parameter is true.
        
        r0: Entity pointer
        r1: Move pointer
        r2: True to check whether the move is out of PP, whether it can be used under the taunted status and whether the encore status prevents using the move
        return: True if the monster can use the move, false otherwise.
    - name: UpdateMovePp
      address:
        EU: 0x23257F4
        NA: 0x2324D8C
        JP: 0x2326218
      description: |-
        Updates the PP of any moves that were used by a monster, if PP should be consumed.
        
        r0: entity pointer
        r1: flag for whether or not PP should be consumed
    - name: GetDamageSourceWrapper
      address:
        EU: 0x23258AC
        NA: 0x2324E44
        JP: 0x23262D0
      description: |-
        Wraps GetDamageSource (in arm9) for a move info struct rather than a move ID.
        
        r0: move info pointer
        r1: item ID
        return: damage source
    - name: LowerSshort
      address:
        EU: 0x23258CC
        NA: 0x2324E64
        JP: 0x23262F0
      description: |-
        Gets the lower 2 bytes of a 4-byte number and interprets it as a signed short.
        
        r0: 4-byte number x
        return: (short) x
    - name: PlayMoveAnimation
      address:
        EU: 0x232611C
        NA: 0x23256B4
        JP: 0x2326B40
      description: |-
        Handles the process of getting and playing all the animations for a move. Waits
        until the animation has no more frames before returning.
        
        r0: Pointer to the entity that used the move
        r1: Pointer to the entity that is the target
        r2: Move pointer
        r3: position
    - name: GetMoveAnimationId
      address:
        EU: 0x2326578
        NA: 0x2325B10
        JP: 0x2326F9C
      description: |-
        Returns the move animation ID that should be played for a move.
        It contains a check for weather ball. After that, if the parameter should_play_alternative_animation is false, the move ID is returned. If it's true, there's a bunch of manual ID checks that result on a certain hardcoded return value.
        
        r0: Move ID
        r1: Apparent weather for the monster who used the move
        r2: Result of ShouldMovePlayADifferentAnimation
        return: Move animation ID
    - name: ShouldMovePlayAlternativeAnimation
      address:
        EU: 0x23266E0
        NA: 0x2325C78
        JP: 0x2327104
      description: |-
        Checks whether a moved used by a monster should play its alternative animation. Includes checks for Curse, Snore, Sleep Talk, Solar Beam and 2-turn moves.
        
        r0: Pointer to the entity that used the move
        r1: Move pointer
        return: True if the move should play its alternative animation
    - name: ExecuteMoveEffect
      address:
        EU: 0x232F2A4
        NA: 0x232E864
        JP: 0x232FC60
      description: |-
        Handles the effects that happen after a move is used. Includes a loop that is run for each target, mutiple ability checks and the giant switch statement that executes the effect of the move used given its ID.
        
        r0: pointer to some struct
        r1: attacker pointer
        r2: pointer to move data
        r3: ?
        stack[0]: ?
    - name: DoMoveDamageInlined
      address:
        EU: 0x23334B0
        NA: 0x2332A70
        JP: 0x2333E60
      description: |-
        Exactly the same as DoMoveDamage, except it appears DealDamage was inlined.
        
        r0: attacker pointer
        r1: defender pointer
        r2: move
        r3: item ID
        return: whether or not damage was dealt
    - name: DealDamage
      address:
        EU: 0x2333560
        NA: 0x2332B20
        JP: 0x2333F10
      description: |-
        Deals damage from a move or item used by an attacking monster on a defending monster.
        
        r0: attacker pointer
        r1: defender pointer
        r2: move
        r3: damage multiplier (as a binary fixed-point number with 8 fraction bits)
        stack[0]: item ID
        return: amount of damage dealt
    - name: DealDamageWithTypeAndPowerBoost
      address:
        EU: 0x23335F8
        NA: 0x2332BB8
        JP: 0x2333FA8
      description: |-
        Same as DealDamage, except with an explicit move type and a base power boost.
        
        r0: attacker pointer
        r1: defender pointer
        r2: move
        r3: damage multiplier (as a binary fixed-point number with 8 fraction bits)
        stack[0]: item ID
        stack[1]: move type
        stack[2]: base power boost
        return: amount of damage dealt
    - name: DealDamageProjectile
      address:
        EU: 0x233368C
        NA: 0x2332C4C
        JP: 0x233403C
      description: |-
        Deals damage from a variable-damage projectile.
        
        r0: entity pointer 1?
        r1: entity pointer 2?
        r2: move pointer
        r3: move power
        stack[0]: damage multiplier (as a binary fixed-point number with 8 fraction bits)
        stack[1]: item ID of the projectile
        return: Calculated damage
    - name: DealDamageWithType
      address:
        EU: 0x233371C
        NA: 0x2332CDC
        JP: 0x23340CC
      description: |-
        Same as DealDamage, except with an explicit move type.
        
        r0: attacker pointer
        r1: defender pointer
        r2: move type
        r3: move
        stack[0]: damage multiplier (as a binary fixed-point number with 8 fraction bits)
        stack[1]: item ID
        return: amount of damage dealt
    - name: PerformDamageSequence
      address:
        EU: 0x23337AC
        NA: 0x2332D6C
        JP: 0x233415C
      description: |-
        Performs the "damage sequence" given the results of the damage calculation. This includes running the accuracy roll with MoveHitCheck, calling ApplyDamageAndEffects, and some other miscellaneous bits of state bookkeeping (including handling the effects of Illuminate).
        
        This is the last function called by DealDamage. The result of this call is the return value of DealDamage and its relatives.
        
        r0: Attacker pointer
        r1: Defender pointer
        r2: Move pointer
        r3: [output] struct containing info about the damage calculation
        stack[0]: Damage source
        return: Calculated damage
    - name: CanHitWithRegularAttack
      address:
        EU: 0x2333A08
        NA: 0x2332FC8
        JP: 0x23343B4
      description: |-
        Returns true if the defender is adjacent to the attacker and can hit them with a regular attack.
        Notably, this check is what prevents ranged moves, moves that cut corners, etc. from being reflected by Magic Coat and Mirror Move.
        
        r0: Entity pointer (attacker)
        r1: Entity pointer (defender)
        return: bool
    - name: StatusCheckerCheck
      address:
        EU: 0x2333AB4
        NA: 0x2333074
        JP: 0x2334460
      description: |-
        Determines if using a given move against its intended targets would be redundant because all of them already have the effect caused by said move.
        
        r0: Pointer to the entity that is considering using the move
        r1: Move pointer
        return: True if it makes sense to use the move, false if it would be redundant given the effects it causes and the effects that all the targets already have.
    - name: GetApparentWeather
      address:
        EU: 0x2335748
        NA: 0x2334D08
        JP: 0x23360F4
      description: |-
        Get the weather, as experienced by a specific entity.
        
        r0: entity pointer
        return: weather ID
    - name: TryWeatherFormChange
      address:
        EU: 0x2335BB0
        NA: 0x2335170
        JP: 0x233655C
      description: |-
        Tries to change a monster into one of its weather-related alternative forms. Applies to Castform and Cherrim, and checks for their unique abilities.
        
        r0: pointer to entity
    - name: ActivateSportCondition
      address:
        EU: 0x2335E8C
        NA: 0x233544C
        JP: 0x2336838
      description: |-
        Activates the Mud Sport or Water Sport condition on the dungeon floor for some number of turns.
        
        r0: water sport flag (false for Mud Sport, true for Water Sport)
    - name: TryActivateWeather
      address:
        EU: 0x2335F04
        NA: 0x23354C4
        JP: 0x23368B0
      description: |-
        Tries to change the weather based upon the information for each weather type in the
        dungeon struct. Returns whether the weather was succesfully changed or not.
        
        r0: bool to log message and play animation?
        r1: bool to force weather change and animation?
        return: True if the weather changed
    - name: DigitCount
      address:
        EU: 0x23360B0
        NA: 0x2335670
        JP: 0x2336A5C
      description: |-
        Counts the number of digits in a nonnegative integer.
        
        If the number is negative, it is cast to a uint16_t before counting digits.
        
        r0: int
        return: number of digits in int
    - name: LoadTextureUi
      address:
        EU: 0x2336100
        NA: 0x23356C0
        JP: 0x2336AAC
      description: |-
        Note: unverified, ported from Irdkwia's notes
        
        No params.
    - name: DisplayNumberTextureUi
      address:
        EU: 0x23362CC
        NA: 0x2335880
        JP: 0x2336C50
      description: |-
        Note: unverified, ported from Irdkwia's notes
        
        r0: x position
        r1: y position
        r2: number
        r3: ally_mode
        return: xsize
    - name: DisplayCharTextureUi
      address:
        EU: 0x23363D4
        NA: 0x2335988
        JP: 0x2336D58
      description: |-
        Note: unverified, ported from Irdkwia's notes
        
        r0: render_3d_element_64
        r1: x position
        r2: y position
        r3: char_id
        stack[0]: ?
        return: ?
    - name: DisplayUi
      address:
        EU: 0x233645C
        NA: 0x2335A10
        JP: 0x2336DE0
      description: |-
        Note: unverified, ported from Irdkwia's notes
        
        No params.
    - name: GetTile
      address:
        EU: 0x2336CCC
        NA: 0x23360FC
        JP: 0x23374CC
      description: |-
        Get the tile at some position. If the coordinates are out of bounds, returns a default tile.
        
        r0: x position
        r1: y position
        return: tile pointer
    - name: GetTileSafe
      address:
        EU: 0x2336D34
        NA: 0x2336164
        JP: 0x2337534
      description: |-
        Get the tile at some position. If the coordinates are out of bounds, returns a pointer to a copy of the default tile.
        
        r0: x position
        r1: y position
        return: tile pointer
    - name: IsFullFloorFixedRoom
      address:
        EU: 0x2336DA4
        NA: 0x23361D4
        JP: 0x23375A4
      description: |-
        Checks if the current fixed room on the dungeon generation info corresponds to a fixed, full-floor layout.
        
        The first non-full-floor fixed room is 0xA5, which is for Sealed Chambers.
        
        return: bool
    - name: IsCurrentTilesetBackground
      address:
        EU: 0x2336DD4
        NA: 0x2336204
        JP: 0x23375D4
      description: |-
        Calls IsBackgroundTileset with the current tileset ID
        
        return: True if the current dungeon tileset is a background, false if it's a regular tileset.
    - name: TrySpawnGoldenChamber
      address:
        EU: 0x2336DF4
        NA: 0x2336224
        JP: 0x23375F4
      description: |-
        Changes the tileset and fixed room id of the floor for the Golden Chamber if the floor should be a
        Golden Chamber.
        
        No params.
    - name: CountItemsOnFloorForAcuteSniffer
      address:
        EU: 0x2336E30
        NA: 0x2336260
        JP: 0x2337630
      description: |-
        Counts the number of items on the floor by checking every tile for an item and stores it into
        dungeon::item_sniffer_item_count
        
        No params.
    - name: GetStairsSpawnPosition
      address:
        EU: 0x2336F90
        NA: 0x23363C0
        JP: 0x2337790
      description: |-
        Gets the spawn position for the stairs and stores it at the passed pointers.
        
        r0: [output] pointer to x coordinate
        r1: [output] pointer to y coordinate
    - name: PositionIsOnStairs
      address:
        EU: 0x2336FBC
        NA: 0x23363EC
        JP: 0x23377BC
      description: |-
        Checks if this location is on top of the staircase. In the game it is only used to check if an outlaw has reached
        the staircase.
        
        r0: x coordinate
        r1: y coordinate
        return: bool
    - name: GetStairsRoom
      address:
        EU: 0x2336FF8
        NA: 0x2336428
        JP: 0x23377F8
      description: |-
        Returns the index of the room that contains the stairs
        
        return: Room index
    - name: GetDefaultTileTextureId
      address:
        EU: 0x2337020
        NA: 0x2336450
        JP: 0x2337820
      description: |-
        Returns the texture_id of the default tile?
        
        return: texture_id
    - name: DetermineAllTilesWalkableNeighbors
      address:
        EU: 0x233761C
        NA: 0x2336A4C
        JP: 0x2337E14
      description: |-
        Evaluates the walkable_neighbor_flags for all tiles.
        
        No params.
    - name: DetermineTileWalkableNeighbors
      address:
        EU: 0x2337654
        NA: 0x2336A84
        JP: 0x2337E4C
      description: |-
        Evaluates the walkable_neighbor_flags for the this tile by checking the 8 adjacent tiles.
        
        r0: x coordinate
        r1: y coordinate
    - name: UpdateTrapsVisibility
      address:
        EU: 0x2337B1C
        NA: 0x2336F4C
        JP: 0x2338314
      description: |-
        Exact purpose unknown. Gets called whenever a trap tile is shown or hidden.
        
        No params.
    - name: DrawTileGrid
      address:
        EU: 0x2337FF8
        NA: 0x2337428
        JP: 0x23387F0
      description: |-
        Draws a grid on the nearby walkable tiles. Triggered by pressing Y.
        
        r0: Coordinates of the entity around which the grid will be drawn
        r1: ?
        r2: ?
        r3: ?
    - name: HideTileGrid
      address:
        EU: 0x233836C
        NA: 0x233779C
        JP: 0x2338B60
      description: |-
        Hides the grid on the nearby walkable tiles. Triggered by releasing Y.
        
        No params.
    - name: DiscoverMinimap
      address:
        EU: 0x233860C
        NA: 0x2337A3C
        JP: 0x2338E00
      description: |-
        Discovers the tiles around the specified position on the minimap.
        
        The discovery radius depends on the visibility range of the floor. If display_data::blinded is true, the function returns early without doing anything.
        
        r0: Position around which the map should be discovered
    - name: PositionHasItem
      address:
        EU: 0x23386FC
        NA: 0x2337B2C
        JP: 0x2338EF0
      description: |-
        Checks if the tile at the position has an item on it.
        
        r0: Position to check
        return: bool
    - name: PositionHasMonster
      address:
        EU: 0x2338738
        NA: 0x2337B68
        JP: 0x2338F2C
      description: |-
        Checks if the tile at the position has a monster on it.
        
        r0: Position to check
        return: bool
    - name: TrySmashWall
      address:
        EU: 0x233876C
        NA: 0x2337B9C
        JP: 0x2338F60
      description: |-
        Checks if the tile at the position is a wall. If so, smash it (turn it into a floor tile), play an animation
        
        r0: Wall position to smash
        return: bool
    - name: IsWaterTileset
      address:
        EU: 0x2338A64
        NA: 0x2337E94
        JP: 0x2339258
      description: |-
        Returns flag tileset_property::is_water_tileset for the current tileset
        
        return: True if the current tileset is a water tileset
    - name: GetRandomSpawnMonsterID
      address:
        EU: 0x2338B68
        NA: 0x2337F98
        JP: 0x233935C
      description: |-
        Note: unverified, ported from Irdkwia's notes
        
        return: monster ID?
    - name: NearbyAllyIqSkillIsEnabled
      address:
        EU: 0x2338E58
        NA: 0x2338288
        JP: 0x233964C
      description: |-
        Appears to check whether or not the given monster has any allies nearby (within 1 tile) that have the given IQ skill active.
        
        r0: entity pointer
        r1: IQ skill ID
        return: bool
    - name: ResetGravity
      address:
        EU: 0x2338F3C
        NA: 0x233836C
        JP: 0x2339730
      description: |-
        Resets gravity (and the byte after it?) in the dungeon struct back to 0.
        
        No params.
    - name: GravityIsActive
      address:
        EU: 0x2338F60
        NA: 0x2338390
        JP: 0x2339754
      description: |-
        Checks if gravity is active on the floor.
        
        return: bool
    - name: TryActivateGravity
      address:
        EU: 0x2338F8C
        NA: 0x23383BC
        JP: 0x2339780
      description: |-
        Attempts to activate Gravity for this dungeon floor.
        
        return: whether or not gravity was activated
    - name: ShouldBoostKecleonShopSpawnChance
      address:
        EU: 0x2339090
        NA: 0x23384C0
        JP: 0x2339884
      description: |-
        Gets the boost_kecleon_shop_spawn_chance field on the dungeon struct.
        
        return: bool
    - name: SetShouldBoostKecleonShopSpawnChance
      address:
        EU: 0x23390A8
        NA: 0x23384D8
        JP: 0x233989C
      description: |-
        Sets the boost_kecleon_shop_spawn_chance field on the dungeon struct to the given value.
        
        r0: bool to set the flag to
    - name: UpdateShouldBoostKecleonShopSpawnChance
      address:
        EU: 0x23390C0
        NA: 0x23384F0
        JP: 0x23398B4
      description: |-
        Sets the boost_kecleon_shop_spawn_chance field on the dungeon struct depending on if a team member has the exclusive item effect for more kecleon shops.
        
        No params.
    - name: GetDoughSeedFlag
      address:
        EU: 0x2339100
        NA: 0x2338530
        JP: 0x23398F4
      description: |-
        Gets the dough_seed_extra_money_flag field on the dungeon struct.
        
        return: bool
    - name: SetDoughSeedFlag
      address:
        EU: 0x2339118
        NA: 0x2338548
        JP: 0x233990C
      description: |-
        Sets the dough_seed_extra_money_flag field on the dungeon struct to the given value.
        
        r0: bool to set the flag to
    - name: TrySpawnDoughSeedPoke
      address:
        EU: 0x2339130
        NA: 0x2338560
        JP: 0x2339924
      description: |-
        Checks the dough_seed_extra_money_flag field on the dungeon struct and tries to spawn
        extra poke if it is set.
        
        No params.
    - name: IsSecretBazaar
      address:
        EU: 0x2339194
        NA: 0x23385C4
        JP: 0x2339988
      description: |-
        Checks if the current floor is the Secret Bazaar.
        
        return: bool
    - name: ShouldBoostHiddenStairsSpawnChance
      address:
        EU: 0x23391BC
        NA: 0x23385EC
        JP: 0x23399B0
      description: |-
        Gets the boost_hidden_stairs_spawn_chance field on the dungeon struct.
        
        return: bool
    - name: SetShouldBoostHiddenStairsSpawnChance
      address:
        EU: 0x23391D4
        NA: 0x2338604
        JP: 0x23399C8
      description: |-
        Sets the boost_hidden_stairs_spawn_chance field on the dungeon struct to the given value.
        
        r0: bool to set the flag to
    - name: UpdateShouldBoostHiddenStairsSpawnChance
      address:
        EU: 0x23391EC
        NA: 0x233861C
        JP: 0x23399E0
      description: |-
        Sets the boost_hidden_stairs_spawn_chance field on the dungeon struct depending on if a team member has the exclusive item effect for more hidden stairs.
        
        No params.
    - name: IsSecretRoom
      address:
        EU: 0x233922C
        NA: 0x233865C
        JP: 0x2339A20
      description: |-
        Checks if the current floor is the Secret Room fixed floor (from hidden stairs).
        
        return: bool
    - name: IsSecretFloor
      address:
        EU: 0x2339254
        NA: 0x2338684
        JP: 0x2339A48
      description: |-
        Checks if the current floor is a secret bazaar or a secret room.
        
        return: bool
    - name: GetCurrentHiddenStairsType
      address:
        EU: 0x2339280
        NA: 0x23386B0
        JP: 0x2339A74
      description: |-
        Checks if the current floor is a secret bazaar or a secret room and returns which one it is.
        
        return: enum hidden_stairs_type
    - name: HiddenStairsPresent
      address:
        EU: 0x23392A8
        NA: 0x23386D8
        JP: 0x2339A9C
      description: |-
        Checks if the hidden stairs are present on this floor.
        
        The function checks that dungeon_generation_info::hidden_stairs_pos isn't (-1, -1)
        
        return: True if the hidden stairs are present on this floor, false otherwise.
    - name: PositionIsOnHiddenStairs
      address:
        EU: 0x23392D8
        NA: 0x2338708
        JP: 0x2339ACC
      description: |-
        Checks if this location is on top of the hidden stairs.
        
        r0: position pointer
        return: bool
    - name: HiddenStairsTrigger
      address:
        EU: 0x2339364
        NA: 0x2338794
        JP: 0x2339B58
      description: |-
        Called whenever the leader steps on the hidden stairs.
        
        If the stairs hadn't been revealed yet, plays the corresponding animation.
        
        r0: True to display a message if the stairs are revealed, false to omit it.
    - name: GetHiddenStairsField
      address:
        EU: 0x2339420
        NA: 0x2338850
        JP: 0x2339C14
      description: |-
        Gets the hidden_stairs_type variable from dungeon::dungeon_generation_info.
        
        return: enum hidden_stairs_type
    - name: SetHiddenStairsField
      address:
        EU: 0x2339438
        NA: 0x2338868
        JP: 0x2339C2C
      description: |-
        Sets the hidden_stairs_type variable from dungeon::dungeon_generation_info to a certain value.
        
        r0: New value
    - name: GetHiddenFloorField
      address:
        EU: 0x2339450
        NA: 0x2338880
        JP: 0x2339C44
      description: |-
        Gets the hidden_floor_type variable from dungeon::dungeon_generation_info.
        
        return: enum hidden_stairs_type
    - name: SetHiddenFloorField
      address:
        EU: 0x2339468
        NA: 0x2338898
        JP: 0x2339C5C
      description: |-
        Sets the hidden_floor_type variable from dungeon::dungeon_generation_info to a certain value.
        
        r0: New value
    - name: LoadWeather3DFiles
      address:
        EU: 0x2339480
<<<<<<< HEAD
=======
        NA: 0x23388B0
        JP: 0x2339C74
>>>>>>> 1f265cc6
      description: |-
        Loads the 1001.wte, 1005.wte, and 1031.wte files in dungeon.bin, which are used for the 3D effects for the tileset weather as well as the Sandstorm/Fog weather conditions.
        
        No params.
    - name: RenderWeather3D
      address:
        EU: 0x2339694
<<<<<<< HEAD
=======
        NA: 0x2338AC4
        JP: 0x2339E88
>>>>>>> 1f265cc6
      description: |-
        Renders the 3D effects for the tileset weather as well as the Sandstorm/Fog weather conditions.
        
        No params.
    - name: GetMinimapData
      address:
        EU: 0x2339CE8
        NA: 0x2339118
        JP: 0x233A4DC
      description: |-
        Returns a pointer to the minimap_display_data struct in the dungeon struct.
        
        return: minimap_display_data*
    - name: DrawMinimapTile
      address:
        EU: 0x2339DBC
        NA: 0x23391EC
        JP: 0x233A5B0
      description: |-
        Draws a single tile on the minimap.
        
        r0: X position
        r1: Y position
    - name: FlashLeaderIcon
      address:
        EU: 0x233A5F4
<<<<<<< HEAD
=======
        NA: 0x2339A24
        JP: 0x233ADE8
>>>>>>> 1f265cc6
      description: |-
        Seems to control flashing the leader's icon on the minimap when r0 = 0? Doesn't seem to ever be called when r0 = 1.
        
        r0: ?
    - name: UpdateMinimap
      address:
        EU: 0x233A8B8
        NA: 0x2339CE8
        JP: 0x233B0AC
      description: |-
        Graphically updates the minimap
        
        No params.
    - name: SetMinimapDataE447
      address:
        EU: 0x233ADE8
        NA: 0x233A218
        JP: 0x233B5DC
      description: |-
        Sets minimap_display_data::field_0xE447 to the specified value
        
        r0: Value to set the field to
    - name: GetMinimapDataE447
      address:
        EU: 0x233AE00
      description: |-
        Exclusive to the EU ROM. Returns minimap_display_data::field_0xE447.
        
        return: minimap_display_data::field_0xE447
    - name: SetMinimapDataE448
      address:
        EU: 0x233AE14
        NA: 0x233A230
        JP: 0x233B5F4
      description: |-
        Sets minimap_display_data::field_0xE448 to the specified value
        
        r0: Value to set the field to
    - name: InitWeirdMinimapMatrix
      address:
        EU: 0x233AE74
        NA: 0x233A290
        JP: 0x233B654
      description: |-
        Initializes the matrix at minimap_display_data+0xE000. Seems to overflow said matrix when doing so.
        
        No params.
    - name: InitMinimapDisplayTile
      address:
        EU: 0x233AED4
        NA: 0x233A2F0
        JP: 0x233B6B4
      description: |-
        Used to initialize an instance of struct minimap_display_tile
        
        r0: Pointer to struct to init
        r1: Seems to be a pointer to the file that stores minimap icons or something like that
    - name: LoadFixedRoomDataVeneer
      address:
        EU: 0x233B208
        NA: 0x233A624
        JP: 0x233B9E8
      description: |-
        Likely a linker-generated veneer for LoadFixedRoomData.
        
        See https://developer.arm.com/documentation/dui0474/k/image-structure-and-generation/linker-generated-veneers/what-is-a-veneer-
        
        No params.
    - name: UnloadFixedRoomData
      address:
        EU: 0x233B214
        NA: 0x233A630
        JP: 0x233B9F4
      description: |-
        Unloads fixed room data from the buffer pointed to by FIXED_ROOM_DATA_PTR, then clears the pointer.
        
        Also clears dungeon::unk_fixed_room_pointer.
        
        No params.
    - name: IsNormalFloor
      address:
        EU: 0x233B238
        NA: 0x233A654
        JP: 0x233BA18
      description: |-
        Checks if the current floor is a normal layout.
        
        "Normal" means any layout that is NOT one of the following:
        - Hidden stairs floors
        - Golden Chamber
        - Challenge Request floor
        - Outlaw hideout
        - Treasure Memo floor
        - Full-room fixed floors (ID < 0xA5) [0xA5 == Sealed Chamber]
        
        return: bool
    - name: GenerateFloor
      address:
        EU: 0x233B2BC
        NA: 0x233A6D8
        JP: 0x233BA9C
      description: |-
        This is the master function that generates the dungeon floor.
        
        Very loosely speaking, this function first tries to generate a valid floor layout. Then it tries to spawn entities in a valid configuration. Finally, it performs cleanup and post-processing depending on the dungeon.
        
        If a spawn configuration is invalid, the entire floor layout is scrapped and regenerated. If the generated floor layout is invalid 10 times in a row, or a valid spawn configuration isn't generated within 10 attempts, the generation algorithm aborts and the default one-room Monster House floor is generated as a fallback.
        
        No params.
    - name: GetTileTerrain
      address:
        EU: 0x233BA5C
        NA: 0x233AE78
        JP: 0x233C23C
      description: |-
        Gets the terrain type of a tile.
        
        r0: tile pointer
        return: terrain ID
    - name: DungeonRand100
      address:
        EU: 0x233BA68
        NA: 0x233AE84
        JP: 0x233C248
      description: |-
        Compute a pseudorandom integer on the interval [0, 100) using the dungeon PRNG.
        
        return: pseudorandom integer
    - name: ClearHiddenStairs
      address:
        EU: 0x233BA78
        NA: 0x233AE94
        JP: 0x233C258
      description: |-
        Clears the tile (terrain and spawns) on which Hidden Stairs are spawned, if applicable.
        
        No params.
    - name: FlagHallwayJunctions
      address:
        EU: 0x233BAF0
        NA: 0x233AF0C
        JP: 0x233C2D0
      description: |-
        Sets the junction flag (bit 3 of the terrain flags) on any hallway junction tiles in some range [x0, x1), [y0, y1). This leaves tiles within rooms untouched.
        
        A hallway tile is considered a junction if it has at least 3 cardinal neighbors with open terrain.
        
        r0: x0
        r1: y0
        r2: x1
        r3: y1
    - name: GenerateStandardFloor
      address:
        EU: 0x233BC0C
        NA: 0x233B028
        JP: 0x233C3EC
      description: |-
        Generate a standard floor with the given parameters.
        
        Broadly speaking, a standard floor is generated as follows:
        1. Generating the grid
        2. Creating a room or hallway anchor in each grid cell
        3. Creating hallways between grid cells
        4. Generating special features (maze room, Kecleon shop, Monster House, extra hallways, room imperfections, secondary structures)
        
        r0: grid size x
        r1: grid size y
        r2: floor properties
    - name: GenerateOuterRingFloor
      address:
        EU: 0x233BD74
        NA: 0x233B190
        JP: 0x233C554
      description: |-
        Generates a floor layout with a 4x2 grid of rooms, surrounded by an outer ring of hallways.
        
        r0: floor properties
    - name: GenerateCrossroadsFloor
      address:
        EU: 0x233C200
        NA: 0x233B61C
        JP: 0x233C9E0
      description: |-
        Generates a floor layout with a mesh of hallways on the interior 3x2 grid, surrounded by a boundary of rooms protruding from the interior like spikes, excluding the corner cells.
        
        r0: floor properties
    - name: GenerateLineFloor
      address:
        EU: 0x233C660
        NA: 0x233BA7C
        JP: 0x233CE40
      description: |-
        Generates a floor layout with 5 grid cells in a horizontal line.
        
        r0: floor properties
    - name: GenerateCrossFloor
      address:
        EU: 0x233C7C0
        NA: 0x233BBDC
        JP: 0x233CFA0
      description: |-
        Generates a floor layout with 5 rooms arranged in a cross ("plus sign") formation.
        
        r0: floor properties
    - name: GenerateBeetleFloor
      address:
        EU: 0x233C958
        NA: 0x233BD74
        JP: 0x233D138
      description: |-
        Generates a floor layout in a "beetle" formation, which is created by taking a 3x3 grid of rooms, connecting the rooms within each row, and merging the central column into one big room.
        
        r0: floor properties
    - name: MergeRoomsVertically
      address:
        EU: 0x233CB14
        NA: 0x233BF30
        JP: 0x233D2F4
      description: |-
        Merges two vertically stacked rooms into one larger room.
        
        r0: x grid coordinate of the rooms to merge
        r1: y grid coordinate of the upper room
        r2: dy, where the lower room has a y grid coordinate of y+dy
        r3: grid to update
    - name: GenerateOuterRoomsFloor
      address:
        EU: 0x233CC60
        NA: 0x233C07C
        JP: 0x233D440
      description: |-
        Generates a floor layout with a ring of rooms on the grid boundary and nothing in the interior.
        
        Note that this function is bugged, and won't properly connect all the rooms together for grid_size_x < 4.
        
        r0: grid size x
        r1: grid size y
        r2: floor properties
    - name: IsNotFullFloorFixedRoom
      address:
        EU: 0x233CEF4
        NA: 0x233C310
        JP: 0x233D6D4
      description: |-
        Checks if a fixed room ID does not correspond to a fixed, full-floor layout.
        
        The first non-full-floor fixed room is 0xA5, which is for Sealed Chambers.
        
        r0: fixed room ID
        return: bool
    - name: GenerateFixedRoom
      address:
        EU: 0x233CF10
        NA: 0x233C32C
        JP: 0x233D6F0
      description: |-
        Handles fixed room generation if the floor contains a fixed room.
        
        r0: fixed room ID
        r1: floor properties
        return: bool
    - name: GenerateOneRoomMonsterHouseFloor
      address:
        EU: 0x233D358
        NA: 0x233C774
        JP: 0x233DB34
      description: |-
        Generates a floor layout with just a large, one-room Monster House.
        
        This is the default layout if dungeon generation fails.
        
        No params.
    - name: GenerateTwoRoomsWithMonsterHouseFloor
      address:
        EU: 0x233D428
        NA: 0x233C844
        JP: 0x233DC04
      description: |-
        Generate a floor layout with two rooms (left and right), one of which is a Monster House.
        
        No params.
    - name: GenerateExtraHallways
      address:
        EU: 0x233D5CC
        NA: 0x233C9E8
        JP: 0x233DDA8
      description: |-
        Generate extra hallways on the floor via a series of random walks.
        
        Each random walk starts from a random tile in a random room, leaves the room in a random cardinal direction, and from there tunnels through obstacles through a series of random turns, leaving open terrain in its wake. The random walk stops when it reaches open terrain, goes out of bounds, or reaches an impassable obstruction.
        
        r0: grid to update
        r1: grid size x
        r2: grid size y
        r3: number of extra hallways to generate
    - name: GetGridPositions
      address:
        EU: 0x233DB68
        NA: 0x233CF84
        JP: 0x233E344
      description: |-
        Get the grid cell positions for a given set of floor grid dimensions.
        
        r0: [output] pointer to array of the starting x coordinates of each grid column
        r1: [output] pointer to array of the starting y coordinates of each grid row
        r2: grid size x
        r3: grid size y
    - name: InitDungeonGrid
      address:
        EU: 0x233DBE8
        NA: 0x233D004
        JP: 0x233E3C4
      description: |-
        Initialize a dungeon grid with defaults.
        
        The grid is an array of grid cells stored in column-major order (such that grid cells with the same x value are stored contiguously), with a fixed column size of 15. If the grid size in the y direction is less than this, the last (15 - grid_size_y) entries of each column will be uninitialized.
        
        Note that the grid size arguments define the maximum size of the grid from a programmatic standpoint. However, grid cells can be invalidated if they exceed the configured floor size in the dungeon generation status struct. Thus, the dimensions of the ACTIVE grid can be smaller.
        
        r0: [output] grid (expected to have space for at least (15*(grid_size_x-1) + grid_size_y) dungeon grid cells)
        r1: grid size x
        r2: grid size y
    - name: AssignRooms
      address:
        EU: 0x233DCE8
        NA: 0x233D104
        JP: 0x233E4C4
      description: |-
        Randomly selects a subset of grid cells to become rooms.
        
        The given number of grid cells will become rooms. If any of the selected grid cells are invalid, fewer rooms will be generated. The number of rooms assigned will always be at least 2 and never exceed 36.
        
        Cells not marked as rooms will become hallway anchors. A hallway anchor is a single tile in a non-room grid cell to which hallways will be connected later, thus "anchoring" hallway generation.
        
        r0: grid to update
        r1: grid size x
        r2: grid size y
        r3: number of rooms; if positive, a random value between [n_rooms, n_rooms+2] will be used. If negative, |n_rooms| will be used exactly.
    - name: CreateRoomsAndAnchors
      address:
        EU: 0x233DEFC
        NA: 0x233D318
        JP: 0x233E6D8
      description: |-
        Creates rooms and hallway anchors in each grid cell as designated by AssignRooms.
        
        This function creates a rectangle of open terrain for each room (with some margin relative to the grid cell border). A single open tile is created in hallway anchor cells, and a hallway anchor indicator is set for later reference.
        
        r0: grid to update
        r1: grid size x
        r2: grid size y
        r3: array of the starting x coordinates of each grid column
        stack[0]: array of the starting y coordinates of each grid row
        stack[1]: room bitflags; only uses bit 2 (mask: 0b100), which enables room imperfections
    - name: GenerateSecondaryStructures
      address:
        EU: 0x233E258
        NA: 0x233D674
        JP: 0x233EA34
      description: |-
        Try to generate secondary structures in flagged rooms.
        
        If a valid room with no special features is flagged to have a secondary structure, try to generate a random one in the room, based on the result of a dice roll:
          0: no secondary structure
          1: maze, or a central water/lava "plus sign" as fallback, or a single water/lava tile in the center as a second fallback
          2: checkerboard pattern of water/lava
          3: central pool of water/lava
          4: central "island" with items and a Warp Tile, surrounded by a "moat" of water/lava
          5: horizontal or vertical divider of water/lava splitting the room in two
        
        If the room isn't the right shape, dimension, or otherwise doesn't support the selected secondary structure, it is left untouched.
        
        r0: grid to update
        r1: grid size x
        r2: grid size y
    - name: AssignGridCellConnections
      address:
        EU: 0x233EC40
        NA: 0x233E05C
        JP: 0x233F41C
      description: |-
        Randomly assigns connections between adjacent grid cells.
        
        Connections are created via a random walk with momentum, starting from the grid cell at (cursor x, cursor y). A connection is drawn in a random direction from the current cursor, and this process is repeated a certain number of times (the "floor connectivity" specified in the floor properties). The direction of the random walk has "momentum"; there's a 50% chance it will be the same as the previous step (or rotated counterclockwise if on the boundary). This helps to reduce the number of dead ends and forks in the road caused by the random walk "doubling back" on itself.
        
        If dead ends are disabled in the floor properties, there is an additional phase to remove dead end hallway anchors (only hallway anchors, not rooms) by drawing additional connections. Note that the actual implementation contains a bug: the grid cell validity checks use the wrong index, so connections may be drawn to invalid cells.
        
        r0: grid to update
        r1: grid size x
        r2: grid size y
        r3: cursor x
        stack[0]: cursor y
        stack[1]: floor properties
    - name: CreateGridCellConnections
      address:
        EU: 0x233F020
        NA: 0x233E43C
        JP: 0x233F7FC
      description: |-
        Create grid cell connections either by creating hallways or merging rooms.
        
        When creating a hallway connecting a hallway anchor, the exact anchor coordinates are used as the endpoint. When creating a hallway connecting a room, a random point on the room edge facing the hallway is used as the endpoint. The grid cell boundaries are used as the middle coordinates for kinks (see CreateHallway).
        
        If room merging is enabled, there is a 9.75% chance that two connected rooms will be merged into a single larger room (9.75% comes from two 5% rolls, one for each of the two rooms being merged). A room can only participate in a merge once.
        
        r0: grid to update
        r1: grid size x
        r2: grid size y
        r3: array of the starting x coordinates of each grid column
        stack[0]: array of the starting y coordinates of each grid row
        stack[1]: disable room merging flag
    - name: GenerateRoomImperfections
      address:
        EU: 0x233F918
        NA: 0x233ED34
        JP: 0x23400F4
      description: |-
        Attempt to generate room imperfections for each room in the floor layout, if enabled.
        
        Each room has a 40% chance of having imperfections if its grid cell is flagged to allow room imperfections. Imperfections are generated by randomly growing the walls of the room inwards for a certain number of iterations, starting from the corners.
        
        r0: grid to update
        r1: grid size x
        r2: grid size y
    - name: CreateHallway
      address:
        EU: 0x233FD04
        NA: 0x233F120
        JP: 0x23404E0
      description: |-
        Create a hallway between two points.
        
        If the two points share no coordinates in common (meaning the line connecting them is diagonal), a "kinked" hallway is created, with the kink at a specified "middle" coordinate (in practice the grid cell boundary). For example, with a kinked horizontal hallway, there are two horizontal lines extending out from the endpoints, connected by a vertical line on the middle x coordinate.
        
        If a hallway would intersect with an existing open tile (like an existing hallway), the hallway will only be created up to the point where it intersects with the open tile.
        
        r0: x0
        r1: y0
        r2: x1
        r3: y1
        stack[0]: vertical flag (true for vertical hallway, false for horizontal)
        stack[1]: middle x coordinate for kinked horizontal hallways
        stack[2]: middle y coordinate for kinked vertical hallways
    - name: EnsureConnectedGrid
      address:
        EU: 0x2340008
        NA: 0x233F424
        JP: 0x23407E4
      description: |-
        Ensure the grid forms a connected graph (all valid cells are reachable) by adding hallways to unreachable grid cells.
        
        If a grid cell cannot be connected for some reason, remove it entirely.
        
        r0: grid to update
        r1: grid size x
        r2: grid size y
        r3: array of the starting x coordinates of each grid column
        stack[0]: array of the starting y coordinates of each grid row
    - name: SetTerrainObstacleChecked
      address:
        EU: 0x23404E4
        NA: 0x233F900
        JP: 0x2340CC0
      description: |-
        Set the terrain of a specific tile to be an obstacle (wall or secondary terrain).
        
        Secondary terrain (water/lava) can only be placed in the specified room. If the tile room index does not match, a wall will be placed instead.
        
        r0: tile pointer
        r1: use secondary terrain flag (true for water/lava, false for wall)
        r2: room index
    - name: FinalizeJunctions
      address:
        EU: 0x2340520
        NA: 0x233F93C
        JP: 0x2340CFC
      description: |-
        Finalizes junction tiles by setting the junction flag (bit 3 of the terrain flags) and ensuring open terrain.
        
        Note that this implementation is slightly buggy. This function scans tiles left-to-right, top-to-bottom, and identifies junctions as any open, non-hallway tile (room_index != 0xFF) adjacent to an open, hallway tile (room_index == 0xFF). This interacts poorly with hallway anchors (room_index == 0xFE). This function sets the room index of any hallway anchors to 0xFF within the same loop, so a hallway anchor may or may not be identified as a junction depending on the orientation of connected hallways.
        
        For example, in the following configuration, the "o" tile would be marked as a junction because the neighboring hallway tile to its left comes earlier in iteration, while the "o" tile still has the room index 0xFE, causing the algorithm to mistake it for a room tile:
          xxxxx
          ---ox
          xxx|x
          xxx|x
        However, in the following configuration, the "o" tile would NOT be marked as a junction because it comes earlier in iteration than any of its neighboring hallway tiles, so its room index is set to 0xFF before it can be marked as a junction. This is actually the ONLY possible configuration where a hallway anchor will not be marked as a junction.
          xxxxx
          xo---
          x|xxx
          x|xxx
        
        No params.
    - name: GenerateKecleonShop
      address:
        EU: 0x23407CC
        NA: 0x233FBE8
        JP: 0x2340FA8
      description: |-
        Possibly generate a Kecleon shop on the floor.
        
        A Kecleon shop will be generated with a probability determined by the Kecleon shop spawn chance parameter. A Kecleon shop will be generated in a random room that is valid, connected, has no other special features, and has dimensions of at least 5x4. Kecleon shops will occupy the entire room interior, leaving a one tile margin from the room walls.
        
        r0: grid to update
        r1: grid size x
        r2: grid size y
        r3: Kecleon shop spawn chance (percentage from 0-100)
    - name: GenerateMonsterHouse
      address:
        EU: 0x2340B80
        NA: 0x233FF9C
        JP: 0x234135C
      description: |-
        Possibly generate a Monster House on the floor.
        
        A Monster House will be generated with a probability determined by the Monster House spawn chance parameter, and only if the current floor can support one (no non-Monster-House outlaw missions or special floor types). A Monster House will be generated in a random room that is valid, connected, and is not a merged or maze room.
        
        r0: grid to update
        r1: grid size x
        r2: grid size y
        r3: Monster House spawn chance (percentage from 0-100)
    - name: GenerateMazeRoom
      address:
        EU: 0x2340E08
        NA: 0x2340224
        JP: 0x23415E4
      description: |-
        Possibly generate a maze room on the floor.
        
        A maze room will be generated with a probability determined by the maze room chance parameter. A maze will be generated in a random room that is valid, connected, has odd dimensions, and has no other features.
        
        r0: grid to update
        r1: grid size x
        r2: grid size y
        r3: maze room chance (percentage from 0-100)
    - name: GenerateMaze
      address:
        EU: 0x234103C
        NA: 0x2340458
        JP: 0x2341818
      description: |-
        Generate a maze room within a given grid cell.
        
        A "maze" is generated within the room using a series of random walks to place obstacle terrain (walls or secondary terrain) in a maze-like arrangement. "Maze lines" (see GenerateMazeLine) are generated using every other tile around the room's border, as well as every other interior tile, as a starting point. This ensures that there are stripes of walkable open terrain surrounded by stripes of obstacles (the maze walls).
        
        r0: grid cell pointer
        r1: use secondary terrain flag (true for water/lava, false for walls)
    - name: GenerateMazeLine
      address:
        EU: 0x23412B8
        NA: 0x23406D4
        JP: 0x2341A94
      description: |-
        Generate a "maze line" from a given starting point, within the given bounds.
        
        A "maze line" is a random walk starting from (x0, y0). The random walk proceeds with a stride of 2 in a random direction, laying down obstacles as it goes. The random walk terminates when it gets trapped and there are no more neighboring tiles that are open and in-bounds.
        
        r0: x0
        r1: y0
        r2: xmin
        r3: ymin
        stack[0]: xmax
        stack[1]: ymax
        stack[2]: use secondary terrain flag (true for water/lava, false for walls)
        stack[3]: room index
    - name: SetSpawnFlag5
      address:
        EU: 0x2341460
        NA: 0x234087C
        JP: 0x2341C3C
      description: |-
        Set spawn flag 5 (0b100000 or 0x20) on all tiles in a room.
        
        r0: grid cell
    - name: IsNextToHallway
      address:
        EU: 0x23414B4
        NA: 0x23408D0
        JP: 0x2341C90
      description: |-
        Checks if a tile position is either in a hallway or next to one.
        
        r0: x
        r1: y
        return: bool
    - name: ResolveInvalidSpawns
      address:
        EU: 0x2341558
        NA: 0x2340974
        JP: 0x2341D34
      description: |-
        Resolve invalid spawn flags on tiles.
        
        Spawn flags can be invalid due to terrain. For example, traps can't spawn on obstacles. Spawn flags can also be invalid due to multiple being set on a single tile, in which case one will take precedence. For example, stair spawns trump trap spawns.
        
        No params.
    - name: ConvertSecondaryTerrainToChasms
      address:
        EU: 0x23415F0
        NA: 0x2340A0C
        JP: 0x2341DCC
      description: |-
        Converts all secondary terrain tiles (water/lava) to chasms.
        
        No params.
    - name: EnsureImpassableTilesAreWalls
      address:
        EU: 0x234165C
        NA: 0x2340A78
        JP: 0x2341E38
      description: |-
        Ensures all tiles with the impassable flag are walls.
        
        No params.
    - name: InitializeTile
      address:
        EU: 0x23416B8
        NA: 0x2340AD4
        JP: 0x2341E94
      description: |-
        Initialize a tile struct.
        
        r0: tile pointer
    - name: ResetFloor
      address:
        EU: 0x23416F0
        NA: 0x2340B0C
        JP: 0x2341ECC
      description: |-
        Resets the floor in preparation for a floor generation attempt.
        
        Resets all tiles, resets the border to be impassable, and clears entity spawns.
        
        No params.
    - name: PosIsOutOfBounds
      address:
        EU: 0x2341890
        NA: 0x2340CAC
        JP: 0x234206C
      description: |-
        Checks if a position (x, y) is out of bounds on the map: !((0 <= x <= 55) && (0 <= y <= 31)).
        
        r0: x
        r1: y
        return: bool
    - name: ShuffleSpawnPositions
      address:
        EU: 0x23418C8
        NA: 0x2340CE4
        JP: 0x23420A4
      description: |-
        Randomly shuffle an array of spawn positions.
        
        r0: spawn position array containing bytes {x1, y1, x2, y2, ...}
        r1: number of (x, y) pairs in the spawn position array
    - name: MarkNonEnemySpawns
      address:
        EU: 0x2341930
        NA: 0x2340D4C
        JP: 0x234210C
      description: |-
        Mark tiles for all non-enemy entities, which includes stairs, items, traps, and the player. Note that this only marks tiles; actual spawning is handled later.
        
        Most entities are spawned randomly on a subset of permissible tiles.
        
        Stairs are spawned if they don't already exist on the floor, and hidden stairs of the specified type are also spawned if configured as long as there are at least 2 floors left in the dungeon. Stairs can spawn on any tile that has open terrain, is in a room, isn't in a Kecleon shop, doesn't already have an enemy spawn, isn't a hallway junction, and isn't a special tile like a Key door.
        
        Items are spawned both normally in rooms, as well as in walls and Monster Houses. Normal items can spawn on any tile that has open terrain, is in a room, isn't in a Kecleon shop or Monster House, isn't a hallway junction, and isn't a special tile like a Key door. Buried items can spawn on any wall tile. Monster House items can spawn on any Monster House tile that isn't in a Kecleon shop and isn't a hallway junction.
        
        Traps are similarly spawned both normally in rooms, as well as in Monster Houses. Normal traps can spawn on any tile that has open terrain, is in a room, isn't in a Kecleon shop, doesn't already have an item or enemy spawn, and isn't a special tile like a Key door. Monster House traps follow the same conditions as Monster House items.
        
        The player can spawn on any tile that has open terrain, is in a room, isn't in a Kecleon shop, isn't a hallway junction, doesn't already have an item, enemy, or trap spawn, and isn't a special tile like a Key door.
        
        r0: floor properties
        r1: empty Monster House flag. An empty Monster House is one with no items or traps, and only a small number of enemies.
    - name: MarkEnemySpawns
      address:
        EU: 0x2342054
        NA: 0x2341470
        JP: 0x2342830
      description: |-
        Mark tiles for all enemies, which includes normal enemies and those in Monster Houses. Note that this only marks tiles; actual spawning is handled later in SpawnInitialMonsters.
        
        Normal enemies can spawn on any tile that has open terrain, isn't in a Kecleon shop, doesn't already have another entity spawn, and isn't a special tile like a Key door.
        
        Monster House enemies can spawn on any Monster House tile that isn't in a Kecleon shop, isn't where the player spawns, and isn't a special tile like a Key door.
        
        r0: floor properties
        r1: empty Monster House flag. An empty Monster House is one with no items or traps, and only a small number of enemies.
    - name: SetSecondaryTerrainOnWall
      address:
        EU: 0x2342350
        NA: 0x234176C
        JP: 0x2342B2C
      description: |-
        Set a specific tile to have secondary terrain (water/lava), but only if it's a passable wall.
        
        r0: tile pointer
    - name: GenerateSecondaryTerrainFormations
      address:
        EU: 0x2342390
        NA: 0x23417AC
        JP: 0x2342B6C
      description: |-
        Generate secondary terrain (water/lava) formations.
        
        This includes "rivers" that flow from top-to-bottom (or bottom-to-top), as well as "lakes" both standalone and after rivers. Water/lava formations will never cut through rooms, but they can pass through rooms to the opposite side.
        
        Rivers are generated by a top-down or bottom-up random walk that ends when existing secondary terrain is reached or the walk goes out of bounds. Some rivers also end prematurely in a lake. Lakes are a large collection of secondary terrain generated around a central point.
        
        r0: bit index to test in the floor properties room flag bitvector (formations are only generated if the bit is set)
        r1: floor properties
    - name: StairsAlwaysReachable
      address:
        EU: 0x2342A50
        NA: 0x2341E6C
        JP: 0x234322C
      description: |-
        Checks that the stairs are reachable from every walkable tile on the floor.
        
        This runs a graph traversal algorithm that is very similar to breadth-first search (the order in which nodes are visited is slightly different), starting from the stairs. If any tile is walkable but wasn't reached by the traversal algorithm, then the stairs must not be reachable from that tile.
        
        r0: x coordinate of the stairs
        r1: y coordinate of the stairs
        r2: flag to always return true, but set a special bit on all walkable tiles that aren't reachable from the stairs
        return: bool
    - name: GetNextFixedRoomAction
      address:
        EU: 0x23430B4
        NA: 0x23424D0
        JP: 0x2343890
      description: |-
        Returns the next action that needs to be performed when spawning a fixed room tile.
        
        return: Next action ID
    - name: ConvertWallsToChasms
      address:
        EU: 0x234312C
        NA: 0x2342548
        JP: 0x2343908
      description: |-
        Converts all wall tiles to chasms.
        
        No params.
    - name: ResetInnerBoundaryTileRows
      address:
        EU: 0x2343760
        NA: 0x2342B7C
        JP: 0x2343F3C
      description: |-
        Reset the inner boundary tile rows (y == 1 and y == 30) to their initial state of all wall tiles, with impassable walls at the edges (x == 0 and x == 55).
        
        No params.
    - name: ResetImportantSpawnPositions
      address:
        EU: 0x234384C
        NA: 0x2342C68
        JP: 0x2344028
      description: |-
        Resets important spawn positions (the player, stairs, and hidden stairs) back to their default values.
        
        r0: dungeon generation info pointer (a field on the dungeon struct)
    - name: SpawnStairs
      address:
        EU: 0x2343870
        NA: 0x2342C8C
        JP: 0x234404C
      description: |-
        Spawn stairs at the given location.
        
        If the hidden stairs type is something other than HIDDEN_STAIRS_NONE, hidden stairs of the specified type will be spawned instead of normal stairs.
        
        If spawning normal stairs and the current floor is a rescue floor, the room containing the stairs will be converted into a Monster House.
        
        If attempting to spawn hidden stairs but the spawn is blocked, the floor generation status's hidden stairs spawn position will be updated, but it won't be transferred to the dungeon generation info struct.
        
        r0: position (two-byte array for {x, y})
        r1: dungeon generation info pointer (a field on the dungeon struct)
        r2: hidden stairs type
    - name: GetHiddenStairsType
      address:
        EU: 0x2343980
        NA: 0x2342D9C
        JP: 0x234415C
      description: |-
        Gets the hidden stairs type for a given floor.
        
        This function reads the floor properties and resolves any randomness (such as HIDDEN_STAIRS_RANDOM_SECRET_BAZAAR_OR_SECRET_ROOM and the floor_properties::hidden_stairs_spawn_chance) into a concrete hidden stairs type.
        
        r0: dungeon generation info pointer
        r1: floor properties pointer
        return: enum hidden_stairs_type
    - name: GetFinalKecleonShopSpawnChance
      address:
        EU: 0x2343AA0
        NA: 0x2342EBC
        JP: 0x2344280
      description: |-
        Gets the kecleon shop spawn chance for the floor.
        
        When dungeon::boost_kecleon_shop_spawn_chance is false, returns the same value as the input. When it's true, returns the input (chance * 1.2).
        
        r0: base kecleon shop spawn chance, floor_properties::kecleon_shop_spawn_chance
        return: int
    - name: ResetHiddenStairsSpawn
      address:
        EU: 0x2343AEC
        NA: 0x2342F08
        JP: 0x23442CC
      description: |-
        Resets hidden stairs spawn information for the floor. This includes the position on the floor generation status as well as the flag indicating whether the spawn was blocked.
        
        No params.
    - name: PlaceFixedRoomTile
      address:
        EU: 0x2343B14
        NA: 0x2342F30
        JP: 0x23442F4
      description: |-
        Used to spawn a single tile when generating a fixed room. The tile might contain an item or a monster.
        
        r0: Pointer to the tile to spawn
        r1: Fixed room action to perform. Controls what exactly will be spawned. The action is actually 12 bits long, the highest 4 bits are used as a parameter that represents a direction (for example, when spawning a monster).
        r2: Tile X position
        r3: Tile Y position
    - name: FixedRoomActionParamToDirection
      address:
        EU: 0x2344550
        NA: 0x234396C
        JP: 0x2344D30
      description: |-
        Converts the parameter stored in a fixed room action value to a direction ID.
        
        The conversion is performed by subtracting 1 to the value. If the parameter had a value of 0, DIR_NONE is returned.
        
        r0: Parameter value
        return: Direction
    - name: ApplyKeyEffect
      address:
        EU: 0x23448BC
        NA: 0x2343CD8
        JP: 0x234509C
      description: |-
        Attempts to open a locked door in front of the target if a locked door has not already
        been open on the floor.
        
        r0: user entity pointer
        r1: target entity pointer
    - name: LoadFixedRoomData
      address:
        EU: 0x2344974
        NA: 0x2343D90
        JP: 0x2345154
      description: |-
        Loads fixed room data from BALANCE/fixed.bin into the buffer pointed to by FIXED_ROOM_DATA_PTR.
        
        No params.
    - name: LoadFixedRoom
      address:
        EU: 0x2344A04
        NA: 0x2343E20
        JP: 0x23451E4
      description: "Note: unverified, ported from Irdkwia's notes"
    - name: OpenFixedBin
      address:
        EU: 0x2344C38
        NA: 0x2344054
        JP: 0x2345418
      description: |-
        Note: unverified, ported from Irdkwia's notes
        
        No params.
    - name: CloseFixedBin
      address:
        EU: 0x2344C6C
        NA: 0x2344088
        JP: 0x234544C
      description: |-
        Note: unverified, ported from Irdkwia's notes
        
        No params.
    - name: AreOrbsAllowed
      address:
        EU: 0x2344C90
        NA: 0x23440AC
        JP: 0x2345470
      description: |-
        Checks if orbs are usable in the given fixed room.
        
        Always true if not a full-floor fixed room.
        
        r0: fixed room ID
        return: bool
    - name: AreTileJumpsAllowed
      address:
        EU: 0x2344CC0
        NA: 0x23440DC
        JP: 0x23454A0
      description: |-
        Checks if tile jumps (warping, being blown away, and leaping) are allowed in the given fixed room.
        
        Always true if not a full-floor fixed room.
        
        r0: fixed room ID
        return: bool
    - name: AreTrawlOrbsAllowed
      address:
        EU: 0x2344CF0
        NA: 0x234410C
        JP: 0x23454D0
      description: |-
        Checks if Trawl Orbs work in the given fixed room.
        
        Always true if not a full-floor fixed room.
        
        r0: fixed room ID
        return: bool
    - name: AreOrbsAllowedVeneer
      address:
        EU: 0x2344D20
        NA: 0x234413C
        JP: 0x2345500
      description: |-
        Likely a linker-generated veneer for InitMemAllocTable.
        
        See https://developer.arm.com/documentation/dui0474/k/image-structure-and-generation/linker-generated-veneers/what-is-a-veneer-
        
        r0: fixed room ID
        return: bool
    - name: AreLateGameTrapsEnabled
      address:
        EU: 0x2344D2C
        NA: 0x2344148
        JP: 0x234550C
      description: |-
        Check if late-game traps (Summon, Pitfall, and Pokémon traps) work in the given fixed room.
        
        Or disabled? This function, which Irdkwia's notes label as a disable check, check the struct field labeled in End's notes as an enable flag.
        
        r0: fixed room ID
        return: bool
    - name: AreMovesEnabled
      address:
        EU: 0x2344D44
        NA: 0x2344160
        JP: 0x2345524
      description: |-
        Checks if moves (excluding the regular attack) are usable in the given fixed room.
        
        r0: fixed room ID
        return: bool
    - name: IsRoomIlluminated
      address:
        EU: 0x2344D5C
        NA: 0x2344178
        JP: 0x234553C
      description: |-
        Checks if the given fixed room is fully illuminated.
        
        r0: fixed room ID
        return: bool
    - name: GetMatchingMonsterId
      address:
        EU: 0x2344D74
        NA: 0x2344190
        JP: 0x2345554
      description: |-
        Note: unverified, ported from Irdkwia's notes
        
        r0: monster ID
        r1: ?
        r2: ?
        return: monster ID
    - name: GenerateItemExplicit
      address:
        EU: 0x2344F98
        NA: 0x23443B4
        JP: 0x2345778
      description: |-
        Initializes an item struct with the given information.
        
        This calls InitStandardItem, then explicitly sets the quantity and stickiness. If quantity == 0 for Poké, GenerateCleanItem is used instead.
        
        r0: pointer to item to initialize
        r1: item ID
        r2: quantity
        r3: sticky flag
    - name: GenerateAndSpawnItem
      address:
        EU: 0x2345014
        NA: 0x2344430
        JP: 0x23457F4
      description: |-
        A convenience function that generates an item with GenerateItemExplicit, then spawns it with SpawnItem.
        
        If the check-in-bag flag is set and the player's bag already contains an item with the given ID, a Reviver Seed will be spawned instead.
        
        It seems like this function is only ever called in one place, with an item ID of 0x49 (Reviver Seed).
        
        r0: item ID
        r1: x position
        r2: y position
        r3: quantity
        stack[0]: sticky flag
        stack[1]: check-in-bag flag
    - name: IsHiddenStairsFloor
      address:
        EU: 0x23450F0
        NA: 0x234450C
        JP: 0x23458D0
      description: |-
        Checks if the current floor is either the Secret Bazaar or a Secret Room.
        
        return: bool
    - name: IsSecretBazaarVeneer
      address:
        EU: 0x234511C
        NA: 0x2344538
        JP: 0x23458FC
      description: |-
        Likely a linker-generated veneer for IsSecretBazaar.
        
        See https://developer.arm.com/documentation/dui0474/k/image-structure-and-generation/linker-generated-veneers/what-is-a-veneer-
        
        return: bool
    - name: GenerateStandardItem
      address:
        EU: 0x23457B4
        NA: 0x2344BD0
        JP: 0x2345F94
      description: |-
        Wrapper around GenerateItem with quantity set to 0
        
        r0: pointer to item to initialize
        r1: item ID
        r2: stickiness type
    - name: GenerateCleanItem
      address:
        EU: 0x23457C8
        NA: 0x2344BE4
        JP: 0x2345FA8
      description: |-
        Wrapper around GenerateItem with quantity set to 0 and stickiness type set to SPAWN_STICKY_NEVER.
        
        r0: pointer to item to initialize
        r1: item ID
    - name: TryLeaderItemPickUp
      address:
        EU: 0x2345C40
        NA: 0x2345058
        JP: 0x234641C
      description: |-
        Checks the tile at the specified position and determines if the leader should pick up an item.
        
        r0: position
        r1: flag for whether or not a message should be logged upon the leader failing to obtain the item
    - name: SpawnItem
      address:
        EU: 0x2346120
        NA: 0x2345538
        JP: 0x23468FC
      description: |-
        Spawns an item on the floor. Fails if there are more than 64 items already on the floor.
        
        This calls SpawnItemEntity, fills in the item info struct, sets the entity to be visible, binds the entity to the tile it occupies, updates the n_items counter on the dungeon struct, and various other bits of bookkeeping.
        
        r0: position
        r1: item pointer
        r2: some flag?
        return: success flag
    - name: RemoveGroundItem
      address:
        EU: 0x23462A8
        NA: 0x23456BC
        JP: 0x2346A80
      description: |-
        Removes an item lying on the ground.
        
        Also updates dungeon::n_items.
        
        r0: Position where the item is located
        r1: If true, update dungeon::poke_buy_kecleon_shop and dungeon::poke_sold_kecleon_shop
    - name: SpawnDroppedItemWrapper
      address:
        EU: 0x2346628
        NA: 0x2345A3C
        JP: 0x2346E00
      description: |-
        Wraps SpawnDroppedItem in a more convenient interface.
        
        r0: entity
        r1: position
        r2: item
        r3: ?
    - name: SpawnDroppedItem
      address:
        EU: 0x23466C4
        NA: 0x2345AD8
        JP: 0x2346E9C
      description: |-
        Used to spawn an item that was thrown or dropped, with a log message.
        
        Determines where exactly the item will land, if it bounces on a trap, etc.
        Used for thrown items that hit a wall, for certain enemy drops (such as Unown stones or Treasure Boxes), for certain moves (like Pay Day and Knock Off), and possibly other things.
        
        r0: entity that dropped or threw the item
        r1: item entity. Contains the coordinates where the item should try to land first.
        r2: item info
        r3: ?
        stack[0]: pointer to int16_t[2] for x/y direction (corresponding to DIRECTIONS_XY)
        stack[1]: ?
    - name: TryGenerateUnownStoneDrop
      address:
        EU: 0x2346C4C
        NA: 0x2346060
        JP: 0x2347424
      description: |-
        Determine if a defeated monster should drop a Unown Stone, and generate the item if so.
        
        Checks that the current dungeon isn't a Marowak Dojo training maze, and that the monster is an Unown. If so, there's a 21% chance that an Unown Stone will be generated.
        
        r0: [output] item
        r1: monster ID
        return: whether or not an Unown Stone was generated
    - name: HasHeldItem
      address:
        EU: 0x23473D0
        NA: 0x23467E4
        JP: 0x2347B94
      description: |-
        Checks if a monster has a certain held item.
        
        r0: entity pointer
        r1: item ID
        return: bool
    - name: GenerateMoneyQuantity
      address:
        EU: 0x2347420
        NA: 0x2346834
        JP: 0x2347BE4
      description: |-
        Set the quantity code on an item (assuming it's Poké), given some maximum acceptable money amount.
        
        r0: item pointer
        r1: max money amount (inclusive)
    - name: CheckTeamItemsFlags
      address:
        EU: 0x23477CC
        NA: 0x2346BD8
        JP: 0x2347F8C
      description: |-
        Checks whether any of the items in the bag or any of the items carried by team members has any of the specified flags set in its flags field.
        
        r0: Flag(s) to check (0 = f_exists, 1 = f_in_shop, 2 = f_unpaid, etc.)
        return: True if any of the items of the team has the specified flags set, false otherwise.
    - name: AddHeldItemToBag
      address:
        EU: 0x2347B10
        NA: 0x2346F14
        JP: 0x23482D4
      description: |-
        Adds the monster's held item to the bag. This is only called on monsters on the exploration team.
        monster::is_not_team_member should be checked to be false before calling.
        
        r0: monster pointer
    - name: RemoveEmptyItemsInBagWrapper
      address:
        EU: 0x2347C2C
        NA: 0x2347030
        JP: 0x23483F0
      description: |-
        Calls RemoveEmptyItemsInBag, then some other function that seems to update the minimap, the map surveyor flag, and other stuff.
        
        No params.
    - name: GenerateItem
      address:
        EU: 0x2347EC4
        NA: 0x23472C4
        JP: 0x2348684
      description: |-
        Initializes an item struct with the given information.
        
        This wraps InitItem, but with extra logic to resolve the item's stickiness. It also calls GenerateMoneyQuantity for Poké.
        
        r0: pointer to item to initialize
        r1: item ID
        r2: quantity
        r3: stickiness type (enum gen_item_stickiness)
    - name: DoesProjectileHitTarget
      address:
        EU: 0x2348C20
        NA: 0x2348020
        JP: 0x23493A8
      description: |-
        Determines if a hurled projectile will impact on a target or if the target will dodge it instead.
        
        Contains a random chance using THROWN_ITEM_HIT_CHANCE, as well as some additional checks involving certain items (Whiff Specs, Lockon Specs and Dodge Scarf), exclusive item effects (EXCLUSIVE_EFF_THROWN_ITEM_PROTECTION) or pokémon (Kecleon, clients, secret bazaar NPCs).
        
        r0: Monster that throws the item
        r1: Target monster
        return: True if the item impacts on the target, false if the target dodges the item.
    - name: DisplayFloorCard
      address:
        EU: 0x2348ED4
        NA: 0x23482D4
        JP: 0x234965C
      description: |-
        Dispatches the splash screen between floors showing the dungeon name and the current floor.
        
        First it checks whether the current floor is a secret bazaar or secret room, then it calls HandleFloorCard.
        
        r0: Duration in frames
    - name: HandleFloorCard
      address:
        EU: 0x2348F0C
        NA: 0x234830C
        JP: 0x2349694
      description: |-
        Handles the display of the splash screen between floors showing the dungeon name and the current floor.
        
        Seems to enter a loop where it calls AdvanceFrame until the desired number of frames is waited or A is pressed.
        
        r0: dungeon_id
        r1: floor
        r2: duration
        r3: enum hidden_stairs_type
    - name: CheckActiveChallengeRequest
      address:
        EU: 0x2349D4C
        NA: 0x234914C
        JP: 0x234A474
      description: |-
        Checks if there's an active challenge request on the current dungeon.
        
        return: True if there's an active challenge request on the current dungeon in the list of missions.
    - name: GetMissionDestination
      address:
        EU: 0x2349DA4
        NA: 0x23491A4
        JP: 0x234A4CC
      description: |-
        Returns the current mission destination on the dungeon struct.
        
        return: &dungeon::mission_destination
    - name: IsOutlawOrChallengeRequestFloor
      address:
        EU: 0x2349DC4
        NA: 0x23491C4
        JP: 0x234A4EC
      description: |-
        Checks if the current floor is an active mission destination of type MISSION_TAKE_ITEM_FROM_OUTLAW, MISSION_ARREST_OUTLAW or MISSION_CHALLENGE_REQUEST.
        
        return: bool
    - name: IsDestinationFloor
      address:
        EU: 0x2349E08
        NA: 0x2349208
        JP: 0x234A530
      description: |-
        Checks if the current floor is a mission destination floor.
        
        return: bool
    - name: IsCurrentMissionType
      address:
        EU: 0x2349E1C
        NA: 0x234921C
        JP: 0x234A544
      description: |-
        Checks if the current floor is an active mission destination of a given type (and any subtype).
        
        r0: mission type
        return: bool
    - name: IsCurrentMissionTypeExact
      address:
        EU: 0x2349E50
        NA: 0x2349250
        JP: 0x234A578
      description: |-
        Checks if the current floor is an active mission destination of a given type and subtype.
        
        r0: mission type
        r1: mission subtype
        return: bool
    - name: IsOutlawMonsterHouseFloor
      address:
        EU: 0x2349E8C
        NA: 0x234928C
        JP: 0x234A5B4
      description: |-
        Checks if the current floor is a mission destination for a Monster House outlaw mission.
        
        return: bool
    - name: IsGoldenChamber
      address:
        EU: 0x2349EB0
        NA: 0x23492B0
        JP: 0x234A5D8
      description: |-
        Checks if the current floor is a Golden Chamber floor.
        
        return: bool
    - name: IsLegendaryChallengeFloor
      address:
        EU: 0x2349ED4
        NA: 0x23492D4
        JP: 0x234A5FC
      description: |-
        Checks if the current floor is a boss floor for a Legendary Challenge Letter mission.
        
        return: bool
    - name: IsJirachiChallengeFloor
      address:
        EU: 0x2349F14
        NA: 0x2349314
        JP: 0x234A63C
      description: |-
        Checks if the current floor is the boss floor in Star Cave Pit for Jirachi's Challenge Letter mission.
        
        return: bool
    - name: IsDestinationFloorWithMonster
      address:
        EU: 0x2349F4C
        NA: 0x234934C
        JP: 0x234A674
      description: |-
        Checks if the current floor is a mission destination floor with a special monster.
        
        See FloorHasMissionMonster for details.
        
        return: bool
    - name: LoadMissionMonsterSprites
      address:
        EU: 0x2349FF8
        NA: 0x23493F8
        JP: 0x234A720
      description: |-
        Loads the sprites of monsters that appear on the current floor because of a mission, if applicable.
        
        This includes monsters to be rescued, outlaws and its minions.
        
        No params.
    - name: MissionTargetEnemyIsDefeated
      address:
        EU: 0x234A070
        NA: 0x2349470
        JP: 0x234A798
      description: |-
        Checks if the target enemy of the mission on the current floor has been defeated.
        
        return: bool
    - name: SetMissionTargetEnemyDefeated
      address:
        EU: 0x234A090
        NA: 0x2349490
        JP: 0x234A7B8
      description: |-
        Set the flag for whether or not the target enemy of the current mission has been defeated.
        
        r0: new flag value
    - name: IsDestinationFloorWithFixedRoom
      address:
        EU: 0x234A0A4
        NA: 0x23494A4
        JP: 0x234A7CC
      description: |-
        Checks if the current floor is a mission destination floor with a fixed room.
        
        The entire floor can be a fixed room layout, or it can just contain a Sealed Chamber.
        
        return: bool
    - name: GetItemToRetrieve
      address:
        EU: 0x234A0CC
        NA: 0x23494CC
        JP: 0x234A7F4
      description: |-
        Get the ID of the item that needs to be retrieve on the current floor for a mission, if one exists.
        
        return: item ID
    - name: GetItemToDeliver
      address:
        EU: 0x234A0F0
        NA: 0x23494F0
        JP: 0x234A818
      description: |-
        Get the ID of the item that needs to be delivered to a mission client on the current floor, if one exists.
        
        return: item ID
    - name: GetSpecialTargetItem
      address:
        EU: 0x234A11C
        NA: 0x234951C
        JP: 0x234A844
      description: |-
        Get the ID of the special target item for a Sealed Chamber or Treasure Memo mission on the current floor.
        
        return: item ID
    - name: IsDestinationFloorWithItem
      address:
        EU: 0x234A164
        NA: 0x2349564
        JP: 0x234A88C
      description: |-
        Checks if the current floor is a mission destination floor with a special item.
        
        This excludes missions involving taking an item from an outlaw.
        
        return: bool
    - name: IsDestinationFloorWithHiddenOutlaw
      address:
        EU: 0x234A1C4
        NA: 0x23495C4
        JP: 0x234A8EC
      description: |-
        Checks if the current floor is a mission destination floor with a "hidden outlaw" that behaves like a normal enemy.
        
        return: bool
    - name: IsDestinationFloorWithFleeingOutlaw
      address:
        EU: 0x234A1E8
        NA: 0x23495E8
        JP: 0x234A910
      description: |-
        Checks if the current floor is a mission destination floor with a "fleeing outlaw" that runs away.
        
        return: bool
    - name: GetMissionTargetEnemy
      address:
        EU: 0x234A220
        NA: 0x2349620
        JP: 0x234A948
      description: |-
        Get the monster ID of the target enemy to be defeated on the current floor for a mission, if one exists.
        
        return: monster ID
    - name: GetMissionEnemyMinionGroup
      address:
        EU: 0x234A238
        NA: 0x2349638
        JP: 0x234A960
      description: |-
        Get the monster ID of the specified minion group on the current floor for a mission, if it exists.
        
        Note that a single minion group can correspond to multiple actual minions of the same species. There can be up to 2 minion groups.
        
        r0: minion group index (0-indexed)
        return: monster ID
    - name: SetTargetMonsterNotFoundFlag
      address:
        EU: 0x234A2C4
        NA: 0x23496C4
        JP: 0x234A9EC
      description: |-
        Sets dungeon::target_monster_not_found_flag to the specified value.
        
        r0: Value to set the flag to
    - name: GetTargetMonsterNotFoundFlag
      address:
        EU: 0x234A2D8
        NA: 0x23496D8
        JP: 0x234AA00
      description: |-
        Gets the value of dungeon::target_monster_not_found_flag.
        
        return: dungeon::target_monster_not_found_flag
    - name: FloorHasMissionMonster
      address:
        EU: 0x234A348
        NA: 0x2349748
        JP: 0x234AA70
      description: |-
        Checks if a given floor is a mission destination with a special monster, either a target to rescue or an enemy to defeat.
        
        Mission types with a monster on the destination floor:
        - Rescue client
        - Rescue target
        - Escort to target
        - Deliver item
        - Search for target
        - Take item from outlaw
        - Arrest outlaw
        - Challenge Request
        
        r0: mission destination info pointer
        return: bool
    - name: GenerateMissionEggMonster
      address:
        EU: 0x234A4A0
        NA: 0x23498A0
        JP: 0x234AB90
      description: |-
        Generates the monster ID in the egg from the given mission. Uses the base form of the monster.
        
        Note: unverified, ported from Irdkwia's notes
        
        r0: mission struct
    - name: LogMessageByIdWithPopupCheckParticipants
      address:
        EU: 0x234BE50
        NA: 0x234B250
        JP: 0x234C4C0
      description: |-
        Logs the appropriate message based on the participating entites; this function calls LogMessageByIdWithPopupCheckUserTarget is both the user and target pointers are non-null, otherwise it calls LogMessageByIdWithPopupCheckUser if the user pointer is non-null, otherwise doesn't log anything.
        
        This function also seems to set some global table entry to some value?
        
        r0: user entity pointer
        r1: target entity pointer
        r2: message ID
        r3: index into some table?
        stack[0]: value to set at the table index specified by r3?
    - name: LogMessageByIdWithPopupCheckUser
      address:
        EU: 0x234BEA4
        NA: 0x234B2A4
        JP: 0x234C514
      description: |-
        Logs a message in the message log alongside a message popup, if the user hasn't fainted.
        
        r0: user entity pointer
        r1: message ID
    - name: LogMessageWithPopupCheckUser
      address:
        EU: 0x234BEE4
        NA: 0x234B2E4
        JP: 0x234C554
      description: |-
        Logs a message in the message log alongside a message popup, if the user hasn't fainted.
        
        r0: user entity pointer
        r1: message string
    - name: LogMessageByIdQuiet
      address:
        EU: 0x234BF1C
        NA: 0x234B31C
        JP: 0x234C58C
      description: |-
        Logs a message in the message log (but without a message popup).
        
        r0: user entity pointer
        r1: message ID
    - name: LogMessageQuiet
      address:
        EU: 0x234BF40
        NA: 0x234B340
        JP: 0x234C5B0
      description: |-
        Logs a message in the message log (but without a message popup).
        
        r0: user entity pointer
        r1: message string
    - name: LogMessageByIdWithPopupCheckUserTarget
      address:
        EU: 0x234BF50
        NA: 0x234B350
        JP: 0x234C5C0
      description: |-
        Logs a message in the message log alongside a message popup, if some user check passes and the target hasn't fainted.
        
        r0: user entity pointer
        r1: target entity pointer
        r2: message ID
    - name: LogMessageWithPopupCheckUserTarget
      address:
        EU: 0x234BFA4
        NA: 0x234B3A4
        JP: 0x234C614
      description: |-
        Logs a message in the message log alongside a message popup, if some user check passes and the target hasn't fainted.
        
        r0: user entity pointer
        r1: target entity pointer
        r2: message string
    - name: LogMessageByIdQuietCheckUserTarget
      address:
        EU: 0x234BFF0
        NA: 0x234B3F0
        JP: 0x234C660
      description: |-
        Logs a message in the message log (but without a message popup), if some user check passes and the target hasn't fainted.
        
        r0: user entity pointer
        r1: target entity pointer
        r2: message ID
    - name: LogMessageByIdWithPopupCheckUserUnknown
      address:
        EU: 0x234C044
        NA: 0x234B444
        JP: 0x234C6B4
      description: |-
        Logs a message in the message log alongside a message popup, if the user hasn't fainted and some other unknown check.
        
        r0: user entity pointer
        r1: ?
        r2: message ID
    - name: LogMessageByIdWithPopup
      address:
        EU: 0x234C098
        NA: 0x234B498
        JP: 0x234C708
      description: |-
        Logs a message in the message log alongside a message popup.
        
        r0: user entity pointer
        r1: message ID
    - name: LogMessageWithPopup
      address:
        EU: 0x234C0BC
        NA: 0x234B4BC
        JP: 0x234C72C
      description: |-
        Logs a message in the message log alongside a message popup.
        
        r0: user entity pointer
        r1: message string
    - name: LogMessage
      address:
        EU: 0x234C108
        NA: 0x234B508
        JP: 0x234C778
      description: |-
        Logs a message in the message log.
        
        r0: user entity pointer
        r1: message string
        r2: bool, whether or not to present a message popup
    - name: LogMessageById
      address:
        EU: 0x234C314
        NA: 0x234B714
        JP: 0x234C984
      description: |-
        Logs a message in the message log.
        
        r0: user entity pointer
        r1: message ID
        r2: bool, whether or not to present a message popup
    - name: InitPortraitDungeon
      address:
        EU: 0x234C6C0
        NA: 0x234BAC0
        JP: 0x234CD24
      description: |-
        Initialize the portrait params structure for the given monster and expression
        
        r0: pointer the portrait params data structure to initialize
        r1: monster id
        r2: emotion id
    - name: OpenMessageLog
      address:
        EU: 0x234C75C
        NA: 0x234BB5C
        JP: 0x234CDC0
      description: |-
        Opens the message log window.
        
        r0: ?
        r1: ?
    - name: RunDungeonMode
      address:
        EU: 0x234CB28
        NA: 0x234BF28
        JP: 0x234D18C
      description: |-
        This appears to be the top-level function for running dungeon mode.
        
        It gets called by MainGame right after doing the dungeon fade transition, and once it exits, the dungeon results are processed.
        
        This function is presumably in charge of allocating the dungeon struct, setting it up, launching the dungeon engine, etc.
    - name: StartFadeDungeon
      address:
        EU: 0x234D008
        NA: 0x234C408
        JP: 0x234D66C
      description: |-
        Initiates a screen fade in dungeon mode.
        
        Sets the fields of the dungeon_fade struct to appropriate values given in the args.
        
        r0: Dungeon fade struct
        r1: Change of brightness per frame
        r2: Fade type
    - name: StartFadeDungeonWrapper
      address:
        EU: 0x234D268
        NA: 0x234C668
        JP: 0x234D8CC
      description: |-
        Calls StartFadeDungeon to initiate a screen fade in dungeon mode.
        
        Sets the status field in the dungeon_fades struct to the fade type, then uses a switch-case to create a mapping of the status enums to different ones for some reason. This mapped value is then used in the StartFadeDungeon call.
        
        r0: Fade type
        r1: Change of brightness per frame
        r2: Screen to fade
    - name: HandleFadesDungeon
      address:
        EU: 0x234D3D4
        NA: 0x234C7D4
        JP: 0x234DA38
      description: |-
        Gets called every frame for both screens in dungeon mode. Handles the status of the screen fades.
        
        r0: enum screen
    - name: HandleFadesDungeonBothScreens
      address:
        EU: 0x234D5E4
        NA: 0x234C9E4
        JP: 0x234DC48
      description: |-
        Calls HandleFadesDungeon for both screens.
        
        No params.
    - name: DisplayFloorTip
      address:
        EU: 0x234D788
        NA: 0x234CB88
        JP: 0x234DDEC
      description: |-
        Display the dungeon tip that displays on floor change, based on which tips have already been displayed.
        
        No params.
        
        return: 1 if a tip has been displayed, 0 otherwise
    - name: DisplayItemTip
      address:
        EU: 0x234D8B4
        NA: 0x234CCB4
        JP: 0x234DF18
      description: |-
        Display the dungeon tip if not already displayed matching the (presumably newly acquired) item
        
        r0: item id
        return: 1 if a tip has been displayed, 0 otherwise
    - name: DisplayDungeonTip
      address:
        EU: 0x234DAF0
        NA: 0x234CEF0
        JP: 0x234E154
      description: |-
        Checks if a given dungeon tip should be displayed at the start of a floor and if so, displays it. Called up to 4 times at the start of each new floor, with a different r0 parameter each time.
        
        r0: Pointer to the message_tip struct of the message that should be displayed
        r1: True to log the message in the message log
        
        return: 1 if the message has been displayed, 0 if it wasn’t
    - name: SetBothScreensWindowColorToDefault
      address:
        EU: 0x234DB60
        NA: 0x234CF60
        JP: 0x234E1C4
      description: |-
        This changes the palettes of windows in both screens to an appropiate value depending on the playthrough
        If you're in a special episode, they turn green , otherwise, they turn blue or pink depending on your character's sex
        
        No params
    - name: GetPersonalityIndex
      address:
        EU: 0x234DBEC
        NA: 0x234CFEC
        JP: 0x234E250
      description: |-
        Note: unverified, ported from Irdkwia's notes
        
        r0: monster pointer
        return: ?
    - name: DisplayMessage
      address:
        EU: 0x234DE58
        NA: 0x234D258
        JP: 0x234E4E4
      description: |-
        Displays a message in a dialogue box that optionally waits for player input before closing.
        
        r0: pointer to the structure representing the desired state of the portrait
        r1: ID of the string to display
        r2: True to wait for player input before closing the dialogue box, false to close it automatically once all the characters get printed.
    - name: DisplayMessage2
      address:
        EU: 0x234DEAC
        NA: 0x234D2AC
        JP: 0x234E538
      description: Very similar to DisplayMessage
    - name: YesNoMenu
      address:
        EU: 0x234E118
        NA: 0x234D518
        JP: 0x234E7A4
      description: |-
        Opens a menu where the user can choose "Yes" or "No" and waits for input before returning.
        
        r0: ?
        r1: ID of the string to display in the textbox
        r2: Option that the cursor will be on by default. 0 for "Yes", 1 for "No"
        r3: ?
        return: True if the user chooses "Yes", false if the user chooses "No"
    - name: DisplayMessageInternal
      address:
        EU: 0x234E190
        NA: 0x234D590
        JP: 0x234E81C
      description: |-
        Called by DisplayMessage. Seems to be the function that handles the display of the dialogue box. It won't return until all the characters have been written and after the player manually closes the dialogue box (if the corresponding parameter was set).
        
        r0: ID of the string to display
        r1: True to wait for player input before closing the dialogue box, false to close it automatically once all the characters get printed.
        r2: pointer to the structure representing the desired state of the portrait
        r3: ?
        stack[0]: ?
        stack[1]: ?
    - name: OpenMenu
      address:
        EU: 0x234E9F4
        NA: 0x234DDF4
        JP: 0x234F080
      description: |-
        Opens a menu. The menu to open depends on the specified parameter.
        
        It looks like the function takes a parameter in r0, but doesn't use it. r1 doesn't even get set when this function is called.
        
        r0: (?) Unused by the function. Seems to be 1 byte long.
        r1: (?) Unused by the function. Seems to be 1 byte long.
        r2: True to open the bag menu, false to open the main dungeon menu
    - name: OthersMenuLoop
      address:
        EU: 0x23503CC
        NA: 0x234F7C0
        JP: 0x2350A40
      description: |-
        Called on each frame while the in-dungeon "others" menu is open.
        
        It contains a switch to determine whether an option has been chosen or not and a second switch that determines what to do depending on which option was chosen.
        
        return: int (Actually, this is probably some sort of enum shared by all the MenuLoop functions)
    - name: OthersMenu
      address:
        EU: 0x2350630
        NA: 0x234FA24
        JP: 0x2350CA4
      description: |-
        Called when the in-dungeon "others" menu is open. Does not return until the menu is closed.
        
        return: Always 0
  data:
    - name: DUNGEON_STRUCT_SIZE
      address:
        EU:
          - 0x22DF3B8
          - 0x22DF3EC
        NA:
          - 0x22DEA78
          - 0x22DEAAC
      length:
        EU: 0x4
        NA: 0x4
      description: Size of the dungeon struct (0x2CB14)
    - name: MAX_HP_CAP
      address:
        EU:
          - 0x22E4780
          - 0x2312274
          - 0x2318EB4
        NA:
          - 0x22E3DD0
          - 0x230B7B8
          - 0x2311814
          - 0x2318454
          - 0x2324020
      length:
        EU: 0x4
        NA: 0x4
      description: The maximum amount of HP a monster can have (999).
    - name: OFFSET_OF_DUNGEON_FLOOR_PROPERTIES
      address:
        EU:
          - 0x22E83A8
          - 0x233BA4C
        NA:
          - 0x22E79F8
          - 0x233AE68
      length:
        EU: 0x4
        NA: 0x4
      description: Offset of the floor properties field in the dungeon struct (0x286B2)
    - name: SPAWN_RAND_MAX
      address:
        EU: 0x22E8800
        NA: 0x22E7E50
      length:
        EU: 0x4
        NA: 0x4
      description: "Equal to 10,000 (0x2710). Used as parameter for DungeonRandInt to generate the random number which determines the entity to spawn."
    - name: DUNGEON_PRNG_LCG_MULTIPLIER
      address:
        EU:
          - 0x22EB378
          - 0x22EB43C
        NA:
          - 0x22EA9C8
          - 0x22EAA8C
      length:
        EU: 0x4
        NA: 0x4
      description: "The multiplier shared by all of the dungeon PRNG's LCGs, 1566083941 (0x5D588B65)."
    - name: DUNGEON_PRNG_LCG_INCREMENT_SECONDARY
      address:
        EU: 0x22EB444
        NA: 0x22EAA94
      length:
        EU: 0x4
        NA: 0x4
      description: "The increment for the dungeon PRNG's secondary LCGs, 2531011 (0x269EC3). This happens to be the same increment that the Microsoft Visual C++ runtime library uses in its implementation of the rand() function."
    - name: ATTACK_SPRITE_BUFFER_SIZE
      address:
        EU: 0x22F7890
        NA: 0x22F6ED8
        JP: 0x22F84A8
      length:
        EU: 0x4
        NA: 0x4
        JP: 0x4
      description: Size of the buffer used to store the current attack sprite file.
    - name: KECLEON_FEMALE_ID
      address:
        EU: 0x22F7DBC
        NA: 0x22F7404
        JP: 0x22F89CC
      length:
        EU: 0x4
        NA: 0x4
        JP: 0x4
      description: "0x3D7 (983). Used when spawning Kecleon on an even numbered floor."
    - name: KECLEON_MALE_ID
      address:
        EU: 0x22F7DC0
        NA: 0x22F7408
        JP: 0x22F89D0
      length:
        EU: 0x4
        NA: 0x4
        JP: 0x4
      description: "0x17F (383). Used when spawning Kecleon on an odd numbered floor."
    - name: MSG_ID_SLOW_START
      address:
        EU: 0x22F9CDC
        NA: 0x22F92D0
      length:
        EU: 0x4
        NA: 0x4
      description: ID of the message printed when a monster has the ability Slow Start at the beginning of the floor.
    - name: EXPERIENCE_POINT_GAIN_CAP
      address:
        EU: 0x23030F4
        NA: 0x23026C8
      length:
        EU: 0x4
        NA: 0x4
      description: A cap on the experience that can be given to a monster in one call to AddExpSpecial
    - name: JUDGMENT_MOVE_ID
      address:
        EU: 0x230CECC
        NA: 0x230C458
        JP: 0x230D9A8
      length:
        EU: 0x4
        NA: 0x4
        JP: 0x4
      description: |-
        Move ID for Judgment (0x1D3)
        
        type: enum move_id
    - name: REGULAR_ATTACK_MOVE_ID
      address:
        EU: 0x230CED0
        NA: 0x230C45C
        JP: 0x230D9AC
      length:
        EU: 0x4
        NA: 0x4
        JP: 0x4
      description: |-
        Move ID for the regular attack (0x163)
        
        type: enum move_id
    - name: DEOXYS_ATTACK_ID
      address:
        EU: 0x230CED4
        NA: 0x230C460
        JP: 0x230D9B0
      length:
        EU: 0x4
        NA: 0x4
        JP: 0x4
      description: |-
        Monster ID for Deoxys in Attack Forme (0x1A3)
        
        type: enum monster_id
    - name: DEOXYS_SPEED_ID
      address:
        EU: 0x230CED8
        NA: 0x230C464
        JP: 0x230D9B4
      length:
        EU: 0x4
        NA: 0x4
        JP: 0x4
      description: |-
        Monster ID for Deoxys in Speed Forme (0x1A5)
        
        type: enum monster_id
    - name: GIRATINA_ALTERED_ID
      address:
        EU: 0x230CEDC
        NA: 0x230C468
        JP: 0x230D9B8
      length:
        EU: 0x4
        NA: 0x4
        JP: 0x4
      description: |-
        Monster ID for Giratina in Altered Forme (0x211)
        
        type: enum monster_id
    - name: PUNISHMENT_MOVE_ID
      address:
        EU: 0x230CEE0
        NA: 0x230C46C
        JP: 0x230D9BC
      length:
        EU: 0x4
        NA: 0x4
        JP: 0x4
      description: |-
        Move ID for Punishment (0x1BD)
        
        type: enum move_id
    - name: OFFENSE_STAT_MAX
      address:
        EU: 0x230CF10
        NA: 0x230C49C
      length:
        EU: 0x4
        NA: 0x4
      description: "Cap on an attacker's modified offense (attack or special attack) stat after boosts. Used during damage calculation."
    - name: PROJECTILE_MOVE_ID
      address:
        EU:
          - 0x230DAF0
          - 0x231D160
        NA:
          - 0x230D07C
          - 0x231C700
      length:
        EU: 0x4
        NA: 0x4
      description: |-
        The move ID of the special "projectile" move (0x195)
        
        type: enum move_id
    - name: BELLY_LOST_PER_TURN
      address:
        EU: 0x23114D0
        NA: 0x2310A70
        JP: 0x2311F98
      length:
        EU: 0x4
        NA: 0x4
        JP: 0x4
      description: |-
        The base value by which belly is decreased every turn.
        
        Its raw value is 0x199A, which encodes a binary fixed-point number (16 fraction bits) with value (0x199A * 2^-16), and is the closest approximation to 0.1 representable in this number format.
    - name: MONSTER_HEAL_HP_MAX
      address:
        NA: 0x23152E0
      length:
        NA: 0x4
      description: The maximum amount of HP a monster can have (999).
    - name: MOVE_TARGET_AND_RANGE_SPECIAL_USER_HEALING
      address:
        EU: 0x231B794
        NA: 0x231AD34
      length:
        EU: 0x4
        NA: 0x4
      description: |-
        The move target and range code for special healing moves that target just the user (0x273).
        
        type: struct move_target_and_range (+ padding)
    - name: PLAIN_SEED_STRING_ID
      address:
        EU: 0x231D1A8
        NA: 0x231C748
      length:
        EU: 0x4
        NA: 0x4
      description: The string ID for eating a Plain Seed (0xBE9).
    - name: MAX_ELIXIR_PP_RESTORATION
      address:
        EU: 0x231D1AC
        NA: 0x231C74C
      length:
        EU: 0x4
        NA: 0x4
      description: The amount of PP restored per move by ingesting a Max Elixir (0x3E7).
    - name: SLIP_SEED_FAIL_STRING_ID
      address:
        EU: 0x231D614
        NA: 0x231CBAC
      length:
        EU: 0x4
        NA: 0x4
      description: The string ID for when eating the Slip Seed fails (0xC75).
    - name: ROCK_WRECKER_MOVE_ID
      address:
        NA: 0x23245A0
      length:
        NA: 0x4
      description: The move ID for Rock Wrecker (453).
    - name: CASTFORM_NORMAL_FORM_MALE_ID
      address:
        EU: 0x2335E78
        NA: 0x2335438
        JP: 0x2336824
      length:
        EU: 0x4
        NA: 0x4
        JP: 0x4
      description: "Castform's male normal form ID (0x17B)"
    - name: CASTFORM_NORMAL_FORM_FEMALE_ID
      address:
        EU: 0x2335E7C
        NA: 0x233543C
        JP: 0x2336828
      length:
        EU: 0x4
        NA: 0x4
        JP: 0x4
      description: "Castform's female normal form ID (0x3D3)"
    - name: CHERRIM_SUNSHINE_FORM_MALE_ID
      address:
        EU: 0x2335E80
        NA: 0x2335440
        JP: 0x233682C
      length:
        EU: 0x4
        NA: 0x4
        JP: 0x4
      description: "Cherrim's male sunshine form ID (0x1CD)"
    - name: CHERRIM_OVERCAST_FORM_FEMALE_ID
      address:
        EU: 0x2335E84
        NA: 0x2335444
        JP: 0x2336830
      length:
        EU: 0x4
        NA: 0x4
        JP: 0x4
      description: "Cherrim's female overcast form ID (0x424)"
    - name: CHERRIM_SUNSHINE_FORM_FEMALE_ID
      address:
        EU: 0x2335E88
        NA: 0x2335448
        JP: 0x2336834
      length:
        EU: 0x4
        NA: 0x4
        JP: 0x4
      description: "Cherrim's female sunshine form ID (0x425)"
    - name: FLOOR_GENERATION_STATUS_PTR
      address:
        EU:
          - 0x233BA50
          - 0x233BAEC
          - 0x233BD70
          - 0x233C1FC
          - 0x233C65C
          - 0x233C7BC
          - 0x233C954
          - 0x233CB10
          - 0x233CEF0
          - 0x233D350
          - 0x233DB64
          - 0x233DCE4
          - 0x233DEF4
          - 0x233E254
          - 0x233EC3C
          - 0x2340B74
          - 0x2340E00
          - 0x23412B4
          - 0x2342040
          - 0x2342348
          - 0x2342D5C
          - 0x23430F4
          - 0x23433C4
          - 0x2343758
          - 0x2343848
          - 0x234397C
          - 0x2343B0C
        NA:
          - 0x233AE6C
          - 0x233AF08
          - 0x233B18C
          - 0x233B618
          - 0x233BA78
          - 0x233BBD8
          - 0x233BD70
          - 0x233BF2C
          - 0x233C30C
          - 0x233C76C
          - 0x233CF80
          - 0x233D100
          - 0x233D310
          - 0x233D670
          - 0x233E058
          - 0x233FF90
          - 0x234021C
          - 0x23406D0
          - 0x234145C
          - 0x2341764
          - 0x2342178
          - 0x2342510
          - 0x23427E0
          - 0x2342B74
          - 0x2342C64
          - 0x2342D98
          - 0x2342F28
      length:
        EU: 0x4
        NA: 0x4
      description: |-
        Pointer to the global FLOOR_GENERATION_STATUS
        
        type: struct floor_generation_status*
    - name: OFFSET_OF_DUNGEON_N_NORMAL_ITEM_SPAWNS
      address:
        EU:
          - 0x233BA58
          - 0x2342048
        NA:
          - 0x233AE74
          - 0x2341464
      length:
        EU: 0x4
        NA: 0x4
      description: Offset of the (number of base items + 1) field on the dungeon struct (0x12AFA)
    - name: DUNGEON_GRID_COLUMN_BYTES
      address:
        EU:
          - 0x233C1F8
          - 0x233C658
          - 0x233C950
          - 0x233CB0C
          - 0x233CEEC
          - 0x233D354
          - 0x233D5C8
          - 0x233DB5C
          - 0x233DCE0
          - 0x233DEF8
          - 0x233E250
          - 0x233EC38
          - 0x233F01C
          - 0x233F914
          - 0x233FCF8
          - 0x23404E0
          - 0x2340B78
          - 0x2340E04
          - 0x2341038
          - 0x23430B0
        NA:
          - 0x233B614
          - 0x233BA74
          - 0x233BD6C
          - 0x233BF28
          - 0x233C308
          - 0x233C770
          - 0x233C9E4
          - 0x233CF78
          - 0x233D0FC
          - 0x233D314
          - 0x233D66C
          - 0x233E054
          - 0x233E438
          - 0x233ED30
          - 0x233F114
          - 0x233F8FC
          - 0x233FF94
          - 0x2340220
          - 0x2340454
          - 0x23424CC
      length:
        EU: 0x4
        NA: 0x4
      description: "The number of bytes in one column of the dungeon grid cell array, 450, which corresponds to a column of 15 grid cells."
    - name: DEFAULT_MAX_POSITION
      address:
        EU: 0x2340B7C
        NA: 0x233FF98
      length:
        EU: 0x4
        NA: 0x4
      description: A large number (9999) to use as a default position for keeping track of min/max position values
    - name: OFFSET_OF_DUNGEON_GUARANTEED_ITEM_ID
      address:
        EU:
          - 0x2342044
          - 0x2345A64
        NA:
          - 0x2341460
          - 0x2344E80
      length:
        EU: 0x4
        NA: 0x4
      description: Offset of the guaranteed item ID field in the dungeon struct (0x2C9E8)
    - name: FIXED_ROOM_TILE_SPAWN_TABLE
      address:
        EU: 0x23509DC
        NA: 0x234FDD0
        JP: 0x2351050
      length:
        EU: 0x2C
        NA: 0x2C
        JP: 0x2C
      description: |-
        Table of tiles that can spawn in fixed rooms, pointed into by the FIXED_ROOM_TILE_SPAWN_TABLE.
        
        This is an array of 11 4-byte entries containing info about one tile each. Info includes the trap ID if a trap, room ID, and flags.
        
        type: struct fixed_room_tile_spawn_entry[11]
    - name: TREASURE_BOX_1_ITEM_IDS
      address:
        EU: 0x2350A08
        NA: 0x234FDFC
        JP: 0x235107C
      length:
        EU: 0x18
        NA: 0x18
        JP: 0x18
      description: |-
        Item IDs for variant 1 of each of the treasure box items (ITEM_*_BOX_1).
        
        type: struct item_id_16[12]
    - name: FIXED_ROOM_REVISIT_OVERRIDES
      address:
        EU: 0x2350A20
        NA: 0x234FE14
        JP: 0x2351094
      length:
        EU: 0x100
        NA: 0x100
        JP: 0x100
      description: |-
        Table of fixed room IDs, which if nonzero, overrides the normal fixed room ID for a floor (which is used to index the table) if the dungeon has already been cleared previously.
        
        Overrides are used to substitute different fixed room data for things like revisits to story dungeons.
        
        type: struct fixed_room_id_8[256]
    - name: FIXED_ROOM_MONSTER_SPAWN_TABLE
      address:
        EU: 0x2350B20
        NA: 0x234FF14
        JP: 0x2351194
      length:
        EU: 0x1E0
        NA: 0x1E0
        JP: 0x1E0
      description: |-
        Table of monsters that can spawn in fixed rooms, pointed into by the FIXED_ROOM_ENTITY_SPAWN_TABLE.
        
        This is an array of 120 4-byte entries containing info about one monster each. Info includes the monster ID, stats, and behavior type.
        
        type: struct fixed_room_monster_spawn_entry[120]
    - name: FIXED_ROOM_ITEM_SPAWN_TABLE
      address:
        EU: 0x2350D00
        NA: 0x23500F4
        JP: 0x2351374
      length:
        EU: 0x1F8
        NA: 0x1F8
        JP: 0x1F8
      description: |-
        Table of items that can spawn in fixed rooms, pointed into by the FIXED_ROOM_ENTITY_SPAWN_TABLE.
        
        This is an array of 63 8-byte entries containing one item ID each.
        
        type: struct fixed_room_item_spawn_entry[63]
    - name: FIXED_ROOM_ENTITY_SPAWN_TABLE
      address:
        EU: 0x2350EF8
        NA: 0x23502EC
        JP: 0x235156C
      length:
        EU: 0xC9C
        NA: 0xC9C
        JP: 0xC9C
      description: |-
        Table of entities (items, monsters, tiles) that can spawn in fixed rooms, which is indexed into by the main data structure for each fixed room.
        
        This is an array of 269 entries. Each entry contains 3 pointers (one into FIXED_ROOM_ITEM_SPAWN_TABLE, one into FIXED_ROOM_MONSTER_SPAWN_TABLE, and one into FIXED_ROOM_TILE_SPAWN_TABLE), and represents the entities that can spawn on one specific tile in a fixed room.
        
        type: struct fixed_room_entity_spawn_entry[269]
    - name: STATUS_ICON_ARRAY_MUZZLED
      address:
        EU: 0x2351DC8
        NA: 0x23511BC
        JP: 0x235243C
      length:
        EU: 0x10
        NA: 0x10
      description: "Array of bit masks used to set monster::status_icon. Indexed by monster::statuses::muzzled * 8. See UpdateStatusIconFlags for details."
    - name: STATUS_ICON_ARRAY_MAGNET_RISE
      address:
        EU: 0x2351DD8
        NA: 0x23511CC
        JP: 0x235244C
      length:
        EU: 0x10
        NA: 0x10
      description: "Array of bit masks used to set monster::status_icon. Indexed by monster::statuses::magnet_rise * 8. See UpdateStatusIconFlags for details."
    - name: STATUS_ICON_ARRAY_MIRACLE_EYE
      address:
        EU: 0x2351DF8
        NA: 0x23511EC
        JP: 0x235246C
      length:
        EU: 0x18
        NA: 0x18
      description: "Array of bit masks used to set monster::status_icon. Indexed by monster::statuses::miracle_eye * 8. See UpdateStatusIconFlags for details."
    - name: STATUS_ICON_ARRAY_LEECH_SEED
      address:
        EU: 0x2351E08
        NA: 0x23511FC
        JP: 0x235247C
      length:
        EU: 0x18
        NA: 0x18
      description: "Array of bit masks used to set monster::status_icon. Indexed by monster::statuses::leech_seed * 8. See UpdateStatusIconFlags for details."
    - name: STATUS_ICON_ARRAY_LONG_TOSS
      address:
        EU: 0x2351E20
        NA: 0x2351214
        JP: 0x2352494
      length:
        EU: 0x18
        NA: 0x18
      description: "Array of bit masks used to set monster::status_icon. Indexed by monster::statuses::long_toss * 8. See UpdateStatusIconFlags for details."
    - name: STATUS_ICON_ARRAY_BLINDED
      address:
        EU: 0x2351E78
        NA: 0x235126C
        JP: 0x23524EC
      length:
        EU: 0x28
        NA: 0x28
      description: "Array of bit masks used to set monster::status_icon. Indexed by monster::statuses::blinded * 8. See UpdateStatusIconFlags for details."
    - name: STATUS_ICON_ARRAY_BURN
      address:
        EU: 0x2351EA0
        NA: 0x2351294
        JP: 0x2352514
      length:
        EU: 0x28
        NA: 0x28
      description: "Array of bit masks used to set monster::status_icon. Indexed by monster::statuses::burn * 8. See UpdateStatusIconFlags for details."
    - name: STATUS_ICON_ARRAY_SURE_SHOT
      address:
        EU: 0x2351EC8
        NA: 0x23512BC
        JP: 0x235253C
      length:
        EU: 0x28
        NA: 0x28
      description: "Array of bit masks used to set monster::status_icon. Indexed by monster::statuses::sure_shot * 8. See UpdateStatusIconFlags for details."
    - name: STATUS_ICON_ARRAY_INVISIBLE
      address:
        EU: 0x2351EF0
        NA: 0x23512E4
        JP: 0x2352564
      length:
        EU: 0x28
        NA: 0x28
      description: "Array of bit masks used to set monster::status_icon. Indexed by monster::statuses::invisible * 8. See UpdateStatusIconFlags for details."
    - name: STATUS_ICON_ARRAY_SLEEP
      address:
        EU: 0x2351F18
        NA: 0x235130C
        JP: 0x235258C
      length:
        EU: 0x40
        NA: 0x40
      description: "Array of bit masks used to set monster::status_icon. Indexed by monster::statuses::sleep * 8. See UpdateStatusIconFlags for details."
    - name: STATUS_ICON_ARRAY_CURSE
      address:
        EU: 0x2351F48
        NA: 0x235133C
        JP: 0x23525BC
      length:
        EU: 0x38
        NA: 0x38
      description: "Array of bit masks used to set monster::status_icon. Indexed by monster::statuses::curse * 8. See UpdateStatusIconFlags for details."
    - name: STATUS_ICON_ARRAY_FREEZE
      address:
        EU: 0x2351F80
        NA: 0x2351374
        JP: 0x23525F4
      length:
        EU: 0x40
        NA: 0x40
      description: "Array of bit masks used to set monster::status_icon. Indexed by monster::statuses::freeze * 8. See UpdateStatusIconFlags for details."
    - name: STATUS_ICON_ARRAY_CRINGE
      address:
        EU: 0x2351FC0
        NA: 0x23513B4
        JP: 0x2352634
      length:
        EU: 0x40
        NA: 0x40
      description: "Array of bit masks used to set monster::status_icon. Indexed by monster::statuses::cringe * 8. See UpdateStatusIconFlags for details."
    - name: STATUS_ICON_ARRAY_BIDE
      address:
        EU: 0x2352000
        NA: 0x23513F4
        JP: 0x2352674
      length:
        EU: 0x70
        NA: 0x70
      description: "Array of bit masks used to set monster::status_icon. Indexed by monster::statuses::bide * 8. See UpdateStatusIconFlags for details."
    - name: STATUS_ICON_ARRAY_REFLECT
      address:
        EU: 0x2352100
        NA: 0x23514F4
        JP: 0x2352774
      length:
        EU: 0x90
        NA: 0x90
      description: "Array of bit masks used to set monster::status_icon. Indexed by monster::statuses::reflect * 8. See UpdateStatusIconFlags for details."
    - name: DIRECTIONS_XY
      address:
        EU: 0x2352328
        NA: 0x235171C
        JP: 0x235299C
      length:
        EU: 0x20
        NA: 0x20
      description: |-
        An array mapping each direction index to its x and y displacements.
        
        Directions start with 0=down and proceed counterclockwise (see enum direction_id). Displacements for x and y are interleaved and encoded as 2-byte signed integers. For example, the first two integers are [0, 1], which correspond to the x and y displacements for the "down" direction (positive y means down).
    - name: DISPLACEMENTS_WITHIN_2_LARGEST_FIRST
      address:
        EU: 0x23523E8
        NA: 0x23517DC
        JP: 0x2352A5C
      length:
        NA: 0x68
      description: |-
        An array of displacement vectors with max norm <= 2, ordered in descending order by norm.
        
        The last element, (99, 99), is invalid and used as an end marker.
        
        type: position[26]
    - name: DISPLACEMENTS_WITHIN_2_SMALLEST_FIRST
      address:
        EU: 0x2352450
        NA: 0x2351844
        JP: 0x2352AC4
      length:
        NA: 0x68
      description: |-
        An array of displacement vectors with max norm <= 2, ordered in ascending order by norm.
        
        The last element, (99, 99), is invalid and used as an end marker.
        
        type: position[26]
    - name: DISPLACEMENTS_WITHIN_3
      address:
        EU: 0x23524B8
        NA: 0x23518AC
        JP: 0x2352B2C
      length:
        NA: 0xC8
      description: |-
        An array of displacement vectors with max norm <= 3. The elements are vaguely in ascending order by norm, but not exactly.
        
        The last element, (99, 99), is invalid and used as an end marker.
        
        type: position[50]
    - name: ITEM_CATEGORY_ACTIONS
      address:
        EU: 0x2352C1C
        NA: 0x2352010
        JP: 0x2353290
      length:
        EU: 0x20
        NA: 0x20
      description: |-
        Action ID associated with each item category. Used by GetItemAction.
        
        Each entry is 2 bytes long.
    - name: FRACTIONAL_TURN_SEQUENCE
      address:
        EU: 0x2352E90
        NA: 0x2352284
        JP: 0x2353504
      length:
        EU: 0xFA
        NA: 0xFA
      description: |-
        Read by certain functions that are called by RunFractionalTurn to see if they should be executed.
        
        Array is accessed via a pointer added to some multiple of fractional_turn, so that if the resulting memory location is zero, the function returns.
    - name: BELLY_DRAIN_IN_WALLS_INT
      address:
        EU: 0x2353374
        NA: 0x2352768
        JP: 0x23539E8
      length:
        EU: 0x2
        NA: 0x2
        JP: 0x2
      description: The additional amount by which belly is decreased every turn when inside walls (integer part)
    - name: BELLY_DRAIN_IN_WALLS_THOUSANDTHS
      address:
        EU: 0x2353376
        NA: 0x235276A
        JP: 0x23539EA
      length:
        EU: 0x2
        NA: 0x2
        JP: 0x2
      description: The additional amount by which belly is decreased every turn when inside walls (fractional thousandths)
    - name: DAMAGE_MULTIPLIER_0_5
      address:
        EU: 0x2353448
        NA: 0x235283C
        JP: 0x2353ABC
      length:
        NA: 0x8
      description: "A generic damage multiplier of 0.5 used in various places, as a 64-bit fixed-point number with 16 fraction bits."
    - name: DAMAGE_MULTIPLIER_1_5
      address:
        EU: 0x2353450
        NA: 0x2352844
        JP: 0x2353AC4
      length:
        NA: 0x8
      description: "A generic damage multiplier of 1.5 used in various places, as a 64-bit fixed-point number with 16 fraction bits."
    - name: DAMAGE_MULTIPLIER_2
      address:
        EU: 0x2353458
        NA: 0x235284C
        JP: 0x2353ACC
      length:
        NA: 0x8
      description: "A generic damage multiplier of 2 used in various places, as a 64-bit fixed-point number with 16 fraction bits."
    - name: CLOUDY_DAMAGE_MULTIPLIER
      address:
        EU: 0x2353468
        NA: 0x235285C
        JP: 0x2353ADC
      length:
        NA: 0x8
      description: "The extra damage multiplier for non-Normal-type moves when the weather is Cloudy, as a 64-bit fixed-point number with 16 fraction bits (0.75)."
    - name: SOLID_ROCK_MULTIPLIER
      address:
        EU: 0x2353470
        NA: 0x2352864
        JP: 0x2353AE4
      length:
        NA: 0x8
      description: "The extra damage multiplier for super-effective moves when Solid Rock or Filter is active, as a 64-bit fixed-point number with 16 fraction bits (0.75)."
    - name: DAMAGE_FORMULA_MAX_BASE
      address:
        EU: 0x2353478
        NA: 0x235286C
        JP: 0x2353AEC
      length:
        NA: 0x8
      description: "The maximum value of the base damage formula (after DAMAGE_FORMULA_NON_TEAM_MEMBER_MODIFIER application, if relevant), as a 64-bit binary fixed-point number with 16 fraction bits (999)."
    - name: WONDER_GUARD_MULTIPLIER
      address:
        NA: 0x2352874
      length:
        NA: 0x8
      description: "The damage multiplier for moves affected by Wonder Guard, as a 64-bit fixed-point number with 16 fraction bits (0)."
    - name: DAMAGE_FORMULA_MIN_BASE
      address:
        EU: 0x2353488
        NA: 0x235287C
        JP: 0x2353AFC
      length:
        NA: 0x8
      description: "The minimum value of the base damage formula (after DAMAGE_FORMULA_NON_TEAM_MEMBER_MODIFIER application, if relevant), as a 64-bit binary fixed-point number with 16 fraction bits (1)."
    - name: TYPE_DAMAGE_NEGATING_EXCLUSIVE_ITEM_EFFECTS
      address:
        EU: 0x23534B0
        NA: 0x23528A4
        JP: 0x2353B24
      length:
        NA: 0xE0
      description: |-
        List of exclusive item effects that negate damage of a certain type, terminated by a TYPE_NEUTRAL entry.
        
        type: struct damage_negating_exclusive_eff_entry[28]
    - name: TWO_TURN_STATUSES
      address:
        EU: 0x235366C
        NA: 0x2352A60
        JP: 0x2353CE0
      length:
        EU: 0xB
        NA: 0xB
        JP: 0xB
      description: Lists all status IDs that are for two-turn moves. The last entry is null.
    - name: TWO_TURN_MOVES_AND_STATUSES
      address:
        EU: 0x23536B8
        NA: 0x2352AAC
        JP: 0x2353D2C
      length:
        EU: 0x2C
        NA: 0x2C
      description: List that matches two-turn move IDs to their corresponding status ID. The last entry is null.
    - name: SPATK_STAT_IDX
      address:
        EU: 0x23536F4
        NA: 0x2352AE8
        JP: 0x2353D68
      length:
        EU: 0x4
        NA: 0x4
      description: "The index (1) of the special attack entry in internal stat structs, such as the stat modifier array for a monster."
    - name: ATK_STAT_IDX
      address:
        EU: 0x23536F8
        NA: 0x2352AEC
        JP: 0x2353D6C
      length:
        EU: 0x4
        NA: 0x4
      description: "The index (0) of the attack entry in internal stat structs, such as the stat modifier array for a monster."
    - name: ROLLOUT_DAMAGE_MULT_TABLE
      address:
        EU: 0x23536FC
        NA: 0x2352AF0
        JP: 0x2353D70
      length:
        NA: 0x28
      description: |-
        A table of damage multipliers for each successive hit of Rollout/Ice Ball. Each entry is a binary fixed-point number with 8 fraction bits.
        
        type: int32_t[10]
    - name: MAP_COLOR_TABLE
      address:
        EU: 0x2353BDC
        NA: 0x2352FD0
        JP: 0x2354250
      length:
        NA: 0x24
      description: |-
        In order: white, black, red, green, blue, magenta, dark pink, chartreuse, light orange
        
        Note: unverified, ported from Irdkwia's notes
        
        type: struct rgba[9]
    - name: CORNER_CARDINAL_NEIGHBOR_IS_OPEN
      address:
        EU: 0x2353C24
        NA: 0x2353010
        JP: 0x2354290
      length:
        EU: 0x20
        NA: 0x20
      description: |-
        An array mapping each (corner index, neighbor direction index) to whether or not that neighbor is expected to be open floor.
        
        Corners start with 0=top-left and proceed clockwise. Directions are enumerated as with DIRECTIONS_XY. The array is indexed by i=(corner_index * N_DIRECTIONS + direction). An element of 1 (0) means that starting from the specified corner of a room, moving in the specified direction should lead to an open floor tile (non-open terrain like a wall).
        
        Note that this array is only used for the cardinal directions. The elements at odd indexes are unused and unconditionally set to 0.
        
        This array is used by the dungeon generation algorithm when generating room imperfections. See GenerateRoomImperfections.
    - name: GUMMI_LIKE_STRING_IDS
      address:
        EU: 0x2353EE0
        NA: 0x23532D0
        JP: 0x2354550
      length:
        EU: 0x8
        NA: 0x8
      description: List that holds the string IDs for how much a monster liked a gummi in decreasing order.
    - name: GUMMI_IQ_STRING_IDS
      address:
        EU: 0x2353F3C
        NA: 0x2353324
        JP: 0x23545A4
      length:
        EU: 0xA
        NA: 0xA
      description: "List that holds the string IDs for how much a monster's IQ was raised by in decreasing order."
    - name: DAMAGE_STRING_IDS
      address:
        EU: 0x2353F48
        NA: 0x2353330
        JP: 0x23545B0
      length:
        NA: 0x36
      description: List that matches the damage_message ID to their corresponding string ID. The null entry at 0xE in the middle is for hunger. The last entry is null.
    - name: DUNGEON_PTR
      address:
        EU: 0x2354138
        NA: 0x2353538
        JP: 0x23547B8
      length:
        EU: 0x4
        NA: 0x4
        JP: 0x4
      description: |-
        [Runtime] Pointer to the dungeon struct in dungeon mode.
        
        This is a "working copy" of DUNGEON_PTR_MASTER. The main dungeon engine uses this pointer (or rather pointers to this pointer) when actually running dungeon mode.
        
        type: struct dungeon*
    - name: DUNGEON_PTR_MASTER
      address:
        EU: 0x235413C
        NA: 0x235353C
      length:
        EU: 0x4
        NA: 0x4
      description: |-
        [Runtime] Pointer to the dungeon struct in dungeon mode.
        
        This is a "master copy" of the dungeon pointer. The game uses this pointer when doing low-level memory work (allocation, freeing, zeroing). The normal DUNGEON_PTR is used for most other dungeon mode work.
        
        type: struct dungeon*
    - name: TOP_SCREEN_STATUS_PTR
      address:
        EU: 0x2354154
        NA: 0x2353554
        JP: 0x23547D4
      length:
        EU: 0x4
      description: |-
        [Runtime] Pointer for struct for handling the status of the top screen in dungeon mode.
        
        type: struct top_screen_status
    - name: LEADER_PTR
      address:
        EU: 0x235415C
        NA: 0x235355C
        JP: 0x23547DC
      length:
        EU: 0x4
        NA: 0x4
      description: |-
        [Runtime] Pointer to the current leader of the team.
        
        type: struct entity*
    - name: DUNGEON_PRNG_STATE
      address:
        EU: 0x2354170
        NA: 0x2353570
        JP: 0x23547F0
      length:
        EU: 0x14
        NA: 0x14
      description: |-
        [Runtime] The global PRNG state for dungeon mode, not including the current values in the secondary sequences.
        
        This struct holds state for the primary LCG, as well as the current configuration controlling which LCG to use when generating random numbers. See DungeonRand16Bit for more information on how the dungeon PRNG works.
        
        type: struct prng_state
    - name: DUNGEON_PRNG_STATE_SECONDARY_VALUES
      address:
        EU: 0x2354184
        NA: 0x2353584
        JP: 0x2354804
      length:
        EU: 0x14
        NA: 0x14
      description: |-
        [Runtime] An array of 5 integers corresponding to the last value generated for each secondary LCG sequence.
        
        Based on the assembly, this appears to be its own global array, separate from DUNGEON_PRNG_STATE.
    - name: LOADED_ATTACK_SPRITE_FILE_INDEX
      address:
        EU: 0x23541AC
        NA: 0x23535AC
        JP: 0x235482C
      length:
        EU: 0x2
      description: |-
        [Runtime] The file index of the currently loaded attack sprite.
        
        type: uint16_t
    - name: LOADED_ATTACK_SPRITE_PACK_ID
      address:
        EU: 0x23541AE
      length:
        EU: 0x2
      description: |-
        [Runtime] The pack id of the currently loaded attack sprite. Should correspond to the id of m_attack.bin
        
        type: enum pack_file_id
    - name: EXCL_ITEM_EFFECTS_WEATHER_ATK_SPEED_BOOST
      address:
        EU: 0x23541B0
        NA: 0x23535B0
        JP: 0x2354830
      length:
        EU: 0x8
        NA: 0x8
      description: Array of IDs for exclusive item effects that increase attack speed with certain weather conditions.
    - name: EXCL_ITEM_EFFECTS_WEATHER_MOVE_SPEED_BOOST
      address:
        EU: 0x23541B8
        NA: 0x23535B8
        JP: 0x2354838
      length:
        EU: 0x8
        NA: 0x8
      description: Array of IDs for exclusive item effects that increase movement speed with certain weather conditions.
    - name: EXCL_ITEM_EFFECTS_WEATHER_NO_STATUS
      address:
        EU: 0x23541C0
        NA: 0x23535C0
        JP: 0x2354840
      length:
        EU: 0x8
        NA: 0x8
      description: Array of IDs for exclusive item effects that grant status immunity with certain weather conditions.
    - name: AI_THROWN_ITEM_ACTION_CHOICE_COUNT
      address:
        EU: 0x23542FC
        NA: 0x23536FC
        JP: 0x235497C
      length:
        EU: 0x4
      description: "[Runtime] Used to store the number of positions output by GetPossibleAiArcItemTargets and the number of directions/probabilities output by GetPossibleAiThrownItemDirections."
    - name: EXCL_ITEM_EFFECTS_EVASION_BOOST
      address:
        EU: 0x2354310
        NA: 0x2353710
        JP: 0x2354990
      length:
        EU: 0x8
        NA: 0x8
      description: Array of IDs for exclusive item effects that grant an evasion boost with certain weather conditions.
    - name: DEFAULT_TILE
      address:
        EU: 0x235433C
        NA: 0x2353724
        JP: 0x235499C
      length:
        EU: 0x14
        NA: 0x14
      description: |-
        The default tile struct.
        
        This is just a struct full of zeroes, but is used as a fallback in various places where a "default" tile is needed, such as when a grid index is out of range.
        
        type: struct tile
    - name: HIDDEN_STAIRS_SPAWN_BLOCKED
      address:
        EU: 0x23543A4
        NA: 0x235378C
        JP: 0x2354A04
      length:
        EU: 0x1
        NA: 0x1
      description: |-
        [Runtime] A flag for when Hidden Stairs could normally have spawned on the floor but didn't.
        
        This is set either when the Hidden Stairs just happen not to spawn by chance, or when the current floor is a rescue or mission destination floor.
        
        This appears to be part of a larger (8-byte?) struct. It seems like this value is at least followed by 3 bytes of padding and a 4-byte integer field.
    - name: FIXED_ROOM_DATA_PTR
      address:
        EU: 0x23543AC
        NA: 0x2353794
        JP: 0x2354A0C
      length:
        EU: 0x4
        NA: 0x4
      description: "[Runtime] Pointer to decoded fixed room data loaded from the BALANCE/fixed.bin file."
    - name: DUNGEON_FADES_PTR
      address:
        EU: 0x23543F8
        NA: 0x23537E0
        JP: 0x2354A58
      length:
        EU: 0x4
      description: "[Runtime] Pointer to the dungeon fades struct that maintains the status of screen fades in dungeon mode."<|MERGE_RESOLUTION|>--- conflicted
+++ resolved
@@ -7017,11 +7017,8 @@
     - name: LoadWeather3DFiles
       address:
         EU: 0x2339480
-<<<<<<< HEAD
-=======
         NA: 0x23388B0
         JP: 0x2339C74
->>>>>>> 1f265cc6
       description: |-
         Loads the 1001.wte, 1005.wte, and 1031.wte files in dungeon.bin, which are used for the 3D effects for the tileset weather as well as the Sandstorm/Fog weather conditions.
         
@@ -7029,11 +7026,8 @@
     - name: RenderWeather3D
       address:
         EU: 0x2339694
-<<<<<<< HEAD
-=======
         NA: 0x2338AC4
         JP: 0x2339E88
->>>>>>> 1f265cc6
       description: |-
         Renders the 3D effects for the tileset weather as well as the Sandstorm/Fog weather conditions.
         
@@ -7060,11 +7054,8 @@
     - name: FlashLeaderIcon
       address:
         EU: 0x233A5F4
-<<<<<<< HEAD
-=======
         NA: 0x2339A24
         JP: 0x233ADE8
->>>>>>> 1f265cc6
       description: |-
         Seems to control flashing the leader's icon on the minimap when r0 = 0? Doesn't seem to ever be called when r0 = 1.
         
