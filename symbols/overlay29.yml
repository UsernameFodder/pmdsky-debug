--- conflicted
+++ resolved
@@ -1169,7 +1169,19 @@
         
         r0: entity pointer
         return: true if a trap was spawned succesfully
-<<<<<<< HEAD
+    - name: TryTriggerTrap
+      address:
+        EU: 0x22EE950
+        NA: 0x22EDFA0
+      description: |-
+        Called whenever a monster steps on a trap.
+        
+        The function will try to trigger it. Nothing will happen if the pokémon has the same team as the trap. The attempt to trigger the trap can also fail due to IQ skills, due to the trap failing to work (random chance), etc.
+        
+        r0: Entity who stepped on the trap
+        r1: Trap position
+        r2: ?
+        r3: ?
     - name: ApplyMudTrapEffect
       address:
         NA: 0x22EE36C
@@ -1215,20 +1227,6 @@
         
         r0: monster entity pointer
         r1: position
-=======
-    - name: TryTriggerTrap
-      address:
-        EU: 0x22EE950
-        NA: 0x22EDFA0
-      description: |-
-        Called whenever a monster steps on a trap.
-        
-        The function will try to trigger it. Nothing will happen if the pokémon has the same team as the trap. The attempt to trigger the trap can also fail due to IQ skills, due to the trap failing to work (random chance), etc.
-        
-        r0: Entity who stepped on the trap
-        r1: Trap position
-        r2: ?
-        r3: ?
     - name: ApplyTrapEffect
       address:
         EU: 0x22EFB08
@@ -1243,7 +1241,6 @@
         r2: Target, normally same as user
         r3: Tile that contains the trap
         return: True if the trap should be destroyed after the effect is applied
->>>>>>> 07b832d7
     - name: DebugRecruitingEnabled
       address:
         EU: 0x22F0420
